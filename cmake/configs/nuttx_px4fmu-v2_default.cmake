include(nuttx/px4_impl_nuttx)

set(CMAKE_TOOLCHAIN_FILE ${PX4_SOURCE_DIR}/cmake/toolchains/Toolchain-arm-none-eabi.cmake)

set(config_uavcan_num_ifaces 2)

set(config_module_list
	#
	# Board support modules
	#
	drivers/device
	drivers/stm32
	drivers/stm32/adc
	drivers/stm32/tone_alarm
	drivers/led
	drivers/px4fmu
	drivers/px4io
	drivers/boards/px4fmu-v2
	drivers/rgbled
	drivers/mpu6000
	drivers/mpu9250
	drivers/lsm303d
	drivers/l3gd20
	drivers/hmc5883
	drivers/ms5611
	#drivers/mb12xx
	drivers/srf02
	drivers/sf0x
	drivers/ll40ls
	drivers/trone
	drivers/gps
	drivers/pwm_out_sim
	#drivers/hott
	#drivers/hott/hott_telemetry
	#drivers/hott/hott_sensors
	drivers/blinkm
	drivers/airspeed
	drivers/ets_airspeed
	drivers/meas_airspeed
	drivers/frsky_telemetry
	modules/sensors
	#drivers/mkblctrl
	drivers/px4flow
	#drivers/oreoled
	drivers/gimbal
	drivers/pwm_input
	drivers/camera_trigger
	drivers/bst
	drivers/snapdragon_rc_pwm
	drivers/lis3mdl

	#
	# System commands
	#
	systemcmds/bl_update
	systemcmds/config
	systemcmds/dumpfile
	#systemcmds/esc_calib
	systemcmds/mixer
	#systemcmds/motor_ramp
	systemcmds/mtd
	systemcmds/nshterm
	systemcmds/param
	systemcmds/perf
	systemcmds/pwm
	systemcmds/reboot
	#systemcmds/sd_bench
	systemcmds/top
	#systemcmds/topic_listener
	systemcmds/ver

	#
	# Testing
	#
	#drivers/sf0x/sf0x_tests
	#drivers/test_ppm
	#lib/rc/rc_tests
	#modules/commander/commander_tests
	#modules/controllib_test
	#modules/mavlink/mavlink_tests
	#modules/unit_test
	#modules/uORB/uORB_tests
	#systemcmds/tests

	#
	# General system control
	#
	modules/commander
	modules/load_mon
	modules/navigator
	modules/mavlink
	#modules/gpio_led
	modules/uavcan
	modules/land_detector

	#
	# Estimation modules
	#
	modules/attitude_estimator_q
	modules/position_estimator_inav
	modules/local_position_estimator
	modules/ekf2

	#
	# Vehicle Control
	#
	# modules/fw_pos_control_l1
	# modules/fw_att_control
	modules/mc_att_control
	modules/mc_pos_control
	modules/vtol_att_control

	#
	# Logging
	#
	#modules/logger
	modules/sdlog2

	#
	# Library modules
	#
	modules/param
	modules/systemlib
	modules/systemlib/mixer
	modules/uORB
	modules/dataman

	#
	# Libraries
	#
	lib/controllib
	lib/mathlib
	lib/mathlib/math/filter
	lib/ecl
	lib/external_lgpl
	lib/geo
	lib/geo_lookup
	lib/conversion
	lib/launchdetection
	lib/terrain_estimation
	lib/runway_takeoff
	lib/tailsitter_recovery
	lib/DriverFramework/framework
	platforms/nuttx

	# had to add for cmake, not sure why wasn't in original config
	platforms/common 
	platforms/nuttx/px4_layer

	#
	# OBC challenge
	#
	#modules/bottle_drop

	#
	# Rover apps
	#
	#examples/rover_steering_control

	#
	# Demo apps
	#
	#examples/math_demo
	# Tutorial code from
	# https://px4.io/dev/px4_simple_app
	examples/px4_simple_app

	# Tutorial code from
	# https://px4.io/dev/daemon
	#examples/px4_daemon_app

	# Tutorial code from
	# https://px4.io/dev/debug_values
	#examples/px4_mavlink_debug

	# Tutorial code from
	# https://px4.io/dev/example_fixedwing_control
	#examples/fixedwing_control

	# Hardware test
	#examples/hwtest
	
	# User modules
	modules/servo_control

	# An example
	modules/example_lz
<<<<<<< HEAD
	# huanglilong
	modules/mavlink_msg_receive_test
    modules/mavlink_msg_send_test
=======
	modules/uavgp_commucation
>>>>>>> 117a3a73
)

set(config_extra_builtin_cmds
	serdis
	sercon
	)

set(config_io_board
	px4io-v2
	)

set(config_extra_libs
	uavcan
	uavcan_stm32_driver
	)

set(config_io_extra_libs
	)

add_custom_target(sercon)
set_target_properties(sercon PROPERTIES
	PRIORITY "SCHED_PRIORITY_DEFAULT"
	MAIN "sercon" STACK_MAIN "2048")

add_custom_target(serdis)
set_target_properties(serdis PROPERTIES
	PRIORITY "SCHED_PRIORITY_DEFAULT"
	MAIN "serdis" STACK_MAIN "2048")<|MERGE_RESOLUTION|>--- conflicted
+++ resolved
@@ -185,13 +185,13 @@
 
 	# An example
 	modules/example_lz
-<<<<<<< HEAD
+
 	# huanglilong
 	modules/mavlink_msg_receive_test
     modules/mavlink_msg_send_test
-=======
+
 	modules/uavgp_commucation
->>>>>>> 117a3a73
+
 )
 
 set(config_extra_builtin_cmds
