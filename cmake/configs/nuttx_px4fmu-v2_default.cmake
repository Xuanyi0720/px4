include(nuttx/px4_impl_nuttx)
px4_nuttx_configure(HWCLASS m4 CONFIG nsh ROMFS y ROMFSROOT px4fmu_common IO px4io-v2)

#set(config_uavcan_num_ifaces 2)

set(config_module_list
	#
	# Board support modules
	#
	drivers/airspeed
	#drivers/blinkm
	#drivers/bmi160
	#drivers/bmp280
	drivers/boards
	#drivers/bst
	drivers/camera_trigger
	drivers/device
	#drivers/ets_airspeed
	drivers/frsky_telemetry
	drivers/gps
	drivers/hmc5883
	#drivers/hott
	#drivers/hott/hott_sensors
	#drivers/hott/hott_telemetry
	#drivers/iridiumsbd
	#drivers/irlock
	#drivers/ist8310
	drivers/l3gd20
	drivers/led
	drivers/lis3mdl
	drivers/ll40ls
	drivers/lsm303d
	#drivers/mb12xx
	#drivers/mkblctrl
	drivers/mpu6000
	drivers/mpu9250
	drivers/ms4525_airspeed
	drivers/ms5525_airspeed
	drivers/ms5611
	#drivers/oreoled
	#drivers/protocol_splitter
	drivers/pwm_input
	drivers/pwm_out_sim
	drivers/px4flow
	drivers/px4fmu
	drivers/px4io
	drivers/rgbled
	drivers/sdp3x_airspeed
	drivers/sf0x
	drivers/sf1xx
	#drivers/snapdragon_rc_pwm
<<<<<<< HEAD
	drivers/lis3mdl
	#drivers/iridiumsbd
	drivers/ulanding
	#drivers/adis16448
=======
	#drivers/srf02
	drivers/stm32
	drivers/stm32/adc
	drivers/stm32/tone_alarm
	#drivers/tap_esc
	drivers/teraranger
	#drivers/ulanding
	drivers/vmount
	modules/sensors
>>>>>>> 9439eaa5

	#
	# System commands
	#
	systemcmds/bl_update
	#systemcmds/config
	#systemcmds/dumpfile
	#systemcmds/esc_calib
	systemcmds/hardfault_log
	#systemcmds/led_control
	systemcmds/mixer
	#systemcmds/motor_ramp
	#systemcmds/motor_test
	systemcmds/mtd
	#systemcmds/nshterm
	systemcmds/param
	systemcmds/perf
	systemcmds/pwm
	systemcmds/reboot
	#systemcmds/sd_bench
	systemcmds/top
	#systemcmds/topic_listener
	systemcmds/ver

	#
	# Testing
	#
	#drivers/sf0x/sf0x_tests
	#drivers/test_ppm
	#lib/controllib/controllib_test
	#lib/rc/rc_tests
	#modules/commander/commander_tests
	#modules/mavlink/mavlink_tests
	#modules/mc_pos_control/mc_pos_control_tests
	#modules/uORB/uORB_tests
	#systemcmds/tests

	#
	# General system control
	#
	modules/camera_feedback
	modules/commander
	modules/events
	#modules/gpio_led
	modules/land_detector
	modules/load_mon
	modules/mavlink
	modules/navigator
	#modules/uavcan

	#
	# Estimation modules
	#
	#modules/attitude_estimator_q
	modules/ekf2
	#modules/local_position_estimator
	#modules/position_estimator_inav

	#
	# Vehicle Control
	#
	modules/fw_att_control
	modules/fw_pos_control_l1
	modules/gnd_att_control
	modules/gnd_pos_control
	modules/mc_att_control
	modules/mc_pos_control
	modules/vtol_att_control

	#
	# Logging
	#
	modules/logger
	#modules/sdlog2

	#
	# Library modules
	#
	modules/dataman
	modules/systemlib
	modules/systemlib/param
	modules/uORB

	#
	# Libraries
	#
	lib/controllib
	lib/conversion
	lib/DriverFramework/framework
	lib/ecl
	lib/geo
	lib/geo_lookup
	lib/launchdetection
	lib/led
	lib/mathlib
	lib/mathlib/math/filter
	lib/mixer
	lib/runway_takeoff
	lib/tailsitter_recovery
	#lib/terrain_estimation
	lib/version

	#
	# Platform
	#
	platforms/common
	platforms/nuttx
	platforms/nuttx/px4_layer

	#
	# OBC challenge
	#
	#examples/bottle_drop

	#
	# Rover apps
	#
	#examples/rover_steering_control

	#
	# Segway
	#
	#examples/segway

	#
	# Demo apps
	#

	# Tutorial code from
	# https://px4.io/dev/px4_simple_app
	#examples/px4_simple_app

	# Tutorial code from
	# https://px4.io/dev/daemon
	#examples/px4_daemon_app

	# Tutorial code from
	# https://px4.io/dev/debug_values
	#examples/px4_mavlink_debug

	# Tutorial code from
	# https://px4.io/dev/example_fixedwing_control
	#examples/fixedwing_control

	# Hardware test
	#examples/hwtest

	# EKF
	#examples/ekf_att_pos_estimator
)<|MERGE_RESOLUTION|>--- conflicted
+++ resolved
@@ -7,6 +7,7 @@
 	#
 	# Board support modules
 	#
+  #drivers/adis16448
 	drivers/airspeed
 	#drivers/blinkm
 	#drivers/bmi160
@@ -49,12 +50,6 @@
 	drivers/sf0x
 	drivers/sf1xx
 	#drivers/snapdragon_rc_pwm
-<<<<<<< HEAD
-	drivers/lis3mdl
-	#drivers/iridiumsbd
-	drivers/ulanding
-	#drivers/adis16448
-=======
 	#drivers/srf02
 	drivers/stm32
 	drivers/stm32/adc
@@ -64,7 +59,6 @@
 	#drivers/ulanding
 	drivers/vmount
 	modules/sensors
->>>>>>> 9439eaa5
 
 	#
 	# System commands
