--- conflicted
+++ resolved
@@ -4,9 +4,6 @@
 # on the Linux side of the Snapdragon.
 include(configs/posix_sdflight_default)
 
-<<<<<<< HEAD
-# This definition allows to differentiate the specific board.
-=======
 set(CMAKE_TOOLCHAIN_FILE ${CMAKE_SOURCE_DIR}/cmake/cmake_hexagon/toolchain/Toolchain-arm-linux-gnueabihf.cmake)
 
 set(CMAKE_MODULE_PATH ${CMAKE_MODULE_PATH} "${CMAKE_SOURCE_DIR}/cmake/cmake_hexagon")
@@ -15,7 +12,6 @@
 
 # This definition allows to differentiate if this just the usual POSIX build
 # or if it is for the Snapdragon.
->>>>>>> 754a9bdb
 add_definitions(
 	-D__PX4_POSIX_EAGLE
 )