--- conflicted
+++ resolved
@@ -39,12 +39,9 @@
 	systemcmds/top
 	systemcmds/topic_listener
 	systemcmds/ver
-<<<<<<< HEAD
 	systemcmds/top
 	systemcmds/motor_ramp
 	systemcmds/pwm
-=======
->>>>>>> 422f6a89
 
 	#
 	# Testing
@@ -65,14 +62,7 @@
 	#
 	modules/commander
 	modules/events
-<<<<<<< HEAD
-	modules/fw_att_control
-	modules/gnd_att_control
-	modules/fw_pos_control_l1
-	modules/gnd_pos_control
-=======
 	#modules/gpio_led
->>>>>>> 422f6a89
 	modules/land_detector
 	modules/load_mon
 	modules/mavlink
@@ -94,7 +84,10 @@
 	# Vehicle Control
 	#
 	modules/fw_att_control
+	modules/gnd_att_control
 	modules/fw_pos_control_l1
+	modules/gnd_pos_control
+	modules/land_detector
 	modules/mc_att_control
 	modules/mc_pos_control
 	modules/vtol_att_control
