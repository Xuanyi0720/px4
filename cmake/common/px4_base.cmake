--- conflicted
+++ resolved
@@ -145,10 +145,7 @@
 		)
 	add_custom_target(${TARGET}
 		WORKING_DIRECTORY ${CMAKE_SOURCE_DIR}
-<<<<<<< HEAD
 		COMMAND Tools/check_submodules.sh ${PATH}
-=======
->>>>>>> 1a5040b9
 		DEPENDS ${CMAKE_BINARY_DIR}/git_init_${NAME}.stamp
 		)
 endfunction()
