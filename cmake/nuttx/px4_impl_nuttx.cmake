--- conflicted
+++ resolved
@@ -256,7 +256,6 @@
 	#
 	file(GLOB nuttx_patches ${CMAKE_SOURCE_DIR}/nuttx-patches/*.patch)
 
-<<<<<<< HEAD
 	# copy
 	add_custom_target(__nuttx_copy_${CONFIG}
 		DEPENDS nuttx_copy_${CONFIG}.stamp
@@ -299,32 +298,14 @@
 	file(GLOB_RECURSE config_files ${CMAKE_SOURCE_DIR}/nuttx-configs/${CONFIG}/*)
 	add_custom_command(OUTPUT ${CMAKE_BINARY_DIR}/${CONFIG}.export
 		COMMAND ${ECHO} Configuring NuttX for ${CONFIG} with ${config_nuttx_config}
-=======
-	# copy and export
-	file(GLOB_RECURSE config_files ${CMAKE_SOURCE_DIR}/nuttx-configs/${CONFIG}/*)
-	add_custom_command(OUTPUT ${CMAKE_BINARY_DIR}/${CONFIG}.export
-		COMMAND ${MKDIR} -p ${nuttx_src}
-		COMMAND ${CP} -a ${CMAKE_SOURCE_DIR}/NuttX/. ${nuttx_src}/
-		COMMAND ${RM} -rf ${nuttx_src}/.git
-		#COMMAND ${ECHO} Configuring NuttX for ${CONFIG}
->>>>>>> 1a5040b9
 		COMMAND ${MAKE} --no-print-directory -C${nuttx_src}/nuttx -r --quiet distclean
 		COMMAND ${CP} -r ${CMAKE_SOURCE_DIR}/nuttx-configs/PX4_Warnings.mk ${nuttx_src}/nuttx/
 		COMMAND ${CP} -r ${CMAKE_SOURCE_DIR}/nuttx-configs/${CONFIG} ${nuttx_src}/nuttx/configs
-<<<<<<< HEAD
 		COMMAND cd ${nuttx_src}/nuttx/tools && ./configure.sh ${CONFIG}/${config_nuttx_config}
 		COMMAND ${ECHO} Exporting NuttX for ${CONFIG}
 		COMMAND ${MAKE} --no-print-directory --quiet -C ${nuttx_src}/nuttx -j${THREADS} -r CONFIG_ARCH_BOARD=${CONFIG} export > /dev/null
 		COMMAND ${CP} -r ${nuttx_src}/nuttx/nuttx-export.zip ${CMAKE_BINARY_DIR}/${CONFIG}.export
 		DEPENDS ${config_files} ${DEPENDS} __nuttx_patch_${CONFIG} ${nuttx_patches})
-=======
-		COMMAND cd ${nuttx_src}/nuttx/tools && ./configure.sh ${CONFIG}/nsh
-		#COMMAND ${ECHO} Exporting NuttX for ${CONFIG}
-		COMMAND ${MAKE} --no-print-directory --quiet -C ${nuttx_src}/nuttx -j${THREADS} -r CONFIG_ARCH_BOARD=${CONFIG} export > nuttx_build.log
-		COMMAND ${CP} -r ${nuttx_src}/nuttx/nuttx-export.zip ${CMAKE_BINARY_DIR}/${CONFIG}.export
-		DEPENDS ${config_files} ${DEPENDS}
-		COMMENT "Building NuttX for ${CONFIG}")
->>>>>>> 1a5040b9
 
 	# extract
 	add_custom_command(OUTPUT nuttx_export_${CONFIG}.stamp
@@ -537,10 +518,7 @@
 	set(added_exe_linker_flags) # none currently
 
 	set(cpu_flags)
-<<<<<<< HEAD
 	if (${config_nuttx_hw} STREQUAL "m4")
-=======
-	if (${BOARD} STREQUAL "px4fmu-v1")
 		set(cpu_flags
 			-mcpu=cortex-m4
 			-mthumb
@@ -548,58 +526,7 @@
 			-mfpu=fpv4-sp-d16
 			-mfloat-abi=hard
 			)
-	elseif (${BOARD} STREQUAL "px4fmu-v2")
-		set(cpu_flags
-			-mcpu=cortex-m4
-			-mthumb
-			-march=armv7e-m
-			-mfpu=fpv4-sp-d16
-			-mfloat-abi=hard
-			)
-	elseif (${BOARD} STREQUAL "px4fmu-v4")
-		set(cpu_flags
-			-mcpu=cortex-m4
-			-mthumb
-			-march=armv7e-m
-			-mfpu=fpv4-sp-d16
-			-mfloat-abi=hard
-			)
-	elseif (${BOARD} STREQUAL "px4-stm32f4discovery")
-		set(cpu_flags
-			-mcpu=cortex-m4
-			-mthumb
-			-march=armv7e-m
-			-mfpu=fpv4-sp-d16
-			-mfloat-abi=hard
-			)
-	elseif (${BOARD} STREQUAL "aerocore")
->>>>>>> 1a5040b9
-		set(cpu_flags
-			-mcpu=cortex-m4
-			-mthumb
-			-march=armv7e-m
-			-mfpu=fpv4-sp-d16
-			-mfloat-abi=hard
-			)
-<<<<<<< HEAD
 	elseif (${config_nuttx_hw} STREQUAL "m3")
-=======
-	elseif (${BOARD} STREQUAL "mindpx-v2")
-			set(cpu_flags
-			-mcpu=cortex-m4
-			-mthumb
-			-march=armv7e-m
-			-mfpu=fpv4-sp-d16
-			-mfloat-abi=hard
-			)
-	elseif (${BOARD} STREQUAL "px4io-v1")
-		set(cpu_flags
-			-mcpu=cortex-m3
-			-mthumb
-			-march=armv7-m
-			)
-	elseif (${BOARD} STREQUAL "px4io-v2")
->>>>>>> 1a5040b9
 		set(cpu_flags
 			-mcpu=cortex-m3
 			-mthumb
