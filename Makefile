############################################################################
#
# Copyright (c) 2015 - 2016 PX4 Development Team. All rights reserved.
#
# Redistribution and use in source and binary forms, with or without
# modification, are permitted provided that the following conditions
# are met:
#
# 1. Redistributions of source code must retain the above copyright
#    notice, this list of conditions and the following disclaimer.
# 2. Redistributions in binary form must reproduce the above copyright
#    notice, this list of conditions and the following disclaimer in
#    the documentation and/or other materials provided with the
#    distribution.
# 3. Neither the name PX4 nor the names of its contributors may be
#    used to endorse or promote products derived from this software
#    without specific prior written permission.
#
# THIS SOFTWARE IS PROVIDED BY THE COPYRIGHT HOLDERS AND CONTRIBUTORS
# "AS IS" AND ANY EXPRESS OR IMPLIED WARRANTIES, INCLUDING, BUT NOT
# LIMITED TO, THE IMPLIED WARRANTIES OF MERCHANTABILITY AND FITNESS
# FOR A PARTICULAR PURPOSE ARE DISCLAIMED. IN NO EVENT SHALL THE
# COPYRIGHT OWNER OR CONTRIBUTORS BE LIABLE FOR ANY DIRECT, INDIRECT,
# INCIDENTAL, SPECIAL, EXEMPLARY, OR CONSEQUENTIAL DAMAGES (INCLUDING,
# BUT NOT LIMITED TO, PROCUREMENT OF SUBSTITUTE GOODS OR SERVICES; LOSS
# OF USE, DATA, OR PROFITS; OR BUSINESS INTERRUPTION) HOWEVER CAUSED
# AND ON ANY THEORY OF LIABILITY, WHETHER IN CONTRACT, STRICT
# LIABILITY, OR TORT (INCLUDING NEGLIGENCE OR OTHERWISE) ARISING IN
# ANY WAY OUT OF THE USE OF THIS SOFTWARE, EVEN IF ADVISED OF THE
# POSSIBILITY OF SUCH DAMAGE.
#
############################################################################

# Enforce the presence of the GIT repository
#
# We depend on our submodules, so we have to prevent attempts to
# compile without it being present.
ifeq ($(wildcard .git),)
    $(error YOU HAVE TO USE GIT TO DOWNLOAD THIS REPOSITORY. ABORTING.)
endif

CMAKE_VER := $(shell Tools/check_cmake.sh; echo $$?)
ifneq ($(CMAKE_VER),0)
    $(warning Not a valid CMake version or CMake not installed.)
    $(warning On Ubuntu 16.04, install or upgrade via:)
    $(warning )
    $(warning 3rd party PPA:)
    $(warning sudo add-apt-repository ppa:george-edison55/cmake-3.x -y)
    $(warning sudo apt-get update)
    $(warning sudo apt-get install cmake)
    $(warning )
    $(warning Official website:)
    $(warning wget https://cmake.org/files/v3.4/cmake-3.4.3-Linux-x86_64.sh)
    $(warning chmod +x cmake-3.4.3-Linux-x86_64.sh)
    $(warning sudo mkdir /opt/cmake-3.4.3)
    $(warning sudo ./cmake-3.4.3-Linux-x86_64.sh --prefix=/opt/cmake-3.4.3 --exclude-subdir)
    $(warning export PATH=/opt/cmake-3.4.3/bin:$$PATH)
    $(warning )
    $(error Fatal)
endif

# Help
# --------------------------------------------------------------------
# Don't be afraid of this makefile, it is just passing
# arguments to cmake to allow us to keep the wiki pages etc.
# that describe how to build the px4 firmware
# the same even when using cmake instead of make.
#
# Example usage:
#
# make px4fmu-v2_default 			(builds)
# make px4fmu-v2_default upload 	(builds and uploads)
# make px4fmu-v2_default test 		(builds and tests)
#
# This tells cmake to build the nuttx px4fmu-v2 default config in the
# directory build_nuttx_px4fmu-v2_default and then call make
# in that directory with the target upload.

#  explicity set default build target
all: posix_sitl_default

# Parsing
# --------------------------------------------------------------------
# assume 1st argument passed is the main target, the
# rest are arguments to pass to the makefile generated
# by cmake in the subdirectory
FIRST_ARG := $(firstword $(MAKECMDGOALS))
ARGS := $(wordlist 2,$(words $(MAKECMDGOALS)),$(MAKECMDGOALS))
j ?= 4

ifndef NO_NINJA_BUILD
NINJA_BUILD := $(shell ninja --version 2>/dev/null)
endif
ifdef NINJA_BUILD
    PX4_CMAKE_GENERATOR ?= "Ninja"
    PX4_MAKE = ninja
    PX4_MAKE_ARGS =
else

ifdef SYSTEMROOT
	# Windows
	PX4_CMAKE_GENERATOR ?= "MSYS Makefiles"
else
	PX4_CMAKE_GENERATOR ?= "Unix Makefiles"
endif
    PX4_MAKE = $(MAKE)
    PX4_MAKE_ARGS = -j$(j) --no-print-directory
endif

# check if replay env variable is set & set build dir accordingly
ifdef replay
	BUILD_DIR_SUFFIX := _replay
else
	BUILD_DIR_SUFFIX :=
endif

# additional config parameters passed to cmake
CMAKE_ARGS :=
ifdef EXTERNAL_MODULES_LOCATION
	CMAKE_ARGS := -DEXTERNAL_MODULES_LOCATION:STRING=$(EXTERNAL_MODULES_LOCATION)
endif

SRC_DIR := $(shell dirname $(realpath $(lastword $(MAKEFILE_LIST))))

# Functions
# --------------------------------------------------------------------
# describe how to build a cmake config
define cmake-build
+@$(eval BUILD_DIR = $(SRC_DIR)/build_$@$(BUILD_DIR_SUFFIX))
+@if [ $(PX4_CMAKE_GENERATOR) = "Ninja" ] && [ -e $(BUILD_DIR)/Makefile ]; then rm -rf $(BUILD_DIR); fi
+@if [ ! -e $(BUILD_DIR)/CMakeCache.txt ]; then mkdir -p $(BUILD_DIR) && cd $(BUILD_DIR) && cmake .. -G$(PX4_CMAKE_GENERATOR) -DCONFIG=$(1) $(CMAKE_ARGS) || (cd .. && rm -rf $(BUILD_DIR)); fi
+@echo "PX4 CONFIG: $(BUILD_DIR)"
+@$(PX4_MAKE) -C "$(BUILD_DIR)" $(PX4_MAKE_ARGS) $(ARGS)
endef

define cmake-build-other
+@$(eval BUILD_DIR = $(SRC_DIR)/build_$@$(BUILD_DIR_SUFFIX))
+@if [ $(PX4_CMAKE_GENERATOR) = "Ninja" ] && [ -e $(BUILD_DIR)/Makefile ]; then rm -rf $(BUILD_DIR); fi
+@if [ ! -e $(BUILD_DIR)/CMakeCache.txt ]; then mkdir -p $(BUILD_DIR) && cd $(BUILD_DIR) && cmake $(2) -G$(PX4_CMAKE_GENERATOR) -DCONFIG=$(1) || (cd .. && rm -rf $(BUILD_DIR)); fi
+@$(PX4_MAKE) -C "$(BUILD_DIR)" $(PX4_MAKE_ARGS) $(ARGS)
endef

define colorecho
      @tput setaf 6
      @echo $1
      @tput sgr0
endef

# Get a list of all config targets.
ALL_CONFIG_TARGETS := $(basename $(shell find "$(SRC_DIR)/cmake/configs" ! -name '*_common*' ! -name '*_sdflight_*' -name '*.cmake' -print | sed  -e 's:^.*/::' | sort))
# Strip off leading nuttx_
NUTTX_CONFIG_TARGETS := $(patsubst nuttx_%,%,$(filter nuttx_%,$(ALL_CONFIG_TARGETS)))

# ADD CONFIGS HERE
# --------------------------------------------------------------------
#  Do not put any spaces between function arguments.

# All targets.
$(ALL_CONFIG_TARGETS):
	$(call cmake-build,$@)

# Abbreviated config targets.

# nuttx_ is left off by default; provide a rule to allow that.
$(NUTTX_CONFIG_TARGETS):
	$(call cmake-build,nuttx_$@)

all_nuttx_targets: $(NUTTX_CONFIG_TARGETS)

posix: posix_sitl_default
broadcast: posix_sitl_broadcast

# Multi- config targets.

eagle_default: posix_eagle_default qurt_eagle_default
eagle_legacy_default: posix_eagle_legacy_driver_default qurt_eagle_legacy_driver_default
excelsior_default: posix_excelsior_default qurt_excelsior_default

# Deprecated config targets.

ros_sitl_default:
	@echo "This target is deprecated. Use make 'posix_sitl_default gazebo' instead."

_sitl_deprecation:
	@echo "Deprecated. Use 'make posix_sitl_default jmavsim' or"
	@echo "'make posix_sitl_default gazebo' if Gazebo is preferred."

run_sitl_quad: _sitl_deprecation
run_sitl_plane: _sitl_deprecation
run_sitl_ros: _sitl_deprecation

# All targets with just dependencies but no recipe must either be marked as phony (or have the special @: as recipe).
.PHONY: all posix broadcast eagle_default eagle_legacy_default excelsior_default run_sitl_quad run_sitl_plane run_sitl_ros all_nuttx_targets

# Other targets
# --------------------------------------------------------------------

.PHONY: uavcan_firmware compiler_version check check_format format unittest tests qgc_firmware package_firmware clean submodulesclean distclean
.NOTPARALLEL:

# All targets with just dependencies but no recipe must either be marked as phony (or have the special @: as recipe).
.PHONY: checks_defaults checks_bootloaders checks_tests checks_alts checks_uavcan checks_sitls checks_last quick_check tests extra_firmware

uavcan_firmware:
ifeq ($(VECTORCONTROL),1)
	$(call colorecho,"Downloading and building Vector control (FOC) firmware for the S2740VC and PX4ESC 1.6")
	@(rm -rf vectorcontrol && git clone --quiet --depth 1 https://github.com/thiemar/vectorcontrol.git && cd vectorcontrol && BOARD=s2740vc_1_0 make --silent --no-print-directory && BOARD=px4esc_1_6 make --silent --no-print-directory && ../Tools/uavcan_copy.sh)
endif

check_px4fmu-v4_default: uavcan_firmware

check_px4fmu-v4_default_and_uavcan: check_px4fmu-v4_default
	@echo VECTORCONTROL=$VECTORCONTROL
ifeq ($(VECTORCONTROL),1)
	@echo "Cleaning up vectorcontrol firmware"
	@rm -rf vectorcontrol
	@rm -rf ROMFS/px4fmu_common/uavcan
endif

sizes:
	@-find build_* -name firmware_nuttx -type f | xargs size


checks_defaults: \
	check_px4nucleoF767ZI-v1_default \
	check_px4fmu-v1_default \
	check_px4fmu-v2_default \
	check_px4fmu-v4_default \
	check_mindpx-v2_default \
	check_px4cannode-v1_default \
	check_px4esc-v1_default \
	check_s2740vc-v1_default \
	check_tap-v1_default \
<<<<<<< HEAD
	check_crazyflie_default \

checks_bootloaders: \
	check_px4cannode-v1_bootloader \
	check_esc35-v1_bootloader \
	check_px4esc-v1_bootloader \
	check_px4flow-v2_bootloader \
	check_s2740vc-v1_bootloader \
	check_zubaxgnss-v1_bootloader \

checks_tests: \
	check_px4fmu-v2_test

checks_alts: \
	check_asc-v1_default \
=======
	check_aerofc-v1_default \
>>>>>>> 780e903d
	check_px4-stm32f4discovery_default \

checks_uavcan: \
	check_px4fmu-v4_default_and_uavcan

checks_sitls: \
	check_posix_sitl_default

checks_last: \
	check_tests \
	check_format \

compiler_version:
	-arm-none-eabi-gcc --version

# All default targets that don't require a special build environment (currently built on semaphore-ci)
check: compiler_version checks_defaults checks_tests checks_alts checks_uavcan checks_bootloaders checks_last sizes
# quick_check builds a single nuttx and posix target, runs testing, and checks the style
quick_check: compiler_version check_posix_sitl_default check_px4fmu-v4_default check_tests check_format sizes

check_format:
	$(call colorecho,"Checking formatting with astyle")
	@./Tools/check_code_style_all.sh
	@git diff --check

format:
	$(call colorecho,"Formatting with astyle")
	@./Tools/check_code_style_all.sh --fix

check_%:
	@echo
	$(call colorecho,"Building" $(subst check_,,$@))
	@$(MAKE) --no-print-directory $(subst check_,,$@)
	@echo

unittest: posix_sitl_default
	$(call cmake-build-other,unittest, ../unittests)
	@(cd build_unittest && ctest -j2 --output-on-failure)

run_tests_posix: posix_sitl_default
	@(cd build_posix_sitl_default/ && ctest -V)

tests: check_unittest run_tests_posix

# QGroundControl flashable firmware (currently built by travis-ci)
qgc_firmware: \
	check_px4fmu-v1_default \
	check_px4fmu-v2_default \
	check_mindpx-v2_default \
	check_tap-v1_default \
	check_px4fmu-v4_default_and_uavcan \
	check_format

package_firmware:
	@zip --junk-paths Firmware.zip `find . -name \*.px4`

clean:
	@rm -rf build_*/
	-@$(MAKE) -C NuttX/nuttx clean

submodulesclean:
	@git submodule sync --recursive
	@git submodule deinit -f .
	@git submodule update --init --recursive --force

distclean: submodulesclean clean
	@git clean -ff -x -d -e ".project" -e ".cproject" -e ".idea"

# All other targets are handled by PX4_MAKE. Add a rule here to avoid printing an error.
%:
	$(if $(filter $(FIRST_ARG),$@), \
		$(error "$@ cannot be the first argument. Use '$(MAKE) help|list_config_targets' to get a list of all possible [configuration] targets."),@#)

.PHONY: clean

CONFIGS:=$(shell ls cmake/configs | sed -e "s~.*/~~" | sed -e "s~\..*~~")

#help:
#	@echo
#	@echo "Type 'make ' and hit the tab key twice to see a list of the available"
#	@echo "build configurations."
#	@echo

empty :=
space := $(empty) $(empty)

# Print a list of non-config targets (based on http://stackoverflow.com/a/26339924/1487069)
help:
	@echo "Usage: $(MAKE) <target>"
	@echo "Where <target> is one of:"
	@$(MAKE) -pRrq -f $(lastword $(MAKEFILE_LIST)) : 2>/dev/null | \
		awk -v RS= -F: '/^# File/,/^# Finished Make data base/ {if ($$1 !~ "^[#.]") {print $$1}}' | sort | \
		egrep -v -e '^[^[:alnum:]]' -e '^($(subst $(space),|,$(ALL_CONFIG_TARGETS) $(NUTTX_CONFIG_TARGETS)))$$' -e '_default$$' -e '^(posix|eagle|Makefile)'
	@echo
	@echo "Or, $(MAKE) <config_target> [<make_target(s)>]"
	@echo "Use '$(MAKE) list_config_targets' for a list of configuration targets."

# Print a list of all config targets.
list_config_targets:
	@for targ in $(patsubst nuttx_%,[nuttx_]%,$(ALL_CONFIG_TARGETS)); do echo $$targ; done<|MERGE_RESOLUTION|>--- conflicted
+++ resolved
@@ -231,7 +231,6 @@
 	check_px4esc-v1_default \
 	check_s2740vc-v1_default \
 	check_tap-v1_default \
-<<<<<<< HEAD
 	check_crazyflie_default \
 
 checks_bootloaders: \
@@ -246,10 +245,7 @@
 	check_px4fmu-v2_test
 
 checks_alts: \
-	check_asc-v1_default \
-=======
 	check_aerofc-v1_default \
->>>>>>> 780e903d
 	check_px4-stm32f4discovery_default \
 
 checks_uavcan: \
