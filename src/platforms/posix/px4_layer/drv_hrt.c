--- conflicted
+++ resolved
@@ -94,12 +94,6 @@
 	px4_sem_post(&_hrt_lock);
 }
 
-<<<<<<< HEAD
-#if defined(__APPLE__) && defined(__MACH__)
-#include <time.h>
-#include <sys/time.h>
-#define CLOCK_REALTIME 0
-=======
 #if (defined(__APPLE__) && defined(__MACH__))
 #include <time.h>
 #include <sys/time.h>
@@ -108,7 +102,6 @@
 #ifndef CLOCK_MONOTONIC
 #define CLOCK_MONOTONIC 1
 #endif
->>>>>>> 1a5040b9
 
 int px4_clock_gettime(clockid_t clk_id, struct timespec *tp)
 {
