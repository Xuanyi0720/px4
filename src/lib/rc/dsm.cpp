/****************************************************************************
 *
 *   Copyright (c) 2012-2021 PX4 Development Team. All rights reserved.
 *
 * Redistribution and use in source and binary forms, with or without
 * modification, are permitted provided that the following conditions
 * are met:
 *
 * 1. Redistributions of source code must retain the above copyright
 *    notice, this list of conditions and the following disclaimer.
 * 2. Redistributions in binary form must reproduce the above copyright
 *    notice, this list of conditions and the following disclaimer in
 *    the documentation and/or other materials provided with the
 *    distribution.
 * 3. Neither the name PX4 nor the names of its contributors may be
 *    used to endorse or promote products derived from this software
 *    without specific prior written permission.
 *
 * THIS SOFTWARE IS PROVIDED BY THE COPYRIGHT HOLDERS AND CONTRIBUTORS
 * "AS IS" AND ANY EXPRESS OR IMPLIED WARRANTIES, INCLUDING, BUT NOT
 * LIMITED TO, THE IMPLIED WARRANTIES OF MERCHANTABILITY AND FITNESS
 * FOR A PARTICULAR PURPOSE ARE DISCLAIMED. IN NO EVENT SHALL THE
 * COPYRIGHT OWNER OR CONTRIBUTORS BE LIABLE FOR ANY DIRECT, INDIRECT,
 * INCIDENTAL, SPECIAL, EXEMPLARY, OR CONSEQUENTIAL DAMAGES (INCLUDING,
 * BUT NOT LIMITED TO, PROCUREMENT OF SUBSTITUTE GOODS OR SERVICES; LOSS
 * OF USE, DATA, OR PROFITS; OR BUSINESS INTERRUPTION) HOWEVER CAUSED
 * AND ON ANY THEORY OF LIABILITY, WHETHER IN CONTRACT, STRICT
 * LIABILITY, OR TORT (INCLUDING NEGLIGENCE OR OTHERWISE) ARISING IN
 * ANY WAY OUT OF THE USE OF THIS SOFTWARE, EVEN IF ADVISED OF THE
 * POSSIBILITY OF SUCH DAMAGE.
 *
 ****************************************************************************/

/**
 * @file dsm.cpp
 *
 * Serial protocol decoder for the Spektrum DSM* family of protocols.
 *
 * Decodes into the global PPM buffer and updates accordingly.
 */

#include <px4_platform_common/px4_config.h>
#include <board_config.h>
#include <px4_platform_common/defines.h>

#include <fcntl.h>
#include <math.h>
#include <unistd.h>
#include <termios.h>
#include <string.h>

#include "dsm.h"
#include "spektrum_rssi.h"
#include "common_rc.h"
#include <drivers/drv_hrt.h>

#include <include/containers/Bitset.hpp>

#if defined(__PX4_NUTTX)
#include <nuttx/arch.h>
#define dsm_udelay(arg)		up_udelay(arg)
#else
#define dsm_udelay(arg) px4_usleep(arg)
#endif

// #define DSM_DEBUG

static enum DSM_DECODE_STATE {
	DSM_DECODE_STATE_DESYNC = 0,
	DSM_DECODE_STATE_SYNC
} dsm_decode_state = DSM_DECODE_STATE_DESYNC;

typedef struct {
<<<<<<< HEAD
	uint16_t value;
	hrt_abstime last_seen;
=======
	hrt_abstime last_seen;
	uint16_t value;
>>>>>>> 912962f1
} dsm_channel_t;

static dsm_channel_t channel_buffer[DSM_MAX_CHANNEL_COUNT];

static int dsm_fd = -1;						/**< File handle to the DSM UART */
static hrt_abstime dsm_last_rx_time;						/**< Timestamp when we last received data */
static hrt_abstime dsm_last_frame_time;		/**< Timestamp for start of last valid dsm frame */
static dsm_frame_t &dsm_frame = rc_decode_buf.dsm.frame;	/**< DSM_BUFFER_SIZE DSM dsm frame receive buffer */
static dsm_buf_t &dsm_buf = rc_decode_buf.dsm.buf;	/**< DSM_BUFFER_SIZE DSM dsm frame receive buffer */

static unsigned dsm_partial_frame_count;	/**< Count of bytes received for current dsm frame */
static unsigned dsm_channel_shift = 0;			/**< Channel resolution, 0=unknown, 10=10 bit (1024), 11=11 bit (2048) */
static unsigned dsm_frame_drops = 0;			/**< Count of incomplete DSM frames */
<<<<<<< HEAD
static uint16_t dsm_chan_count = 0;				 /**< DSM channel count */

#define CHANNEL_UNUSED 0xff
=======
static uint16_t dsm_chan_count = 0;         /**< DSM channel count */

static constexpr uint8_t CHANNEL_UNUSED = 0xFF;
>>>>>>> 912962f1

/**
 * Attempt to decode a single channel raw channel datum
 *
 * The DSM* protocol doesn't provide any explicit framing,
 * so we detect dsm frame boundaries by the inter-dsm frame delay.
 *
 * The minimum dsm frame spacing is 11ms; with 16 bytes at 115200bps
 * dsm frame transmission time is ~1.4ms.
 *
 * We expect to only be called when bytes arrive for processing,
 * and if an interval of more than 5ms passes between calls,
 * the first byte we read will be the first byte of a dsm frame.
 *
 * In the case where byte(s) are dropped from a dsm frame, this also
 * provides a degree of protection. Of course, it would be better
 * if we didn't drop bytes...
 *
 * Upon receiving a full dsm frame we attempt to decode it
 *
 * @param[in] raw 16 bit raw channel value from dsm frame
 * @param[in] shift position of channel number in raw data
 * @param[out] channel pointer to returned channel number
 * @param[out] value pointer to returned channel value
 * @return true=raw value successfully decoded
 */
static bool dsm_decode_channel(uint16_t raw, unsigned shift, uint8_t &channel, uint16_t &value)
{
	if (shift == 10) {
		// 1024 Mode: This format is used only by DSM2/22ms mode. All other modes use 2048 data.
		//	Bits 15-10 Channel ID
		//	Bits 9-0	 Servo Position
		static constexpr uint16_t MASK_1024_CHANID = 0xFC00;
		static constexpr uint16_t MASK_1024_SXPOS = 0x03FF;

		channel = (raw & MASK_1024_CHANID) >> 10; // 6 bits

		const uint16_t servo_position = (raw & MASK_1024_SXPOS); // 10 bits

		if (channel >= DSM_MAX_CHANNEL_COUNT) {
			PX4_DEBUG("invalid channel: %d\n", channel);
			return false;
		}

		// PWM_OUT = (ServoPosition x 1.166μs) + Offset
		static constexpr uint16_t offset = 903; // microseconds
		value = roundf(servo_position * 1.166f) + offset;

		return true;

	} else if (shift == 11) {
		// 2048 Mode
		//	Bits 15		Servo Phase
		//	Bits 14-11 Channel ID
		//	Bits 10-0	Servo Position

		uint16_t servo_position = 0;

		// from Spektrum Remote Receiver Interfacing Rev G Page 6
		const bool phase = (raw >> 15) & 0x01; // the phase is part of the X-Plus address (bit 15)
		uint8_t chan = (raw >> 11) & 0x0F;

		if (chan < 12) {
			// Normal channels
			static constexpr uint16_t MASK_2048_SXPOS = 0x07FF;
			servo_position = (raw & MASK_2048_SXPOS);

		} else if (chan == 12) {
			// XPlus channels
			chan += ((raw >> 9) & 0x03);

			if (phase) {
				chan += 4;
			}

			if (chan >= DSM_MAX_CHANNEL_COUNT) {
				return false;
			}

			servo_position = (raw & 0x01FF) << 2;

			channel = chan;

<<<<<<< HEAD
		} else if (chan == 0x0f && phase) {
=======
		} else if (chan == 0x0F && phase) {
>>>>>>> 912962f1
			// When the channel content is all bits set, and the phase is also set, this is the blank channel
			channel = CHANNEL_UNUSED;
			return true;

		} else {
			// This will be the case for an unused channel (raw 16bit content will be 0xffff)
<<<<<<< HEAD
			printf("invalid: %d %d\n", chan, phase);
=======
			PX4_DEBUG("invalid: %d %d\n", chan, phase);
>>>>>>> 912962f1
			return false;

		}

		channel = chan;

		// PWM_OUT = (ServoPosition x 0.583μs) + Offset
		static constexpr uint16_t offset = 903; // microseconds
		value = roundf(servo_position * 0.583f) + offset;

		PX4_DEBUG(stderr, "CH%d=%d(0x%02x), ", channel, value, raw);

		return true;
	}

	return false;
}

/**
 * Attempt to guess if receiving 10 or 11 bit channel values
 *
 * @param[in] reset true=reset the 10/11 bit state to unknown
 */
static bool dsm_guess_format(bool reset)
{
<<<<<<< HEAD
	static uint32_t	cs10 = 0;
	static uint32_t	cs11 = 0;
	static uint32_t good_cs10_frame_count = 0;
	static uint32_t good_cs11_frame_count = 0;
	static unsigned samples = 0;
	static uint32_t seen_channels_count_cs11[DSM_MAX_CHANNEL_COUNT] = {0};
	static uint32_t seen_channels_count_cs10[DSM_MAX_CHANNEL_COUNT] = {0};
=======
	static uint32_t cs10 = 0;
	static uint32_t cs11 = 0;
	static uint16_t good_cs10_frame_count = 0;
	static uint16_t good_cs11_frame_count = 0;
	static uint16_t samples = 0;
	static uint16_t seen_channels_count_cs11[DSM_MAX_CHANNEL_COUNT] {};
	static uint16_t seen_channels_count_cs10[DSM_MAX_CHANNEL_COUNT] {};
>>>>>>> 912962f1

	/* reset the 10/11 bit sniffed channel masks */
	if (reset) {
		PX4_DEBUG("dsm_guess_format reset");
		cs10 = 0;
		cs11 = 0;
		samples = 0;

		dsm_channel_shift = 0;
		good_cs10_frame_count = 0;
		good_cs11_frame_count = 0;

		for (unsigned i = 0; i < DSM_MAX_CHANNEL_COUNT; i++) {
			seen_channels_count_cs10[i] = 0;
			seen_channels_count_cs11[i] = 0;
		}

		return false;
	}

	px4::Bitset<DSM_MAX_CHANNEL_COUNT> channels_found_10;
	px4::Bitset<DSM_MAX_CHANNEL_COUNT> channels_found_11;

	bool cs10_frame_valid = true;
	bool cs11_frame_valid = true;

	/* scan the channels in the current dsm_frame in both 10- and 11-bit mode */
	for (unsigned i = 0; i < DSM_FRAME_CHANNELS; i++) {

		uint8_t *dp = &dsm_frame[2 + (2 * i)];
		uint16_t raw = (dp[0] << 8) | dp[1];

		uint8_t channel = 0;
		uint16_t value = 0;

		/* if the channel decodes, remember the assigned number */
		if (dsm_decode_channel(raw, 10, channel, value)) {
			if (channel == CHANNEL_UNUSED) {
				continue;
			}

			// invalidate entire frame (for 1024) if channel already found, no duplicate channels per DSM frame
			if (channels_found_10[channel]) {
				cs10_frame_valid = false;

			} else {
				seen_channels_count_cs10[channel]++;
				channels_found_10.set(channel);
			}
		}

		if (dsm_decode_channel(raw, 11, channel, value)) {
			if (channel == CHANNEL_UNUSED) {
				continue;
			}

			// invalidate entire frame (for 2048) if channel already found, no duplicate channels per DSM frame
			if (channels_found_11[channel]) {
				cs11_frame_valid = false;

			} else {
				seen_channels_count_cs11[channel]++;

				channels_found_11.set(channel);
			}
		}
	}

	// add valid cs10 channels
	if (cs10_frame_valid) {
		good_cs10_frame_count++;

		for (unsigned channel = 0; channel < DSM_MAX_CHANNEL_COUNT; channel++) {
			if (channels_found_10[channel]) {
				cs10 |= 1 << channel;
			}
		}
	}

	// add valid cs11 channels
	if (cs11_frame_valid) {
		good_cs11_frame_count++;

		for (unsigned channel = 0; channel < DSM_MAX_CHANNEL_COUNT; channel++) {
			if (channels_found_11[channel]) {
				cs11 |= 1 << channel;
			}
		}
	}

	samples++;

	/* wait until we have seen plenty of frames */
	if (samples < 15) {
		return false;
	}

	/*
<<<<<<< HEAD
		10 or 11 bit decoding guess requirements
			For CS10 or CS11...
			* At least `samples - bad_samples_allowance` must decode correctly (no duplicates, valid channel ranges for CS10)
			* Even distribution of all found channels
			* Channels must begin at 0 and no channel gaps after that (ie, the last channel is the one before the first unseen channel starting from zero)
	*/
=======
	* 10 or 11 bit decoding guess requirements
	*  For CS10 or CS11...
	*  At least `samples - bad_samples_allowance` must decode correctly (no duplicates, valid channel ranges for CS10)
	*  Even distribution of all found channels
	*  Channels must begin at 0 and no channel gaps after that (ie, the last channel is the one before the first unseen channel starting from zero)
	 */
>>>>>>> 912962f1

	bool cs10_channel_gap_found = false;
	bool cs11_channel_gap_found = false;
	bool valid_channel_counts_cs10 = false;
	bool valid_channel_counts_cs11 = false;
	uint32_t cs10_channel_count = 0;
	uint32_t cs11_channel_count = 0;
	bool found_channels_end = false;

	// Count of allowed bad frames
	static constexpr uint16_t bad_samples_allowance = 5;
	static constexpr uint16_t minimum_channel_count = 5;
	static constexpr uint16_t minimum_channel_seen_count = 4;

	// Check for continous channels in 10bit decoding
	found_channels_end = false;

	for (unsigned i = 0; i < DSM_MAX_CHANNEL_COUNT; i++) {
		// This bit is set
		if (cs10 & (1 << i)) {
			if (found_channels_end) {
				// Channel gap found
				cs10_channel_gap_found = true;
				break;
			}

		} else {
			if (!found_channels_end) {
				cs10_channel_count = i;
			}

			found_channels_end = true;
<<<<<<< HEAD
		}
	}

	// Check for continous channels in 11bit decoding
	found_channels_end = false;

	for (unsigned i = 0; i < DSM_MAX_CHANNEL_COUNT; i++) {
		// This bit is set
		if (cs11 & (1 << i)) {
			if (found_channels_end) {
				// Channel gap found
				cs11_channel_gap_found = true;
				break;
			}

		} else {
			if (!found_channels_end) {
				cs11_channel_count = i;
			}

			found_channels_end = true;
		}
	}

	// Check channel seen counts C10
	if (cs10_channel_count && !cs10_channel_gap_found) {
		valid_channel_counts_cs10 = true;

		for (unsigned i = 0; i < ((cs10_channel_count > 12) ? 12 : cs10_channel_count); i++) {
			if (seen_channels_count_cs10[i] <  minimum_channel_seen_count) {
				valid_channel_counts_cs10 = false;
				break;
			}

		}
	}

	// Check channel seen counts C11
	if (cs11_channel_count && !cs11_channel_gap_found) {
		valid_channel_counts_cs11 = true;

		for (unsigned i = 0; i < ((cs11_channel_count > 12) ? 12 : cs11_channel_count); i++) {
			if (seen_channels_count_cs11[i] <  minimum_channel_seen_count) {
				valid_channel_counts_cs11 = false;
				break;
			}

		}
	}

#ifdef DSM_DEBUG
	printf("DSM guess: CS10 (%li good frames, %i gap found, %li channel count, %i dist)\r\n", good_cs10_frame_count,
	       cs10_channel_gap_found, cs10_channel_count, valid_channel_counts_cs10);
	printf("DSM guess: CS11 (%li good frames, %i gap found, %li channel count, %i dist)\r\n", good_cs11_frame_count,
	       cs11_channel_gap_found, cs11_channel_count, valid_channel_counts_cs11);
#endif

	if (good_cs11_frame_count > samples - bad_samples_allowance && !cs11_channel_gap_found
	    && cs11_channel_count >= minimum_channel_count && valid_channel_counts_cs11) {
#ifdef DSM_DEBUG
		printf("DSM guess: CS11 guessed!\n");
#endif
=======
		}
	}

	// Check for continous channels in 11bit decoding
	found_channels_end = false;

	for (unsigned i = 0; i < DSM_MAX_CHANNEL_COUNT; i++) {
		// This bit is set
		if (cs11 & (1 << i)) {
			if (found_channels_end) {
				// Channel gap found
				cs11_channel_gap_found = true;
				break;
			}

		} else {
			if (!found_channels_end) {
				cs11_channel_count = i;
			}

			found_channels_end = true;
		}
	}

	// Check channel seen counts C10
	if (cs10_channel_count && !cs10_channel_gap_found) {
		valid_channel_counts_cs10 = true;

		for (unsigned i = 0; i < ((cs10_channel_count > 12) ? 12 : cs10_channel_count); i++) {
			if (seen_channels_count_cs10[i] < minimum_channel_seen_count) {
				valid_channel_counts_cs10 = false;
				break;
			}

		}
	}

	// Check channel seen counts C11
	if (cs11_channel_count && !cs11_channel_gap_found) {
		valid_channel_counts_cs11 = true;

		for (unsigned i = 0; i < ((cs11_channel_count > 12) ? 12 : cs11_channel_count); i++) {
			if (seen_channels_count_cs11[i] < minimum_channel_seen_count) {
				valid_channel_counts_cs11 = false;
				break;
			}

		}
	}

#ifdef DSM_DEBUG
	printf("DSM guess: CS10 (%li good frames, %i gap found, %li channel count, %i dist)\r\n", good_cs10_frame_count,
	       cs10_channel_gap_found, cs10_channel_count, valid_channel_counts_cs10);
	printf("DSM guess: CS11 (%li good frames, %i gap found, %li channel count, %i dist)\r\n", good_cs11_frame_count,
	       cs11_channel_gap_found, cs11_channel_count, valid_channel_counts_cs11);
#endif

	if (good_cs11_frame_count > samples - bad_samples_allowance && !cs11_channel_gap_found
	    && cs11_channel_count >= minimum_channel_count && valid_channel_counts_cs11) {
#ifdef DSM_DEBUG
		printf("DSM guess: CS11 guessed!\n");
#endif
>>>>>>> 912962f1
		dsm_chan_count = cs11_channel_count;
		dsm_channel_shift = 11;
		return true;
	}

	if (good_cs10_frame_count > samples - bad_samples_allowance && !cs10_channel_gap_found
	    && cs10_channel_count >= minimum_channel_count && valid_channel_counts_cs10) {
#ifdef DSM_DEBUG
		printf("DSM guess: CS10 guessed!\n");
#endif
		dsm_chan_count = cs10_channel_count;
		dsm_channel_shift = 10;
		return true;
	}

	/* call ourselves to reset our state ... we have to try again */
#ifdef DSM_DEBUG
	printf("DSM: format detect fail\n");
#endif
	dsm_guess_format(true);
	return false;
}

int dsm_config(int fd)
{
#ifdef SPEKTRUM_POWER_CONFIG
	// Enable power controls for Spektrum receiver
	SPEKTRUM_POWER_CONFIG();
#endif
#ifdef SPEKTRUM_POWER
	// enable power on DSM connector
	SPEKTRUM_POWER(true);
#endif

	int ret = -1;

	if (fd >= 0) {

		struct termios t;

		/* 115200bps, no parity, one stop bit */
		tcgetattr(fd, &t);
		cfsetspeed(&t, 115200);
		t.c_cflag &= ~(CSTOPB | PARENB);
		tcsetattr(fd, TCSANOW, &t);

		/* initialise the decoder */
		dsm_partial_frame_count = 0;
		dsm_last_rx_time = hrt_absolute_time();

		/* reset the format detector */
		dsm_guess_format(true);

		ret = 0;
	}

	return ret;
}

void dsm_proto_init()
{
	dsm_channel_shift = 0;
	dsm_frame_drops = 0;
	dsm_chan_count = 0;

	dsm_decode_state = DSM_DECODE_STATE_DESYNC;

	for (unsigned i = 0; i < DSM_MAX_CHANNEL_COUNT; i++) {
		channel_buffer[i].last_seen = 0;
		channel_buffer[i].value = 0;
	}
}

/**
 * Initialize the DSM receive functionality
 *
 * Open the UART for receiving DSM frames and configure it appropriately
 *
 * @param[in] device Device name of DSM UART
 */
int dsm_init(const char *device)
{
	if (dsm_fd < 0) {
		dsm_fd = open(device, O_RDWR | O_NONBLOCK);
	}

	dsm_proto_init();

	int ret = dsm_config(dsm_fd);

	if (!ret) {
		return dsm_fd;

	} else {
		return -1;
	}
}

void dsm_deinit()
{
#ifdef SPEKTRUM_POWER_PASSIVE
	// Turn power controls to passive
	SPEKTRUM_POWER_PASSIVE();
#endif

	if (dsm_fd >= 0) {
		close(dsm_fd);
	}

	dsm_fd = -1;
}

#if defined(SPEKTRUM_POWER)
/**
 * Handle DSM satellite receiver bind mode handler
 *
 * @param[in] cmd commands - dsm_bind_power_down, dsm_bind_power_up, dsm_bind_set_rx_out, dsm_bind_send_pulses, dsm_bind_reinit_uart
 * @param[in] pulses Number of pulses for dsm_bind_send_pulses command
 */
void dsm_bind(uint16_t cmd, int pulses)
{
	if (dsm_fd < 0) {
		return;
	}

	switch (cmd) {
	case DSM_CMD_BIND_POWER_DOWN:
		// power down DSM satellite
#if defined(DSM_DEBUG)
		printf("DSM: DSM_CMD_BIND_POWER_DOWN\n");
#endif
		SPEKTRUM_POWER(false);
		break;

	case DSM_CMD_BIND_POWER_UP:
		// power up DSM satellite
#if defined(DSM_DEBUG)
		printf("DSM: DSM_CMD_BIND_POWER_UP\n");
#endif
		SPEKTRUM_POWER(true);
		dsm_guess_format(true);
		break;

	case DSM_CMD_BIND_SET_RX_OUT:
		// Set UART RX pin to active output mode
#if defined(DSM_DEBUG)
		printf("DSM: DSM_CMD_BIND_SET_RX_OUT\n");
#endif
		SPEKTRUM_RX_AS_GPIO_OUTPUT();
		break;

	case DSM_CMD_BIND_SEND_PULSES:
		// Pulse RX pin a number of times
#if defined(DSM_DEBUG)
		printf("DSM: DSM_CMD_BIND_SEND_PULSES\n");
#endif

		for (int i = 0; i < pulses; i++) {
			dsm_udelay(120);
			SPEKTRUM_OUT(false);
			dsm_udelay(120);
			SPEKTRUM_OUT(true);
		}

		break;

	case DSM_CMD_BIND_REINIT_UART:
		// Restore USART RX pin to RS232 receive mode
#if defined(DSM_DEBUG)
		printf("DSM: DSM_CMD_BIND_REINIT_UART\n");
#endif
		SPEKTRUM_RX_AS_UART();
		break;

	}
}
#endif

/**
 * Decode the entire dsm frame (all contained channels)
 *
 * @param[in] frame_time timestamp when this dsm frame was received. Used to detect RX loss in order to reset 10/11 bit guess.
 * @param[out] num_values pointer to number of raw channel values returned
 * @return true=DSM frame successfully decoded, false=no update
 */
bool dsm_decode(hrt_abstime frame_time, bool *dsm_11_bit, unsigned channel_count,
		int8_t *rssi_percent)
{
	// If we haven't seen a new frame recently or haven't guessed the DSM encoding, try to guess
	if (((frame_time - dsm_last_frame_time) > 1000000) && (dsm_channel_shift != 0)) {
		dsm_guess_format(true);
	}

	/* if we don't know the dsm_frame format, update the guessing state machine */
	if (dsm_channel_shift == 0) {
		if (!dsm_guess_format(false)) {
			return false;
		}

		// We have our first packet so we're in sync
		dsm_last_rx_time = hrt_absolute_time();
	}

	/*
	 * The first byte represents the rssi in dBm on telemetry receivers with updated
	 * firmware, or fades on others. If the value is less than zero, it's rssi.
	 * We have other ways to detect bad link metrics, so ignore positive values,
	 * but rssi dBm is a useful value.
	 */

	// The SPM4649T with firmware version 1.1RC9 or later will have RSSI in place of fades
	if (rssi_percent) {
		if (((int8_t *)dsm_frame)[0] < 0) {
			/*
			 * RSSI is a signed integer between -42dBm and -92dBm
			 * If signal is lost, the value is -128
			 */
			int8_t dbm = (int8_t)dsm_frame[0];

			if (dbm == -128) {
				*rssi_percent = 0;

			} else {
				*rssi_percent = spek_dbm_to_percent(dbm);
			}

		} else {
			/* if we don't know the rssi, anything over 100 will invalidate it */
			*rssi_percent = 127;
		}
	}

	/*
	 * Each channel is a 16-bit unsigned value containing either a 10-
	 * or 11-bit channel value and a 4-bit channel number, shifted
	 * either 10 or 11 bits. The MSB may also be set to indicate the
	 * second dsm_frame in variants of the protocol where more than
	 * seven channels are being transmitted.
	 */

	px4::Bitset<DSM_MAX_CHANNEL_COUNT> channels_found;

	for (unsigned i = 0; i < DSM_FRAME_CHANNELS; i++) {

		uint8_t *dp = &dsm_frame[2 + (2 * i)];
		uint16_t raw = (dp[0] << 8) | dp[1];

		uint8_t channel = 0;
		uint16_t value = 0;

		if (!dsm_decode_channel(raw, dsm_channel_shift, channel, value)) {
			dsm_frame_drops++;
			return false;
		}

		if (channel == CHANNEL_UNUSED) {
			continue;
		}

		// abort if channel already found, no duplicate channels per DSM frame
		if (channels_found[channel]) {
			PX4_DEBUG("duplicate channel %d\n\n", channel);
			dsm_guess_format(true);
			dsm_frame_drops++;
			return false;

		} else {
			channels_found.set(channel);
		}

		/* reset bit guessing state machine if the channel index is out of bounds */
		if (channel >= DSM_MAX_CHANNEL_COUNT || channel >= channel_count) {
			PX4_DEBUG("channel %d > %d (DSM_MAX_CHANNEL_COUNT)", channel, DSM_MAX_CHANNEL_COUNT);
			dsm_guess_format(true);
			dsm_frame_drops++;
			return false;
		}

		/*
		 * Store the decoded channel into the R/C input buffer, taking into
		 * account the different ideas about channel assignement that we have.
		 *
		 * Specifically, the first four channels in rc_channel_data are roll, pitch, thrust, yaw,
		 * but the first four channels from the DSM receiver are thrust, roll, pitch, yaw.
		 */
		switch (channel) {
		case 0:
			channel = 2; // Spektrum Throttle (0) -> 2
			break;

		case 1:
			channel = 0; // Spektrum Aileron (1) -> 0
			break;

		case 2:
			channel = 1; // Spektrum Elevator (2) -> 1

		default:
			break;
		}

		channel_buffer[channel].value = value;
		channel_buffer[channel].last_seen = frame_time;
	}

	/* Set the 11-bit data indicator */
	*dsm_11_bit = (dsm_channel_shift == 11);

	/* we have received something we think is a dsm_frame */
	dsm_last_frame_time = frame_time;

#ifdef DSM_DEBUG
	printf("PARSED PACKET\n");
#endif

	return true;
}

/**
 * Called periodically to check for input data from the DSM UART
 *
 * The DSM* protocol doesn't provide any explicit framing,
 * so we detect dsm frame boundaries by the inter-dsm frame delay.
 * The minimum dsm frame spacing is 11ms; with 16 bytes at 115200bps
 * dsm frame transmission time is ~1.4ms.
 * We expect to only be called when bytes arrive for processing,
 * and if an interval of more than 5ms passes between calls,
 * the first byte we read will be the first byte of a dsm frame.
 * In the case where byte(s) are dropped from a dsm frame, this also
 * provides a degree of protection. Of course, it would be better
 * if we didn't drop bytes...
 * Upon receiving a full dsm frame we attempt to decode it.
 *
 * @param[out] values pointer to per channel array of decoded values
 * @param[out] num_values pointer to number of raw channel values returned, high order bit 0:10 bit data, 1:11 bit data
 * @param[out] n_butes number of bytes read
 * @param[out] bytes pointer to the buffer of read bytes
 * @param[out] rssi value in percent, if supported, or 127
 * @param[out] frame_drops dropped frames (indication of an unstable link)
 * @param[in] max_values maximum number of channels the receiver can process
 * @return true=decoded raw channel values updated, false=no update
 */
bool dsm_input(int fd, uint16_t *values, uint16_t *num_values, bool *dsm_11_bit, uint8_t *n_bytes, uint8_t **bytes,
	       int8_t *rssi, unsigned *frame_drops, unsigned max_values)
{
	/*
	 * The DSMX/2 protocol doesn't provide reliable framing,
	 * so we detect frame boundaries by the inter-frame delay.
	 *
	 * We expect to only be called when bytes arrive for processing,
	 * and if an interval of more than 3ms passes between calls,
	 * the first byte we read will be the first byte of a frame.
	 *
	 * In the case where byte(s) are dropped from a frame, this also
	 * provides a degree of protection. Of course, it would be better
	 * if we didn't drop bytes...
	 */
	const hrt_abstime now = hrt_absolute_time();

	/*
	 * Fetch bytes, but no more than we would need to complete
	 * a complete frame.
	 */

	int ret = read(fd, &dsm_buf[0], sizeof(dsm_buf) / sizeof(dsm_buf[0]));

	/* if the read failed for any reason, just give up here */
	if (ret < 1) {
		return false;

	} else {
		*n_bytes = ret;
		*bytes = &dsm_buf[0];
	}

	/*
	 * Try to decode something with what we got
	 */
	return dsm_parse(now, &dsm_buf[0], ret, values, num_values, dsm_11_bit, &dsm_frame_drops, rssi, max_values);
}

bool dsm_parse(const uint64_t now, const uint8_t *frame, const unsigned len, uint16_t *values,
	       uint16_t *num_values, bool *dsm_11_bit, unsigned *frame_drops, int8_t *rssi_percent, uint16_t max_channels)
{
	/* this is set by the decoding state machine and will default to false
	 * once everything that was decodable has been decoded.
	 */
	bool channel_data_available = false;
	unsigned channel_output_count;

	/* keep decoding until we have consumed the buffer */
	for (unsigned d = 0; d < len; d++) {

		/* overflow check */
		if (dsm_partial_frame_count == sizeof(dsm_frame) / sizeof(dsm_frame[0])) {
			dsm_partial_frame_count = 0;
			dsm_decode_state = DSM_DECODE_STATE_DESYNC;
#ifdef DSM_DEBUG
			printf("DSM: RESET (BUF LIM)\n");
#endif
		}

		if (dsm_partial_frame_count == DSM_FRAME_SIZE) {
			dsm_partial_frame_count = 0;
			dsm_decode_state = DSM_DECODE_STATE_DESYNC;
#ifdef DSM_DEBUG
			printf("DSM: RESET (PACKET LIM)\n");
#endif
		}

#ifdef DSM_DEBUG
#if 0
		printf("dsm state: %s%s, count: %d, val: %02x\n",
		       (dsm_decode_state == DSM_DECODE_STATE_DESYNC) ? "DSM_DECODE_STATE_DESYNC" : "",
		       (dsm_decode_state == DSM_DECODE_STATE_SYNC) ? "DSM_DECODE_STATE_SYNC" : "",
		       dsm_partial_frame_count,
		       (unsigned)frame[d]);
#endif
#endif

		switch (dsm_decode_state) {
		case DSM_DECODE_STATE_DESYNC:

			/* we are de-synced and only interested in the frame marker */
			if ((now - dsm_last_rx_time) > 5000) {
				dsm_decode_state = DSM_DECODE_STATE_SYNC;
				dsm_partial_frame_count = 0;
				dsm_frame[dsm_partial_frame_count++] = frame[d];
			}

			break;

		case DSM_DECODE_STATE_SYNC: {
				dsm_frame[dsm_partial_frame_count++] = frame[d];

				/* decode whatever we got and expect */
				if (dsm_partial_frame_count < DSM_FRAME_SIZE) {
					break;
				}

				// We've collected a full frame, parse it
				channel_data_available = dsm_decode(now, dsm_11_bit, dsm_chan_count, rssi_percent);

				// Frame consumed, reset the buffer count
				dsm_partial_frame_count = 0;

				/* if decoding failed, set proto to desync */
				if (!channel_data_available) {
					dsm_decode_state = DSM_DECODE_STATE_DESYNC;
				}
			}
			break;

		default:
#ifdef DSM_DEBUG
			printf("UNKNOWN PROTO STATE");
#endif
			channel_data_available = false;
		}
	}

	if (frame_drops) {
		*frame_drops = dsm_frame_drops;
	}

	if (channel_data_available) {
		// Check if any channels have been absent for too long
		for (unsigned i = 0; i < dsm_chan_count; i++) {
			if (now - channel_buffer[i].last_seen > 50 * 1000) {
				return false;
			}
		}

		// Overflow protect
		if (max_channels >= DSM_MAX_CHANNEL_COUNT) {
			max_channels = DSM_MAX_CHANNEL_COUNT;
		}

		// Cap returned channels to max_channels if we've seen more
		if (dsm_chan_count > max_channels) {
			channel_output_count = max_channels;

		} else {
			channel_output_count = dsm_chan_count;
		}

		*num_values = channel_output_count;

		// Copy the full list of collected channels
		for (unsigned i = 0; i < channel_output_count; i++) {
			// Channels which do not have a value yet (because their frame has not been seen yet)
			// will have a zero. If we come across a blank channel, keep storing values, but we
			// won't return that we have a valid frame just yet.
			if (channel_buffer[i].value) {
				values[i] = channel_buffer[i].value;

			} else {
				channel_data_available = false;
			}
		}
	}

#ifdef DSM_DEBUG

	if (channel_data_available) {
		printf("frame drops: %u, chan #: %u\n", dsm_frame_drops, dsm_chan_count);

		for (unsigned i = 0; i < dsm_chan_count; i++) {
			printf("dsm_decode: #CH %02u: %u\n", i + 1, values[i]);
		}
	}

#endif

	dsm_last_rx_time = now;

	/* return false as default */
	return channel_data_available;
}<|MERGE_RESOLUTION|>--- conflicted
+++ resolved
@@ -58,7 +58,7 @@
 
 #if defined(__PX4_NUTTX)
 #include <nuttx/arch.h>
-#define dsm_udelay(arg)		up_udelay(arg)
+#define dsm_udelay(arg)    up_udelay(arg)
 #else
 #define dsm_udelay(arg) px4_usleep(arg)
 #endif
@@ -71,19 +71,14 @@
 } dsm_decode_state = DSM_DECODE_STATE_DESYNC;
 
 typedef struct {
-<<<<<<< HEAD
-	uint16_t value;
-	hrt_abstime last_seen;
-=======
 	hrt_abstime last_seen;
 	uint16_t value;
->>>>>>> 912962f1
 } dsm_channel_t;
 
 static dsm_channel_t channel_buffer[DSM_MAX_CHANNEL_COUNT];
 
 static int dsm_fd = -1;						/**< File handle to the DSM UART */
-static hrt_abstime dsm_last_rx_time;						/**< Timestamp when we last received data */
+static hrt_abstime dsm_last_rx_time;            /**< Timestamp when we last received data */
 static hrt_abstime dsm_last_frame_time;		/**< Timestamp for start of last valid dsm frame */
 static dsm_frame_t &dsm_frame = rc_decode_buf.dsm.frame;	/**< DSM_BUFFER_SIZE DSM dsm frame receive buffer */
 static dsm_buf_t &dsm_buf = rc_decode_buf.dsm.buf;	/**< DSM_BUFFER_SIZE DSM dsm frame receive buffer */
@@ -91,15 +86,9 @@
 static unsigned dsm_partial_frame_count;	/**< Count of bytes received for current dsm frame */
 static unsigned dsm_channel_shift = 0;			/**< Channel resolution, 0=unknown, 10=10 bit (1024), 11=11 bit (2048) */
 static unsigned dsm_frame_drops = 0;			/**< Count of incomplete DSM frames */
-<<<<<<< HEAD
-static uint16_t dsm_chan_count = 0;				 /**< DSM channel count */
-
-#define CHANNEL_UNUSED 0xff
-=======
 static uint16_t dsm_chan_count = 0;         /**< DSM channel count */
 
 static constexpr uint8_t CHANNEL_UNUSED = 0xFF;
->>>>>>> 912962f1
 
 /**
  * Attempt to decode a single channel raw channel datum
@@ -130,8 +119,8 @@
 {
 	if (shift == 10) {
 		// 1024 Mode: This format is used only by DSM2/22ms mode. All other modes use 2048 data.
-		//	Bits 15-10 Channel ID
-		//	Bits 9-0	 Servo Position
+		//  Bits 15-10 Channel ID
+		//  Bits 9-0   Servo Position
 		static constexpr uint16_t MASK_1024_CHANID = 0xFC00;
 		static constexpr uint16_t MASK_1024_SXPOS = 0x03FF;
 
@@ -152,9 +141,9 @@
 
 	} else if (shift == 11) {
 		// 2048 Mode
-		//	Bits 15		Servo Phase
-		//	Bits 14-11 Channel ID
-		//	Bits 10-0	Servo Position
+		//  Bits 15    Servo Phase
+		//  Bits 14-11 Channel ID
+		//  Bits 10-0  Servo Position
 
 		uint16_t servo_position = 0;
 
@@ -183,24 +172,15 @@
 
 			channel = chan;
 
-<<<<<<< HEAD
-		} else if (chan == 0x0f && phase) {
-=======
 		} else if (chan == 0x0F && phase) {
->>>>>>> 912962f1
 			// When the channel content is all bits set, and the phase is also set, this is the blank channel
 			channel = CHANNEL_UNUSED;
 			return true;
 
 		} else {
 			// This will be the case for an unused channel (raw 16bit content will be 0xffff)
-<<<<<<< HEAD
-			printf("invalid: %d %d\n", chan, phase);
-=======
 			PX4_DEBUG("invalid: %d %d\n", chan, phase);
->>>>>>> 912962f1
 			return false;
-
 		}
 
 		channel = chan;
@@ -224,15 +204,6 @@
  */
 static bool dsm_guess_format(bool reset)
 {
-<<<<<<< HEAD
-	static uint32_t	cs10 = 0;
-	static uint32_t	cs11 = 0;
-	static uint32_t good_cs10_frame_count = 0;
-	static uint32_t good_cs11_frame_count = 0;
-	static unsigned samples = 0;
-	static uint32_t seen_channels_count_cs11[DSM_MAX_CHANNEL_COUNT] = {0};
-	static uint32_t seen_channels_count_cs10[DSM_MAX_CHANNEL_COUNT] = {0};
-=======
 	static uint32_t cs10 = 0;
 	static uint32_t cs11 = 0;
 	static uint16_t good_cs10_frame_count = 0;
@@ -240,7 +211,6 @@
 	static uint16_t samples = 0;
 	static uint16_t seen_channels_count_cs11[DSM_MAX_CHANNEL_COUNT] {};
 	static uint16_t seen_channels_count_cs10[DSM_MAX_CHANNEL_COUNT] {};
->>>>>>> 912962f1
 
 	/* reset the 10/11 bit sniffed channel masks */
 	if (reset) {
@@ -339,21 +309,12 @@
 	}
 
 	/*
-<<<<<<< HEAD
-		10 or 11 bit decoding guess requirements
-			For CS10 or CS11...
-			* At least `samples - bad_samples_allowance` must decode correctly (no duplicates, valid channel ranges for CS10)
-			* Even distribution of all found channels
-			* Channels must begin at 0 and no channel gaps after that (ie, the last channel is the one before the first unseen channel starting from zero)
-	*/
-=======
 	* 10 or 11 bit decoding guess requirements
 	*  For CS10 or CS11...
 	*  At least `samples - bad_samples_allowance` must decode correctly (no duplicates, valid channel ranges for CS10)
 	*  Even distribution of all found channels
 	*  Channels must begin at 0 and no channel gaps after that (ie, the last channel is the one before the first unseen channel starting from zero)
 	 */
->>>>>>> 912962f1
 
 	bool cs10_channel_gap_found = false;
 	bool cs11_channel_gap_found = false;
@@ -386,7 +347,6 @@
 			}
 
 			found_channels_end = true;
-<<<<<<< HEAD
 		}
 	}
 
@@ -416,7 +376,7 @@
 		valid_channel_counts_cs10 = true;
 
 		for (unsigned i = 0; i < ((cs10_channel_count > 12) ? 12 : cs10_channel_count); i++) {
-			if (seen_channels_count_cs10[i] <  minimum_channel_seen_count) {
+			if (seen_channels_count_cs10[i] < minimum_channel_seen_count) {
 				valid_channel_counts_cs10 = false;
 				break;
 			}
@@ -429,7 +389,7 @@
 		valid_channel_counts_cs11 = true;
 
 		for (unsigned i = 0; i < ((cs11_channel_count > 12) ? 12 : cs11_channel_count); i++) {
-			if (seen_channels_count_cs11[i] <  minimum_channel_seen_count) {
+			if (seen_channels_count_cs11[i] < minimum_channel_seen_count) {
 				valid_channel_counts_cs11 = false;
 				break;
 			}
@@ -449,70 +409,6 @@
 #ifdef DSM_DEBUG
 		printf("DSM guess: CS11 guessed!\n");
 #endif
-=======
-		}
-	}
-
-	// Check for continous channels in 11bit decoding
-	found_channels_end = false;
-
-	for (unsigned i = 0; i < DSM_MAX_CHANNEL_COUNT; i++) {
-		// This bit is set
-		if (cs11 & (1 << i)) {
-			if (found_channels_end) {
-				// Channel gap found
-				cs11_channel_gap_found = true;
-				break;
-			}
-
-		} else {
-			if (!found_channels_end) {
-				cs11_channel_count = i;
-			}
-
-			found_channels_end = true;
-		}
-	}
-
-	// Check channel seen counts C10
-	if (cs10_channel_count && !cs10_channel_gap_found) {
-		valid_channel_counts_cs10 = true;
-
-		for (unsigned i = 0; i < ((cs10_channel_count > 12) ? 12 : cs10_channel_count); i++) {
-			if (seen_channels_count_cs10[i] < minimum_channel_seen_count) {
-				valid_channel_counts_cs10 = false;
-				break;
-			}
-
-		}
-	}
-
-	// Check channel seen counts C11
-	if (cs11_channel_count && !cs11_channel_gap_found) {
-		valid_channel_counts_cs11 = true;
-
-		for (unsigned i = 0; i < ((cs11_channel_count > 12) ? 12 : cs11_channel_count); i++) {
-			if (seen_channels_count_cs11[i] < minimum_channel_seen_count) {
-				valid_channel_counts_cs11 = false;
-				break;
-			}
-
-		}
-	}
-
-#ifdef DSM_DEBUG
-	printf("DSM guess: CS10 (%li good frames, %i gap found, %li channel count, %i dist)\r\n", good_cs10_frame_count,
-	       cs10_channel_gap_found, cs10_channel_count, valid_channel_counts_cs10);
-	printf("DSM guess: CS11 (%li good frames, %i gap found, %li channel count, %i dist)\r\n", good_cs11_frame_count,
-	       cs11_channel_gap_found, cs11_channel_count, valid_channel_counts_cs11);
-#endif
-
-	if (good_cs11_frame_count > samples - bad_samples_allowance && !cs11_channel_gap_found
-	    && cs11_channel_count >= minimum_channel_count && valid_channel_counts_cs11) {
-#ifdef DSM_DEBUG
-		printf("DSM guess: CS11 guessed!\n");
-#endif
->>>>>>> 912962f1
 		dsm_chan_count = cs11_channel_count;
 		dsm_channel_shift = 11;
 		return true;
