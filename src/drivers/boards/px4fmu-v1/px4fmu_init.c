/****************************************************************************
 *
 *   Copyright (c) 2012-2015 PX4 Development Team. All rights reserved.
 *
 * Redistribution and use in source and binary forms, with or without
 * modification, are permitted provided that the following conditions
 * are met:
 *
 * 1. Redistributions of source code must retain the above copyright
 *    notice, this list of conditions and the following disclaimer.
 * 2. Redistributions in binary form must reproduce the above copyright
 *    notice, this list of conditions and the following disclaimer in
 *    the documentation and/or other materials provided with the
 *    distribution.
 * 3. Neither the name PX4 nor the names of its contributors may be
 *    used to endorse or promote products derived from this software
 *    without specific prior written permission.
 *
 * THIS SOFTWARE IS PROVIDED BY THE COPYRIGHT HOLDERS AND CONTRIBUTORS
 * "AS IS" AND ANY EXPRESS OR IMPLIED WARRANTIES, INCLUDING, BUT NOT
 * LIMITED TO, THE IMPLIED WARRANTIES OF MERCHANTABILITY AND FITNESS
 * FOR A PARTICULAR PURPOSE ARE DISCLAIMED. IN NO EVENT SHALL THE
 * COPYRIGHT OWNER OR CONTRIBUTORS BE LIABLE FOR ANY DIRECT, INDIRECT,
 * INCIDENTAL, SPECIAL, EXEMPLARY, OR CONSEQUENTIAL DAMAGES (INCLUDING,
 * BUT NOT LIMITED TO, PROCUREMENT OF SUBSTITUTE GOODS OR SERVICES; LOSS
 * OF USE, DATA, OR PROFITS; OR BUSINESS INTERRUPTION) HOWEVER CAUSED
 * AND ON ANY THEORY OF LIABILITY, WHETHER IN CONTRACT, STRICT
 * LIABILITY, OR TORT (INCLUDING NEGLIGENCE OR OTHERWISE) ARISING IN
 * ANY WAY OUT OF THE USE OF THIS SOFTWARE, EVEN IF ADVISED OF THE
 * POSSIBILITY OF SUCH DAMAGE.
 *
 ****************************************************************************/

/**
 * @file px4fmu_init.c
 *
 * PX4FMU-specific early startup code.  This file implements the
 * board_app_initialize() function that is called early by nsh during startup.
 *
 * Code here is run before the rcS script is invoked; it should start required
 * subsystems and perform board-specific initialisation.
 */

/****************************************************************************
 * Included Files
 ****************************************************************************/

#include <px4_config.h>

#include <stdbool.h>
#include <stdio.h>
#include <debug.h>
#include <errno.h>

#include <nuttx/arch.h>
#include <nuttx/board.h>
#include <nuttx/spi/spi.h>
#include <nuttx/i2c/i2c_master.h>
#include <nuttx/mmcsd.h>
#include <nuttx/analog/adc.h>

#include "stm32.h"
#include "board_config.h"
#include "stm32_uart.h"

#include <arch/board/board.h>

#include <drivers/drv_hrt.h>
#include <drivers/drv_led.h>

#include <systemlib/cpuload.h>

/****************************************************************************
 * Pre-Processor Definitions
 ****************************************************************************/

/* Configuration ************************************************************/

/* Debug ********************************************************************/

#ifdef CONFIG_CPP_HAVE_VARARGS
#  ifdef CONFIG_DEBUG
#    define message(...) lowsyslog(__VA_ARGS__)
#  else
#    define message(...) printf(__VA_ARGS__)
#  endif
#else
#  ifdef CONFIG_DEBUG
#    define message lowsyslog
#  else
#    define message printf
#  endif
#endif

/*
 * Ideally we'd be able to get these from up_internal.h,
 * but since we want to be able to disable the NuttX use
 * of leds for system indication at will and there is no
 * separate switch, we need to build independent of the
 * CONFIG_ARCH_LEDS configuration switch.
 */
__BEGIN_DECLS
extern void led_init(void);
extern void led_on(int led);
extern void led_off(int led);
__END_DECLS

/****************************************************************************
 * Protected Functions
 ****************************************************************************/

/****************************************************************************
 * Public Functions
 ****************************************************************************/

/************************************************************************************
 * Name: stm32_boardinitialize
 *
 * Description:
 *   All STM32 architectures must provide the following entry point.  This entry point
 *   is called early in the intitialization -- after all memory has been configured
 *   and mapped but before any devices have been initialized.
 *
 ************************************************************************************/

__EXPORT void stm32_boardinitialize(void)
{
	/* configure SPI interfaces */
	stm32_spiinitialize();

	/* configure LEDs (empty call to NuttX' ) */
	board_autoled_initialize();
}

/****************************************************************************
 * Name: board_app_initialize
 *
 * Description:
 *   Perform architecture specific initialization
 *
 ****************************************************************************/

static struct spi_dev_s *spi1;
static struct spi_dev_s *spi2;
static struct spi_dev_s *spi3;

#include <math.h>

<<<<<<< HEAD
#if 0
#ifdef __cplusplus
__EXPORT int matherr(struct __exception *e)
{
	return 1;
}
#else
__EXPORT int matherr(struct exception *e)
{
	return 1;
}
#endif
#endif

__EXPORT int board_app_initialize(void)
=======
__EXPORT int nsh_archinitialize(void)
>>>>>>> 1a5040b9
{
	int result;

	/* configure always-on ADC pins */
	stm32_configgpio(GPIO_ADC1_IN10);
	stm32_configgpio(GPIO_ADC1_IN11);
	/* IN12 and IN13 further below */

#if defined(CONFIG_HAVE_CXX) && defined(CONFIG_HAVE_CXXINITIALIZE)

	/* run C++ ctors before we go any further */

	up_cxxinitialize();

#	if defined(CONFIG_EXAMPLES_NSH_CXXINITIALIZE)
#  		error CONFIG_EXAMPLES_NSH_CXXINITIALIZE Must not be defined! Use CONFIG_HAVE_CXX and CONFIG_HAVE_CXXINITIALIZE.
#	endif

#else
#  error platform is dependent on c++ both CONFIG_HAVE_CXX and CONFIG_HAVE_CXXINITIALIZE must be defined.
#endif

	/* configure the high-resolution time/callout interface */
	hrt_init();

	/* configure CPU load estimation */
#ifdef CONFIG_SCHED_INSTRUMENTATION
	cpuload_initialize_once();
#endif

	/* set up the serial DMA polling */
	static struct hrt_call serial_dma_call;
	struct timespec ts;

	/*
	 * Poll at 1ms intervals for received bytes that have not triggered
	 * a DMA event.
	 */
	ts.tv_sec = 0;
	ts.tv_nsec = 1000000;

	hrt_call_every(&serial_dma_call,
		       ts_to_abstime(&ts),
		       ts_to_abstime(&ts),
		       (hrt_callout)stm32_serial_dma_poll,
		       NULL);

	/* initial LED state */
	drv_led_start();
	led_off(LED_AMBER);
	led_off(LED_BLUE);


	/* Configure SPI-based devices */

	spi1 = stm32_spibus_initialize(1);

	if (!spi1) {
		message("[boot] FAILED to initialize SPI port 1\r\n");
		board_autoled_on(LED_AMBER);
		return -ENODEV;
	}

	/* Default SPI1 to 1MHz and de-assert the known chip selects. */
	SPI_SETFREQUENCY(spi1, 10000000);
	SPI_SETBITS(spi1, 8);
	SPI_SETMODE(spi1, SPIDEV_MODE3);
	SPI_SELECT(spi1, PX4_SPIDEV_GYRO, false);
	SPI_SELECT(spi1, PX4_SPIDEV_ACCEL, false);
	SPI_SELECT(spi1, PX4_SPIDEV_MPU, false);
	up_udelay(20);

	/*
	 * If SPI2 is enabled in the defconfig, we loose some ADC pins as chip selects.
	 * Keep the SPI2 init optional and conditionally initialize the ADC pins
	 */

#ifdef CONFIG_STM32_SPI2
	spi2 = stm32_spibus_initialize(2);
	/* Default SPI2 to 1MHz and de-assert the known chip selects. */
	SPI_SETFREQUENCY(spi2, 10000000);
	SPI_SETBITS(spi2, 8);
	SPI_SETMODE(spi2, SPIDEV_MODE3);
	SPI_SELECT(spi2, PX4_SPIDEV_GYRO, false);
	SPI_SELECT(spi2, PX4_SPIDEV_ACCEL_MAG, false);

	message("[boot] Initialized SPI port2 (ADC IN12/13 blocked)\n");
#else
	spi2 = NULL;
	message("[boot] Enabling IN12/13 instead of SPI2\n");
	/* no SPI2, use pins for ADC */
	stm32_configgpio(GPIO_ADC1_IN12);
	stm32_configgpio(GPIO_ADC1_IN13);	// jumperable to MPU6000 DRDY on some boards
#endif

	/* Get the SPI port for the microSD slot */

	spi3 = stm32_spibus_initialize(3);

	if (!spi3) {
		message("[boot] FAILED to initialize SPI port 3\n");
		board_autoled_on(LED_AMBER);
		return -ENODEV;
	}

	/* Now bind the SPI interface to the MMCSD driver */
	result = mmcsd_spislotinitialize(CONFIG_NSH_MMCSDMINOR, CONFIG_NSH_MMCSDSLOTNO, spi3);

	if (result != OK) {
		message("[boot] FAILED to bind SPI port 3 to the MMCSD driver\n");
		board_autoled_on(LED_AMBER);
		return -ENODEV;
	}

	return OK;
}<|MERGE_RESOLUTION|>--- conflicted
+++ resolved
@@ -125,6 +125,10 @@
 
 __EXPORT void stm32_boardinitialize(void)
 {
+	/* configure always-on ADC pins */
+	stm32_configgpio(GPIO_ADC1_IN10);
+	stm32_configgpio(GPIO_ADC1_IN11);
+
 	/* configure SPI interfaces */
 	stm32_spiinitialize();
 
@@ -144,33 +148,10 @@
 static struct spi_dev_s *spi2;
 static struct spi_dev_s *spi3;
 
-#include <math.h>
-
-<<<<<<< HEAD
-#if 0
-#ifdef __cplusplus
-__EXPORT int matherr(struct __exception *e)
-{
-	return 1;
-}
-#else
-__EXPORT int matherr(struct exception *e)
-{
-	return 1;
-}
-#endif
-#endif
-
 __EXPORT int board_app_initialize(void)
-=======
-__EXPORT int nsh_archinitialize(void)
->>>>>>> 1a5040b9
 {
 	int result;
 
-	/* configure always-on ADC pins */
-	stm32_configgpio(GPIO_ADC1_IN10);
-	stm32_configgpio(GPIO_ADC1_IN11);
 	/* IN12 and IN13 further below */
 
 #if defined(CONFIG_HAVE_CXX) && defined(CONFIG_HAVE_CXXINITIALIZE)
