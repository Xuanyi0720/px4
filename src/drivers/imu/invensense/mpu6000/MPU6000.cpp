/****************************************************************************
 *
 *   Copyright (c) 2020 PX4 Development Team. All rights reserved.
 *
 * Redistribution and use in source and binary forms, with or without
 * modification, are permitted provided that the following conditions
 * are met:
 *
 * 1. Redistributions of source code must retain the above copyright
 *    notice, this list of conditions and the following disclaimer.
 * 2. Redistributions in binary form must reproduce the above copyright
 *    notice, this list of conditions and the following disclaimer in
 *    the documentation and/or other materials provided with the
 *    distribution.
 * 3. Neither the name PX4 nor the names of its contributors may be
 *    used to endorse or promote products derived from this software
 *    without specific prior written permission.
 *
 * THIS SOFTWARE IS PROVIDED BY THE COPYRIGHT HOLDERS AND CONTRIBUTORS
 * "AS IS" AND ANY EXPRESS OR IMPLIED WARRANTIES, INCLUDING, BUT NOT
 * LIMITED TO, THE IMPLIED WARRANTIES OF MERCHANTABILITY AND FITNESS
 * FOR A PARTICULAR PURPOSE ARE DISCLAIMED. IN NO EVENT SHALL THE
 * COPYRIGHT OWNER OR CONTRIBUTORS BE LIABLE FOR ANY DIRECT, INDIRECT,
 * INCIDENTAL, SPECIAL, EXEMPLARY, OR CONSEQUENTIAL DAMAGES (INCLUDING,
 * BUT NOT LIMITED TO, PROCUREMENT OF SUBSTITUTE GOODS OR SERVICES; LOSS
 * OF USE, DATA, OR PROFITS; OR BUSINESS INTERRUPTION) HOWEVER CAUSED
 * AND ON ANY THEORY OF LIABILITY, WHETHER IN CONTRACT, STRICT
 * LIABILITY, OR TORT (INCLUDING NEGLIGENCE OR OTHERWISE) ARISING IN
 * ANY WAY OUT OF THE USE OF THIS SOFTWARE, EVEN IF ADVISED OF THE
 * POSSIBILITY OF SUCH DAMAGE.
 *
 ****************************************************************************/

#include "MPU6000.hpp"

using namespace time_literals;

static constexpr int16_t combine(uint8_t msb, uint8_t lsb)
{
	return (msb << 8u) | lsb;
}

MPU6000::MPU6000(I2CSPIBusOption bus_option, int bus, uint32_t device, enum Rotation rotation, int bus_frequency,
		 spi_mode_e spi_mode, spi_drdy_gpio_t drdy_gpio) :
	SPI(DRV_IMU_DEVTYPE_MPU6000, MODULE_NAME, bus, device, spi_mode, bus_frequency),
	I2CSPIDriver(MODULE_NAME, px4::device_bus_to_wq(get_device_id()), bus_option, bus),
	_drdy_gpio(drdy_gpio),
	_px4_accel(get_device_id(), ORB_PRIO_HIGH, rotation),
	_px4_gyro(get_device_id(), ORB_PRIO_HIGH, rotation)
{
	if (drdy_gpio != 0) {
		_drdy_interval_perf = perf_alloc(PC_INTERVAL, MODULE_NAME": DRDY interval");
	}

	ConfigureSampleRate(_px4_gyro.get_max_rate_hz());
}

MPU6000::~MPU6000()
{
	perf_free(_transfer_perf);
	perf_free(_bad_register_perf);
	perf_free(_bad_transfer_perf);
	perf_free(_fifo_empty_perf);
	perf_free(_fifo_overflow_perf);
	perf_free(_fifo_reset_perf);
	perf_free(_drdy_interval_perf);
}

int MPU6000::init()
{
	int ret = SPI::init();

	if (ret != PX4_OK) {
		DEVICE_DEBUG("SPI::init failed (%i)", ret);
		return ret;
	}

	return Reset() ? 0 : -1;
}

bool MPU6000::Reset()
{
	_state = STATE::RESET;
	DataReadyInterruptDisable();
	ScheduleClear();
	ScheduleNow();
	return true;
}

void MPU6000::exit_and_cleanup()
{
	DataReadyInterruptDisable();
	I2CSPIDriverBase::exit_and_cleanup();
}

void MPU6000::print_status()
{
	I2CSPIDriverBase::print_status();

	PX4_INFO("FIFO empty interval: %d us (%.3f Hz)", _fifo_empty_interval_us, 1e6 / _fifo_empty_interval_us);

	perf_print_counter(_transfer_perf);
	perf_print_counter(_bad_register_perf);
	perf_print_counter(_bad_transfer_perf);
	perf_print_counter(_fifo_empty_perf);
	perf_print_counter(_fifo_overflow_perf);
	perf_print_counter(_fifo_reset_perf);
	perf_print_counter(_drdy_interval_perf);

	_px4_accel.print_status();
	_px4_gyro.print_status();
}

int MPU6000::probe()
{
	const uint8_t whoami = RegisterRead(Register::WHO_AM_I);

	if (whoami != WHOAMI) {
		DEVICE_DEBUG("unexpected WHO_AM_I 0x%02x", whoami);
		return PX4_ERROR;
	}

	return PX4_OK;
}

void MPU6000::RunImpl()
{
	const hrt_abstime now = hrt_absolute_time();

	switch (_state) {
	case STATE::RESET:
		// PWR_MGMT_1: Device Reset
		RegisterWrite(Register::PWR_MGMT_1, PWR_MGMT_1_BIT::DEVICE_RESET);
		_reset_timestamp = now;
		_consecutive_failures = 0;
		_total_failures = 0;
		_state = STATE::WAIT_FOR_RESET;
		ScheduleDelayed(100_ms); // Wait 100ms (Document Number: RM-MPU-6000A-00 Page 41 of 46)
		break;

	case STATE::WAIT_FOR_RESET:

		// The reset value is 0x00 for all registers other than the registers below
		//  Document Number: RM-MPU-6000A-00 Page 8 of 46
		if ((RegisterRead(Register::WHO_AM_I) == WHOAMI)
		    && (RegisterRead(Register::PWR_MGMT_1) == 0x40)) {

			// Wakeup and reset digital signal path
			RegisterWrite(Register::PWR_MGMT_1, 0);
			RegisterWrite(Register::SIGNAL_PATH_RESET,
				      SIGNAL_PATH_RESET_BIT::GYRO_RESET | SIGNAL_PATH_RESET_BIT::ACCEL_RESET | SIGNAL_PATH_RESET_BIT::TEMP_RESET);
			RegisterSetAndClearBits(Register::USER_CTRL, USER_CTRL_BIT::SIG_COND_RESET, USER_CTRL_BIT::I2C_IF_DIS);

			// if reset succeeded then configure
			_state = STATE::CONFIGURE;
			ScheduleDelayed(100_ms); // Wait another 100ms (Document Number: RM-MPU-6000A-00 Page 41 of 46)

		} else {
			// RESET not complete
			if (hrt_elapsed_time(&_reset_timestamp) > 1000_ms) {
				PX4_DEBUG("Reset failed, retrying");
				_state = STATE::RESET;
				ScheduleDelayed(100_ms);

			} else {
				PX4_DEBUG("Reset not complete, check again in 10 ms");
				ScheduleDelayed(10_ms);
			}
		}

		break;

	case STATE::CONFIGURE:
		if (Configure()) {
			// if configure succeeded then start reading from FIFO
			_state = STATE::FIFO_READ;

			if (DataReadyInterruptConfigure()) {
				_data_ready_interrupt_enabled = true;

				// backup schedule as a watchdog timeout
				ScheduleDelayed(100_ms);

			} else {
				_data_ready_interrupt_enabled = false;
				ScheduleOnInterval(_fifo_empty_interval_us, _fifo_empty_interval_us);
			}

			FIFOReset();

		} else {
			// CONFIGURE not complete
			if (hrt_elapsed_time(&_reset_timestamp) > 1000_ms) {
				PX4_DEBUG("Configure failed, resetting");
				_state = STATE::RESET;

			} else {
				PX4_DEBUG("Configure failed, retrying");
			}

			ScheduleDelayed(10_ms);
		}

		break;

	case STATE::FIFO_READ: {
			if (_data_ready_interrupt_enabled) {
				// scheduled from interrupt if _drdy_fifo_read_samples was set
				if (_drdy_fifo_read_samples.fetch_and(0) == _fifo_gyro_samples) {
					perf_count_interval(_drdy_interval_perf, now);
				}

				// push backup schedule back
				ScheduleDelayed(_fifo_empty_interval_us * 2);
			}

			// always check current FIFO count
			bool success = false;
			const uint16_t fifo_count = FIFOReadCount();

			if (fifo_count >= FIFO::SIZE) {
				FIFOReset();
				perf_count(_fifo_overflow_perf);

			} else if (fifo_count == 0) {
				perf_count(_fifo_empty_perf);

			} else {
				// FIFO count (size in bytes) should be a multiple of the FIFO::DATA structure
				const uint8_t samples = fifo_count / sizeof(FIFO::DATA);

				if (samples > FIFO_MAX_SAMPLES) {
					// not technically an overflow, but more samples than we expected or can publish
					FIFOReset();
					perf_count(_fifo_overflow_perf);

				} else if (samples >= 1) {
					if (FIFORead(now, samples)) {
						success = true;
						_consecutive_failures = 0;
					}
				}
			}

			if (!success) {
				_consecutive_failures++;
				_total_failures++;

				// full reset if things are failing consistently
				if (_consecutive_failures > 100 || _total_failures > 1000) {
					Reset();
					return;
				}
			}

			if (!success || hrt_elapsed_time(&_last_config_check_timestamp) > 10_ms) {
				// check configuration registers periodically or immediately following any failure
				if (RegisterCheck(_register_cfg[_checked_register])) {
					_last_config_check_timestamp = now;
					_checked_register = (_checked_register + 1) % size_register_cfg;

				} else {
					// register check failed, force reset
					perf_count(_bad_register_perf);
					Reset();
				}

			} else {
				// periodically update temperature (~1 Hz)
				if (hrt_elapsed_time(&_temperature_update_timestamp) >= 1_s) {
					UpdateTemperature();
					_temperature_update_timestamp = now;
				}
			}
		}

		break;
	}
}

void MPU6000::ConfigureAccel()
{
	const uint8_t AFS_SEL = RegisterRead(Register::ACCEL_CONFIG) & (Bit4 | Bit3); // [4:3] AFS_SEL[1:0]

	switch (AFS_SEL) {
	case AFS_SEL_2G:
		_px4_accel.set_scale(CONSTANTS_ONE_G / 16384.f);
		_px4_accel.set_range(2.f * CONSTANTS_ONE_G);
		break;

	case AFS_SEL_4G:
		_px4_accel.set_scale(CONSTANTS_ONE_G / 8192.f);
		_px4_accel.set_range(4.f * CONSTANTS_ONE_G);
		break;

	case AFS_SEL_8G:
		_px4_accel.set_scale(CONSTANTS_ONE_G / 4096.f);
		_px4_accel.set_range(8.f * CONSTANTS_ONE_G);
		break;

	case AFS_SEL_16G:
		_px4_accel.set_scale(CONSTANTS_ONE_G / 2048.f);
		_px4_accel.set_range(16.f * CONSTANTS_ONE_G);
		break;
	}
}

void MPU6000::ConfigureGyro()
{
	const uint8_t GYRO_FS_SEL = RegisterRead(Register::GYRO_CONFIG) & (Bit4 | Bit3); // [4:3] FS_SEL[1:0]

	switch (GYRO_FS_SEL) {
	case FS_SEL_250_DPS:
		_px4_gyro.set_scale(math::radians(1.f / 131.f));
		_px4_gyro.set_range(math::radians(250.f));
		break;

	case FS_SEL_500_DPS:
		_px4_gyro.set_scale(math::radians(1.f / 65.5f));
		_px4_gyro.set_range(math::radians(500.f));
		break;

	case FS_SEL_1000_DPS:
		_px4_gyro.set_scale(math::radians(1.f / 32.8f));
		_px4_gyro.set_range(math::radians(1000.f));
		break;

	case FS_SEL_2000_DPS:
		_px4_gyro.set_scale(math::radians(1.f / 16.4f));
		_px4_gyro.set_range(math::radians(2000.f));
		break;
	}
}

void MPU6000::ConfigureSampleRate(int sample_rate)
{
	if (sample_rate == 0) {
		sample_rate = 1000; // default to 1000 Hz
	}

	// round down to nearest FIFO sample dt
	const float min_interval = FIFO_SAMPLE_DT * 4; // limit to 2 kHz (500 us interval)
	_fifo_empty_interval_us = math::max(roundf((1e6f / (float)sample_rate) / min_interval) * min_interval, min_interval);

	_fifo_gyro_samples = roundf(math::min((float)_fifo_empty_interval_us / (1e6f / GYRO_RATE), (float)FIFO_MAX_SAMPLES));

	// recompute FIFO empty interval (us) with actual gyro sample limit
	_fifo_empty_interval_us = _fifo_gyro_samples * (1e6f / GYRO_RATE);
<<<<<<< HEAD

	_fifo_accel_samples = math::min(_fifo_empty_interval_us / (1e6f / ACCEL_RATE), (float)FIFO_MAX_SAMPLES);
=======
>>>>>>> 4bd3f4fc
}

bool MPU6000::Configure()
{
	// first set and clear all configured register bits
	for (const auto &reg_cfg : _register_cfg) {
		RegisterSetAndClearBits(reg_cfg.reg, reg_cfg.set_bits, reg_cfg.clear_bits);
	}

	// now check that all are configured
	bool success = true;

	for (const auto &reg_cfg : _register_cfg) {
		if (!RegisterCheck(reg_cfg)) {
			success = false;
		}
	}

	ConfigureAccel();
	ConfigureGyro();

	return success;
}

int MPU6000::DataReadyInterruptCallback(int irq, void *context, void *arg)
{
	static_cast<MPU6000 *>(arg)->DataReady();
	return 0;
}

void MPU6000::DataReady()
{
	const uint8_t count = _drdy_count.fetch_add(1) + 1;

	uint8_t expected = 0;

	// at least the required number of samples in the FIFO
	if ((count >= _fifo_gyro_samples) && _drdy_fifo_read_samples.compare_exchange(&expected, _fifo_gyro_samples)) {
		_drdy_count.store(0);
		ScheduleNow();
	}
}

bool MPU6000::DataReadyInterruptConfigure()
{
	if (_drdy_gpio == 0) {
		return false;
	}

	// Setup data ready on falling edge
	return px4_arch_gpiosetevent(_drdy_gpio, false, true, true, &DataReadyInterruptCallback, this) == 0;
}

bool MPU6000::DataReadyInterruptDisable()
{
	if (_drdy_gpio == 0) {
		return false;
	}

	return px4_arch_gpiosetevent(_drdy_gpio, false, false, false, nullptr, nullptr) == 0;
}

bool MPU6000::RegisterCheck(const register_config_t &reg_cfg)
{
	bool success = true;

	const uint8_t reg_value = RegisterRead(reg_cfg.reg);

	if (reg_cfg.set_bits && ((reg_value & reg_cfg.set_bits) != reg_cfg.set_bits)) {
		PX4_DEBUG("0x%02hhX: 0x%02hhX (0x%02hhX not set)", (uint8_t)reg_cfg.reg, reg_value, reg_cfg.set_bits);
		success = false;
	}

	if (reg_cfg.clear_bits && ((reg_value & reg_cfg.clear_bits) != 0)) {
		PX4_DEBUG("0x%02hhX: 0x%02hhX (0x%02hhX not cleared)", (uint8_t)reg_cfg.reg, reg_value, reg_cfg.clear_bits);
		success = false;
	}

	return success;
}

uint8_t MPU6000::RegisterRead(Register reg)
{
	uint8_t cmd[2] {};
	cmd[0] = static_cast<uint8_t>(reg) | DIR_READ;
	set_frequency(SPI_SPEED); // low speed for regular registers
	transfer(cmd, cmd, sizeof(cmd));
	return cmd[1];
}

void MPU6000::RegisterWrite(Register reg, uint8_t value)
{
	uint8_t cmd[2] { (uint8_t)reg, value };
	set_frequency(SPI_SPEED); // low speed for regular registers
	transfer(cmd, cmd, sizeof(cmd));
}

void MPU6000::RegisterSetAndClearBits(Register reg, uint8_t setbits, uint8_t clearbits)
{
	const uint8_t orig_val = RegisterRead(reg);

	uint8_t val = (orig_val & ~clearbits) | setbits;

	if (orig_val != val) {
		RegisterWrite(reg, val);
	}
}

uint16_t MPU6000::FIFOReadCount()
{
	// read FIFO count
	uint8_t fifo_count_buf[3] {};
	fifo_count_buf[0] = static_cast<uint8_t>(Register::FIFO_COUNTH) | DIR_READ;
	set_frequency(SPI_SPEED_SENSOR);

	if (transfer(fifo_count_buf, fifo_count_buf, sizeof(fifo_count_buf)) != PX4_OK) {
		perf_count(_bad_transfer_perf);
		return 0;
	}

	return combine(fifo_count_buf[1], fifo_count_buf[2]);
}

bool MPU6000::FIFORead(const hrt_abstime &timestamp_sample, uint8_t samples)
{
	perf_begin(_transfer_perf);
	FIFOTransferBuffer buffer{};
	const size_t transfer_size = math::min(samples * sizeof(FIFO::DATA) + 1, FIFO::SIZE);
	set_frequency(SPI_SPEED_SENSOR);

	if (transfer((uint8_t *)&buffer, (uint8_t *)&buffer, transfer_size) != PX4_OK) {
		perf_end(_transfer_perf);
		perf_count(_bad_transfer_perf);
		return false;
	}

	perf_end(_transfer_perf);

	ProcessGyro(timestamp_sample, buffer.f, samples);
	return ProcessAccel(timestamp_sample, buffer.f, samples);
}

void MPU6000::FIFOReset()
{
	perf_count(_fifo_reset_perf);

	// FIFO_EN: disable FIFO
	RegisterWrite(Register::FIFO_EN, 0);

	// USER_CTRL: reset FIFO
	RegisterSetAndClearBits(Register::USER_CTRL, USER_CTRL_BIT::FIFO_RESET, USER_CTRL_BIT::FIFO_EN);

	// reset while FIFO is disabled
	_drdy_count.store(0);
	_drdy_fifo_read_samples.store(0);

	// FIFO_EN: enable both gyro and accel
	// USER_CTRL: re-enable FIFO
	for (const auto &r : _register_cfg) {
		if ((r.reg == Register::FIFO_EN) || (r.reg == Register::USER_CTRL)) {
			RegisterSetAndClearBits(r.reg, r.set_bits, r.clear_bits);
		}
	}
}

static bool fifo_accel_equal(const FIFO::DATA &f0, const FIFO::DATA &f1)
{
	return (memcmp(&f0.ACCEL_XOUT_H, &f1.ACCEL_XOUT_H, 6) == 0);
}

bool MPU6000::ProcessAccel(const hrt_abstime &timestamp_sample, const FIFO::DATA fifo[], const uint8_t samples)
{
	PX4Accelerometer::FIFOSample accel;
	accel.timestamp_sample = timestamp_sample;
	accel.samples = 0;
	accel.dt = FIFO_SAMPLE_DT * SAMPLES_PER_TRANSFER;

	bool bad_data = false;

	// FIFO contains 8 duplicated accel samples per gyro sample
	for (int i = 0; i < samples; i++) {
		_fifo_accel_samples_count++;

		// only process new FIFO samples (1 every 8 samples expected)
		const bool new_sample = !fifo_accel_equal(fifo[i], _fifo_sample_last_new_accel);

		// process every 8th sample
		if (_fifo_accel_samples_count == SAMPLES_PER_TRANSFER) {
			int16_t accel_x = combine(fifo[i].ACCEL_XOUT_H, fifo[i].ACCEL_XOUT_L);
			int16_t accel_y = combine(fifo[i].ACCEL_YOUT_H, fifo[i].ACCEL_YOUT_L);
			int16_t accel_z = combine(fifo[i].ACCEL_ZOUT_H, fifo[i].ACCEL_ZOUT_L);

			// sensor's frame is +x forward, +y left, +z up
			//  flip y & z to publish right handed with z down (x forward, y right, z down)
			accel.x[accel.samples] = accel_x;
			accel.y[accel.samples] = (accel_y == INT16_MIN) ? INT16_MAX : -accel_y;
			accel.z[accel.samples] = (accel_z == INT16_MIN) ? INT16_MAX : -accel_z;
			accel.samples++;

		} else if (new_sample && (_fifo_accel_samples_count > 1)) {
			// a new unique sample after fewer than 8 samples is an error
			bad_data = true;
			perf_count(_bad_transfer_perf);
		}

		// reset previous unique sample and counter
		if (new_sample || (_fifo_accel_samples_count == SAMPLES_PER_TRANSFER)) {
			_fifo_accel_samples_count = 0;
			_fifo_sample_last_new_accel = fifo[i];
		}
	}

	_px4_accel.set_error_count(perf_event_count(_bad_register_perf) + perf_event_count(_bad_transfer_perf) +
				   perf_event_count(_fifo_empty_perf) + perf_event_count(_fifo_overflow_perf));

	if (accel.samples > 0) {
		_px4_accel.updateFIFO(accel);
	}

	return !bad_data;
}

void MPU6000::ProcessGyro(const hrt_abstime &timestamp_sample, const FIFO::DATA fifo[], const uint8_t samples)
{
	PX4Gyroscope::FIFOSample gyro;
	gyro.timestamp_sample = timestamp_sample;
	gyro.samples = samples;
	gyro.dt = FIFO_SAMPLE_DT;

	for (int i = 0; i < samples; i++) {
		const int16_t gyro_x = combine(fifo[i].GYRO_XOUT_H, fifo[i].GYRO_XOUT_L);
		const int16_t gyro_y = combine(fifo[i].GYRO_YOUT_H, fifo[i].GYRO_YOUT_L);
		const int16_t gyro_z = combine(fifo[i].GYRO_ZOUT_H, fifo[i].GYRO_ZOUT_L);

		// sensor's frame is +x forward, +y left, +z up
		//  flip y & z to publish right handed with z down (x forward, y right, z down)
		gyro.x[i] = gyro_x;
		gyro.y[i] = (gyro_y == INT16_MIN) ? INT16_MAX : -gyro_y;
		gyro.z[i] = (gyro_z == INT16_MIN) ? INT16_MAX : -gyro_z;
	}

	_px4_gyro.set_error_count(perf_event_count(_bad_register_perf) + perf_event_count(_bad_transfer_perf) +
				  perf_event_count(_fifo_empty_perf) + perf_event_count(_fifo_overflow_perf));

	_px4_gyro.updateFIFO(gyro);
}

void MPU6000::UpdateTemperature()
{
	// read current temperature
	uint8_t temperature_buf[3] {};
	temperature_buf[0] = static_cast<uint8_t>(Register::TEMP_OUT_H) | DIR_READ;
	set_frequency(SPI_SPEED_SENSOR);

	if (transfer(temperature_buf, temperature_buf, sizeof(temperature_buf)) != PX4_OK) {
		perf_count(_bad_transfer_perf);
		return;
	}

	const int16_t TEMP_OUT = combine(temperature_buf[1], temperature_buf[2]);
	const float TEMP_degC = (TEMP_OUT / TEMPERATURE_SENSITIVITY) + TEMPERATURE_OFFSET;

	if (PX4_ISFINITE(TEMP_degC)) {
		_px4_accel.set_temperature(TEMP_degC);
		_px4_gyro.set_temperature(TEMP_degC);
	}
}<|MERGE_RESOLUTION|>--- conflicted
+++ resolved
@@ -346,11 +346,6 @@
 
 	// recompute FIFO empty interval (us) with actual gyro sample limit
 	_fifo_empty_interval_us = _fifo_gyro_samples * (1e6f / GYRO_RATE);
-<<<<<<< HEAD
-
-	_fifo_accel_samples = math::min(_fifo_empty_interval_us / (1e6f / ACCEL_RATE), (float)FIFO_MAX_SAMPLES);
-=======
->>>>>>> 4bd3f4fc
 }
 
 bool MPU6000::Configure()
