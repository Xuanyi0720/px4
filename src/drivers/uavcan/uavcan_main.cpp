/****************************************************************************
 *
 *   Copyright (c) 2014-2022 PX4 Development Team. All rights reserved.
 *
 * Redistribution and use in source and binary forms, with or without
 * modification, are permitted provided that the following conditions
 * are met:
 *
 * 1. Redistributions of source code must retain the above copyright
 *	notice, this list of conditions and the following disclaimer.
 * 2. Redistributions in binary form must reproduce the above copyright
 *	notice, this list of conditions and the following disclaimer in
 *	the documentation and/or other materials provided with the
 *	distribution.
 * 3. Neither the name PX4 nor the names of its contributors may be
 *	used to endorse or promote products derived from this software
 *	without specific prior written permission.
 *
 * THIS SOFTWARE IS PROVIDED BY THE COPYRIGHT HOLDERS AND CONTRIBUTORS
 * "AS IS" AND ANY EXPRESS OR IMPLIED WARRANTIES, INCLUDING, BUT NOT
 * LIMITED TO, THE IMPLIED WARRANTIES OF MERCHANTABILITY AND FITNESS
 * FOR A PARTICULAR PURPOSE ARE DISCLAIMED. IN NO EVENT SHALL THE
 * COPYRIGHT OWNER OR CONTRIBUTORS BE LIABLE FOR ANY DIRECT, INDIRECT,
 * INCIDENTAL, SPECIAL, EXEMPLARY, OR CONSEQUENTIAL DAMAGES (INCLUDING,
 * BUT NOT LIMITED TO, PROCUREMENT OF SUBSTITUTE GOODS OR SERVICES; LOSS
 * OF USE, DATA, OR PROFITS; OR BUSINESS INTERRUPTION) HOWEVER CAUSED
 * AND ON ANY THEORY OF LIABILITY, WHETHER IN CONTRACT, STRICT
 * LIABILITY, OR TORT (INCLUDING NEGLIGENCE OR OTHERWISE) ARISING IN
 * ANY WAY OUT OF THE USE OF THIS SOFTWARE, EVEN IF ADVISED OF THE
 * POSSIBILITY OF SUCH DAMAGE.
 *
 ****************************************************************************/

/**
 * @file uavcan_main.cpp
 *
 * Implements basic functionality of UAVCAN node.
 *
 * @author Pavel Kirienko <pavel.kirienko@gmail.com>
 * @author David Sidrane <david_s5@nscdg.com>
 * @author Andreas Jochum <Andreas@NicaDrone.com>
 *
 */

#include <px4_platform_common/px4_config.h>
#include <px4_platform_common/tasks.h>

#include <inttypes.h>
#include <cstdlib>
#include <cstring>
#include <fcntl.h>
#include <systemlib/err.h>
#include <parameters/param.h>
#include <version/version.h>

#include <arch/chip/chip.h>

#include <uORB/topics/esc_status.h>

#include <drivers/drv_hrt.h>

#include "uavcan_module.hpp"
#include "uavcan_main.hpp"
#include <uavcan/util/templates.hpp>

#include <uavcan/protocol/param/ExecuteOpcode.hpp>

//todo:The Inclusion of file_server_backend is killing
// #include <sys/types.h> and leaving OK undefined
# define OK 0

/*
 * UavcanNode
 */
UavcanNode *UavcanNode::_instance;

UavcanNode::UavcanNode(uavcan::ICanDriver &can_driver, uavcan::ISystemClock &system_clock) :
	ScheduledWorkItem(MODULE_NAME, px4::wq_configurations::uavcan),
	ModuleParams(nullptr),
	_node(can_driver, system_clock, _pool_allocator),
	_beep_controller(_node),
	_esc_controller(_node),
	_servo_controller(_node),
	_hardpoint_controller(_node),
	_safety_state_controller(_node),
	_log_message_controller(_node),
	_rgbled_controller(_node),
	_time_sync_master(_node),
	_time_sync_slave(_node),
	_node_status_monitor(_node),
	_node_info_retriever(_node),
	_master_timer(_node),
	_param_getset_client(_node),
	_param_opcode_client(_node),
	_param_restartnode_client(_node)
{
	int res = pthread_mutex_init(&_node_mutex, nullptr);

	if (res < 0) {
		std::abort();
	}

	_mixing_interface_esc.mixingOutput().setMaxTopicUpdateRate(1000000 / UavcanEscController::MAX_RATE_HZ);
	_mixing_interface_servo.mixingOutput().setMaxTopicUpdateRate(1000000 / UavcanServoController::MAX_RATE_HZ);
}

UavcanNode::~UavcanNode()
{
	if (_servers != nullptr) {
		delete _servers;
		_servers = nullptr;
	}

	if (_instance) {

		/* tell the task we want it to go away */
		_task_should_exit.store(true);
		ScheduleNow();

		unsigned i = 10;

		do {
			/* wait 5ms - it should wake every 10ms or so worst-case */
			usleep(5000);

			if (--i == 0) {
				break;
			}

		} while (_instance);
	}

	// Removing the sensor bridges
	_sensor_bridges.clear();

	pthread_mutex_destroy(&_node_mutex);

	perf_free(_cycle_perf);
	perf_free(_interval_perf);
}

int
UavcanNode::getHardwareVersion(uavcan::protocol::HardwareVersion &hwver)
{
	int rv = -1;

	if (UavcanNode::instance()) {
		if (!std::strncmp(px4_board_name(), "PX4_FMU_V2", 9)) {
			hwver.major = 2;

		} else {
			; // All other values of px4_board_name() resolve to zero
		}

		mfguid_t mfgid = {};
		board_get_mfguid(mfgid);
		uavcan::copy(mfgid, mfgid + sizeof(mfgid), hwver.unique_id.begin());
		rv = 0;
	}

	return rv;
}

int
UavcanNode::print_params(uavcan::protocol::param::GetSet::Response &resp)
{
	if (resp.value.is(uavcan::protocol::param::Value::Tag::integer_value)) {
		return std::printf("name: %s %" PRId64 "\n", resp.name.c_str(),
				   resp.value.to<uavcan::protocol::param::Value::Tag::integer_value>());

	} else if (resp.value.is(uavcan::protocol::param::Value::Tag::real_value)) {
		return std::printf("name: %s %.4f\n", resp.name.c_str(),
				   static_cast<double>(resp.value.to<uavcan::protocol::param::Value::Tag::real_value>()));

	} else if (resp.value.is(uavcan::protocol::param::Value::Tag::boolean_value)) {
		return std::printf("name: %s %d\n", resp.name.c_str(),
				   resp.value.to<uavcan::protocol::param::Value::Tag::boolean_value>());

	} else if (resp.value.is(uavcan::protocol::param::Value::Tag::string_value)) {
		return std::printf("name: %s '%s'\n", resp.name.c_str(),
				   resp.value.to<uavcan::protocol::param::Value::Tag::string_value>().c_str());
	}

	return -1;
}

int
UavcanNode::save_params(int remote_node_id)
{
	uavcan::protocol::param::ExecuteOpcode::Request opcode_req;
	opcode_req.opcode = opcode_req.OPCODE_SAVE;
	uavcan::ServiceClient<uavcan::protocol::param::ExecuteOpcode, ExecuteOpcodeCallback> client(_node);
	client.setCallback(ExecuteOpcodeCallback(this, &UavcanNode::cb_opcode));
	_callback_success = false;
	int call_res = client.call(remote_node_id, opcode_req);

	if (call_res >= 0) {
		while (client.hasPendingCalls()) {
			usleep(10000);
		}
	}

	if (!_callback_success) {
		std::printf("Failed to save parameters: %d\n", call_res);
		return -1;
	}

	return 0;
}

int
UavcanNode::reset_node(int remote_node_id)
{
	uavcan::protocol::RestartNode::Request restart_req;
	restart_req.magic_number = restart_req.MAGIC_NUMBER;
	uavcan::ServiceClient<uavcan::protocol::RestartNode, RestartNodeCallback> client(_node);
	client.setCallback(RestartNodeCallback(this, &UavcanNode::cb_restart));
	_callback_success = false;
	int call_res = client.call(remote_node_id, restart_req);

	if (call_res >= 0) {
		while (client.hasPendingCalls()) {
			usleep(10000);
		}
	}

	if (!call_res) {
		std::printf("Failed to reset node: %d\n", remote_node_id);
		return -1;
	}

	return 0;
}

int
UavcanNode::list_params(int remote_node_id)
{
	int rv = 0;
	int index = 0;
	uavcan::protocol::param::GetSet::Response resp;
	set_setget_response(&resp);

	while (true) {
		uavcan::protocol::param::GetSet::Request req;
		req.index =  index++;
		_callback_success = false;
		int call_res = get_set_param(remote_node_id, nullptr, req);

		if (call_res < 0 || !_callback_success) {
			std::printf("Failed to get param: %d\n", call_res);
			rv = -1;
			break;
		}

		if (resp.name.empty()) { // Empty name means no such param, which means we're finished
			break;
		}

		print_params(resp);
	}

	free_setget_response();
	return rv;
}

void
UavcanNode::cb_setget(const uavcan::ServiceCallResult<uavcan::protocol::param::GetSet> &result)
{
	_callback_success = result.isSuccessful();
	*_setget_response = result.getResponse();
}

int
UavcanNode::get_set_param(int remote_node_id, const char *name, uavcan::protocol::param::GetSet::Request &req)
{
	if (name != nullptr) {
		req.name = name;
	}

	uavcan::ServiceClient<uavcan::protocol::param::GetSet, GetSetCallback> client(_node);
	client.setCallback(GetSetCallback(this, &UavcanNode::cb_setget));
	_callback_success = false;
	int call_res = client.call(remote_node_id, req);

	if (call_res >= 0) {

		while (client.hasPendingCalls()) {
			usleep(10000);
		}

		if (!_callback_success) {
			call_res = -1;
		}
	}

	return call_res;
}

int
UavcanNode::set_param(int remote_node_id, const char *name, char *value)
{
	uavcan::protocol::param::GetSet::Request req;
	uavcan::protocol::param::GetSet::Response resp;
	set_setget_response(&resp);
	int rv = get_set_param(remote_node_id, name, req);

	if (rv < 0 || resp.name.empty()) {
		std::printf("Failed to retrieve param: %s\n", name);
		rv = -1;

	} else {

		rv = 0;
		req = {};

		if (resp.value.is(uavcan::protocol::param::Value::Tag::integer_value)) {
			int64_t i = std::strtoull(value, NULL, 10);
			int64_t min = resp.min_value.to<uavcan::protocol::param::NumericValue::Tag::integer_value>();
			int64_t max = resp.max_value.to<uavcan::protocol::param::NumericValue::Tag::integer_value>();

			if (i >= min &&  i <= max) {
				req.value.to<uavcan::protocol::param::Value::Tag::integer_value>() = i;

			} else {
				std::printf("Invalid value for: %s must be between %" PRId64 " and %" PRId64 "\n", name, min, max);
				rv = -1;
			}

		} else if (resp.value.is(uavcan::protocol::param::Value::Tag::real_value)) {
			float f = static_cast<float>(std::atof(value));
			float min = resp.min_value.to<uavcan::protocol::param::NumericValue::Tag::real_value>();
			float max = resp.max_value.to<uavcan::protocol::param::NumericValue::Tag::real_value>();

			if (f >= min &&  f <= max) {
				req.value.to<uavcan::protocol::param::Value::Tag::real_value>() = f;

			} else {
				std::printf("Invalid value for: %s must be between %.4f and %.4f\n", name, static_cast<double>(min),
					    static_cast<double>(max));
				rv = -1;
			}

		} else if (resp.value.is(uavcan::protocol::param::Value::Tag::boolean_value)) {
			int8_t i = (value[0] == '1' || value[0] == 't') ? 1 : 0;
			req.value.to<uavcan::protocol::param::Value::Tag::boolean_value>() = i;

		} else if (resp.value.is(uavcan::protocol::param::Value::Tag::string_value)) {
			req.value.to<uavcan::protocol::param::Value::Tag::string_value>() = value;
		}

		if (rv == 0) {
			rv = get_set_param(remote_node_id, name, req);

			if (rv == 0) {
				// commit parameter change
				save_params(remote_node_id);

			} else if (rv < 0 || resp.name.empty()) {
				std::printf("Failed to set param: %s\n", name);
				return -1;
			}

			return 0;
		}
	}

	free_setget_response();
	return rv;
}

int
UavcanNode::get_param(int remote_node_id, const char *name)
{
	uavcan::protocol::param::GetSet::Request req;
	uavcan::protocol::param::GetSet::Response resp;
	set_setget_response(&resp);
	int rv = get_set_param(remote_node_id, name, req);

	if (rv < 0 || resp.name.empty()) {
		std::printf("Failed to get param: %s\n", name);
		rv = -1;

	} else {
		print_params(resp);
		rv = 0;
	}

	free_setget_response();
	return rv;
}

void
UavcanNode::update_params()
{
	_mixing_interface_esc.updateParams();
	_mixing_interface_servo.updateParams();
}

int
UavcanNode::start(uavcan::NodeID node_id, uint32_t bitrate)
{
	if (_instance != nullptr) {
		PX4_WARN("Already started");
		return -1;
	}

	/*
	 * CAN driver init
	 * Note that we instantiate and initialize CanInitHelper only once, because the STM32's bxCAN driver
	 * shipped with libuavcan does not support deinitialization.
	 */
	static CanInitHelper *can = nullptr;

	if (can == nullptr) {

		can = new CanInitHelper(board_get_can_interfaces());

		if (can == nullptr) {                    // We don't have exceptions so bad_alloc cannot be thrown
			PX4_ERR("Out of memory");
			return -1;
		}

		const int can_init_res = can->init(bitrate);

		if (can_init_res < 0) {
			PX4_ERR("CAN driver init failed %i", can_init_res);
			return can_init_res;
		}
	}

	/*
	 * Node init
	 */
	_instance = new UavcanNode(can->driver, UAVCAN_DRIVER::SystemClock::instance());

	if (_instance == nullptr) {
		PX4_ERR("Out of memory");
		return -1;
	}

	const int node_init_res = _instance->init(node_id, can->driver.updateEvent());

	if (node_init_res < 0) {
		delete _instance;
		_instance = nullptr;
		PX4_ERR("Node init failed %i", node_init_res);
		return node_init_res;
	}

	_instance->ScheduleOnInterval(ScheduleIntervalMs * 1000);
	_instance->_mixing_interface_esc.ScheduleNow();
	_instance->_mixing_interface_servo.ScheduleNow();

	return OK;
}

void
UavcanNode::fill_node_info()
{
	/* software version */
	uavcan::protocol::SoftwareVersion swver;

	// Extracting the first 8 hex digits of the git hash and converting them to int
	char fw_git_short[9] = {};
	std::memmove(fw_git_short, px4_firmware_version_string(), 8);
	char *end = nullptr;
	swver.vcs_commit = std::strtol(fw_git_short, &end, 16);
	swver.optional_field_flags |= swver.OPTIONAL_FIELD_FLAG_VCS_COMMIT;

	// Too verbose for normal operation
	//PX4_INFO("SW version vcs_commit: 0x%08x", unsigned(swver.vcs_commit));

	_node.setSoftwareVersion(swver);

	/* hardware version */
	uavcan::protocol::HardwareVersion hwver;
	getHardwareVersion(hwver);
	_node.setHardwareVersion(hwver);
}

void
UavcanNode::busevent_signal_trampoline()
{
	if (_instance) {
		// trigger the work queue (Note, this is called from IRQ context)
		_instance->ScheduleNow();
	}
}

int UavcanNode::init(uavcan::NodeID node_id, UAVCAN_DRIVER::BusEvent &bus_events)
{
	bus_events.registerSignalCallback(UavcanNode::busevent_signal_trampoline);

	_node.setName("org.pixhawk.pixhawk");

	_node.setNodeID(node_id);

	fill_node_info();

	int ret = _beep_controller.init();

	if (ret < 0) {
		return ret;
	}

	// Actuators
	ret = _esc_controller.init();

	if (ret < 0) {
		return ret;
	}

	ret = _hardpoint_controller.init();

	if (ret < 0) {
		return ret;
	}

	ret = _safety_state_controller.init();

	if (ret < 0) {
		return ret;
	}

	ret = _log_message_controller.init();

	if (ret < 0) {
		return ret;
	}

	ret = _rgbled_controller.init();

	if (ret < 0) {
		return ret;
	}

	/* Start node info retriever to fetch node info from new nodes */
	ret = _node_info_retriever.start();

	if (ret < 0) {
		PX4_ERR("NodeInfoRetriever init: %d", ret);
		return ret;
	}

	// Sensor bridges
	IUavcanSensorBridge::make_all(_node, _sensor_bridges);

	for (const auto &br : _sensor_bridges) {
		ret = br->init();

		if (ret < 0) {
			PX4_ERR("cannot init sensor bridge '%s' (%d)", br->get_name(), ret);
			return ret;
		}

		PX4_DEBUG("sensor bridge '%s' init ok", br->get_name());
	}

	// Ensure we don't exceed maximum limits and assumptions. FIXME: these should be static assertions
	if (UavcanEscController::max_output_value() >= UavcanEscController::DISARMED_OUTPUT_VALUE
	    || UavcanEscController::max_output_value() > (int)UINT16_MAX) {
		PX4_ERR("ESC max output value assertion failed");
		return -EINVAL;
	}

	_mixing_interface_esc.mixingOutput().setAllDisarmedValues(UavcanEscController::DISARMED_OUTPUT_VALUE);

	/* Set up shared service clients */
	_param_getset_client.setCallback(GetSetCallback(this, &UavcanNode::cb_getset));
	_param_opcode_client.setCallback(ExecuteOpcodeCallback(this, &UavcanNode::cb_opcode));
	_param_restartnode_client.setCallback(RestartNodeCallback(this, &UavcanNode::cb_restart));


	int32_t uavcan_enable = 1;
	(void)param_get(param_find("UAVCAN_ENABLE"), &uavcan_enable);

	if (uavcan_enable > 1) {
		_servers = new UavcanServers(_node, _node_info_retriever);

		if (_servers) {
			int rv = _servers->init();

			if (rv < 0) {
				PX4_ERR("UavcanServers init: %d", ret);
			}
		}
	}

	// Start the Node
	return _node.start();
}

void
UavcanNode::handle_time_sync(const uavcan::TimerEvent &)
{
	/*
	 * Check whether there are higher priority masters in the network.
	 * If there are, we need to activate the local slave in order to sync with them.
	 */
	if (_time_sync_slave.isActive()) { // "Active" means that the slave tracks at least one remote master in the network
		if (_node.getNodeID() < _time_sync_slave.getMasterNodeID()) {
			/*
			 * We're the highest priority master in the network.
			 * We need to suppress the slave now to prevent it from picking up unwanted sync messages from
			 * lower priority masters.
			 */
			_time_sync_slave.suppress(true);  // SUPPRESS

		} else {
			/*
			 * There is at least one higher priority master in the network.
			 * We need to allow the slave to adjust our local clock in order to be in sync.
			 */
			_time_sync_slave.suppress(false);  // UNSUPPRESS
		}

	} else {
		/*
		 * There are no other time sync masters in the network, so we're the only time source.
		 * The slave must be suppressed anyway to prevent it from disrupting the local clock if a new
		 * lower priority master suddenly appears in the network.
		 */
		_time_sync_slave.suppress(true);
	}

	/*
	 * Publish the sync message now, even if we're not a higher priority master.
	 * Other nodes will be able to pick the right master anyway.
	 */
	_time_sync_master.publish();
}

void
UavcanNode::Run()
{
	pthread_mutex_lock(&_node_mutex);

	if (_output_count == 0) {
		// Set up the time synchronization
		const int slave_init_res = _time_sync_slave.start();

		if (slave_init_res < 0) {
			PX4_ERR("Failed to start time_sync_slave");
			ScheduleClear();
			return;
		}

		/* When we have a system wide notion of time update (i.e the transition from the initial
		 * System RTC setting to the GPS) we would call UAVCAN_DRIVER::clock::setUtc() when that
		 * happens, but for now we use adjustUtc with a correction of the hrt so that the
		 * time bases are the same
		 */
		UAVCAN_DRIVER::clock::adjustUtc(uavcan::UtcDuration::fromUSec(hrt_absolute_time()));
		_master_timer.setCallback(TimerCallback(this, &UavcanNode::handle_time_sync));
		_master_timer.startPeriodic(uavcan::MonotonicDuration::fromMSec(1000));

		_node_status_monitor.start();
		_node.setModeOperational();

		update_params();

		// XXX figure out the output count
		_output_count = 2;
	}


	perf_begin(_cycle_perf);
	perf_count(_interval_perf);

	for (auto &br : _sensor_bridges) {
		br->update();
	}

	if (_check_fw) {
		_check_fw = false;
		_node_info_retriever.invalidateAll();
	}

	_node.spinOnce(); // expected to be non-blocking

	// Check arming state
	const actuator_armed_s &armed = _mixing_interface_esc.mixingOutput().armed();
	enable_idle_throttle_when_armed(!armed.soft_stop);

	// check for parameter updates
	if (_parameter_update_sub.updated()) {
		// clear update
		parameter_update_s pupdate;
		_parameter_update_sub.copy(&pupdate);

		// update parameters from storage
		update_params();
	}

	// Check for parameter requests (get/set/list)
	if (_param_request_sub.updated() && !_param_list_in_progress && !_param_in_progress && !_count_in_progress) {
		uavcan_parameter_request_s request{};
		_param_request_sub.copy(&request);

		if (_param_counts[request.node_id]) {
			/*
			 * We know how many parameters are exposed by this node, so
			 * process the request.
			 */
			if (request.message_type == uavcan_parameter_request_s::MESSAGE_TYPE_PARAM_REQUEST_READ) {
				uavcan::protocol::param::GetSet::Request req;

				if (request.param_index >= 0) {
					req.index = request.param_index;

				} else {
					req.name = (char *)request.param_id;
				}

				int call_res = _param_getset_client.call(request.node_id, req);

				if (call_res < 0) {
					PX4_ERR("couldn't send GetSet: %d", call_res);

				} else {
					_param_in_progress = true;
					_param_index = request.param_index;
				}

			} else if (request.message_type == uavcan_parameter_request_s::MESSAGE_TYPE_PARAM_SET) {
				uavcan::protocol::param::GetSet::Request req;

				if (request.param_index >= 0) {
					req.index = request.param_index;

				} else {
					req.name = (char *)request.param_id;
				}

				if (request.param_type == uavcan_parameter_request_s::PARAM_TYPE_REAL32) {
					req.value.to<uavcan::protocol::param::Value::Tag::real_value>() = request.real_value;

				} else if (request.param_type == uavcan_parameter_request_s::PARAM_TYPE_UINT8) {
					req.value.to<uavcan::protocol::param::Value::Tag::boolean_value>() = request.int_value;

				} else {
					req.value.to<uavcan::protocol::param::Value::Tag::integer_value>() = request.int_value;
				}

				// Set the dirty bit for this node
				set_node_params_dirty(request.node_id);

				int call_res = _param_getset_client.call(request.node_id, req);

				if (call_res < 0) {
					PX4_ERR("couldn't send GetSet: %d", call_res);

				} else {
					_param_in_progress = true;
					_param_index = request.param_index;
				}

			} else if (request.message_type == uavcan_parameter_request_s::MESSAGE_TYPE_PARAM_REQUEST_LIST) {
				// This triggers the _param_list_in_progress case below.
				_param_index = 0;
				_param_list_in_progress = true;
				_param_list_node_id = request.node_id;
				_param_list_all_nodes = false;

				PX4_DEBUG("starting component-specific param list");
			}

		} else if (request.node_id == uavcan_parameter_request_s::NODE_ID_ALL) {
			if (request.message_type == uavcan_parameter_request_s::MESSAGE_TYPE_PARAM_REQUEST_LIST) {
				/*
				 * This triggers the _param_list_in_progress case below,
				 * but additionally iterates over all active nodes.
				 */
				_param_index = 0;
				_param_list_in_progress = true;
				_param_list_node_id = get_next_active_node_id(0);
				_param_list_all_nodes = true;

				PX4_DEBUG("starting global param list with node %hhu", _param_list_node_id);

				if (_param_counts[_param_list_node_id] == 0) {
					param_count(_param_list_node_id);
				}
			}

		} else {
			/*
			 * Need to know how many parameters this node has before we can
			 * continue; count them now and then process the request.
			 */
			param_count(request.node_id);
		}
	}

	// Handle parameter listing index/node ID advancement
	if (_param_list_in_progress && !_param_in_progress && !_count_in_progress) {
		if (_param_index >= _param_counts[_param_list_node_id]) {
			PX4_DEBUG("completed param list for node %hhu", _param_list_node_id);
			// Reached the end of the current node's parameter set.
			_param_list_in_progress = false;

			if (_param_list_all_nodes) {
				// We're listing all parameters for all nodes -- get the next node ID
				uint8_t next_id = get_next_active_node_id(_param_list_node_id);

				if (next_id < 128) {
					_param_list_node_id = next_id;

					/*
					 * If there is a next node ID, check if that node's parameters
					 * have been counted before. If not, do it now.
					 */
					if (_param_counts[_param_list_node_id] == 0) {
						param_count(_param_list_node_id);
					}

					// Keep on listing.
					_param_index = 0;
					_param_list_in_progress = true;
					PX4_DEBUG("started param list for node %hhu", _param_list_node_id);
				}
			}
		}
	}

	// Check if we're still listing, and need to get the next parameter
	if (_param_list_in_progress && !_param_in_progress && !_count_in_progress) {
		// Ready to request the next value -- _param_index is incremented
		// after each successful fetch by cb_getset
		uavcan::protocol::param::GetSet::Request req;
		req.index = _param_index;

		int call_res = _param_getset_client.call(_param_list_node_id, req);

		if (call_res < 0) {
			_param_list_in_progress = false;
			PX4_ERR("couldn't send param list GetSet: %d", call_res);

		} else {
			_param_in_progress = true;
		}
	}

	if (_vcmd_sub.updated() && !_cmd_in_progress) {
		bool acknowledge = false;
		vehicle_command_s cmd{};
		_vcmd_sub.copy(&cmd);

		uint8_t cmd_ack_result = vehicle_command_ack_s::VEHICLE_RESULT_ACCEPTED;

		if (cmd.command == vehicle_command_s::VEHICLE_CMD_PREFLIGHT_STORAGE) {
			acknowledge = true;
			int command_id = static_cast<int>(cmd.param1 + 0.5f);

			PX4_DEBUG("received storage command ID %d", command_id);

			switch (command_id) {
			case 1: {
					// Param save request
					int node_id;
					node_id = get_next_dirty_node_id(1);

					if (node_id < 128) {
						_param_save_opcode = uavcan::protocol::param::ExecuteOpcode::Request::OPCODE_SAVE;
						param_opcode(node_id);
					}

					break;
				}

			case 2: {
					// Command is a param erase request -- apply it to all active nodes by setting the dirty bit
					_param_save_opcode = uavcan::protocol::param::ExecuteOpcode::Request::OPCODE_ERASE;

					for (int i = 1; i < 128; i = get_next_active_node_id(i)) {
						set_node_params_dirty(i);
					}

					param_opcode(get_next_dirty_node_id(1));
					break;
				}
			}
		}

		if (acknowledge) {
			// Acknowledge the received command
			vehicle_command_ack_s ack{};
			ack.command = cmd.command;
			ack.result = cmd_ack_result;
			ack.target_system = cmd.source_system;
			ack.target_component = cmd.source_component;
			ack.timestamp = hrt_absolute_time();
			_command_ack_pub.publish(ack);
		}
	}

	perf_end(_cycle_perf);

	pthread_mutex_unlock(&_node_mutex);

	if (_task_should_exit.load()) {
		_mixing_interface_esc.mixingOutput().unregister();
		_mixing_interface_esc.ScheduleClear();
		_mixing_interface_servo.mixingOutput().unregister();
		_mixing_interface_servo.ScheduleClear();
		ScheduleClear();
		_instance = nullptr;
	}
}

void
UavcanNode::enable_idle_throttle_when_armed(bool value)
{
	value &= _idle_throttle_when_armed_param > 0;
<<<<<<< HEAD
=======

	if (!_mixing_interface_esc.mixingOutput().useDynamicMixing()) {
		if (value != _idle_throttle_when_armed) {
			_mixing_interface_esc.mixingOutput().setAllMinValues(value ? 1 : 0);
			_idle_throttle_when_armed = value;
		}
	}
}

int
UavcanNode::ioctl(file *filp, int cmd, unsigned long arg)
{
	int ret = OK;

	pthread_mutex_lock(&_node_mutex);

	switch (cmd) {
	case PWM_SERVO_SET_ARM_OK:
	case PWM_SERVO_CLEAR_ARM_OK:
		break;

	case MIXERIOCRESET:
		_mixing_interface_esc.mixingOutput().resetMixer();

		break;

	case MIXERIOCLOADBUF: {
			const char *buf = (const char *)arg;
			unsigned buflen = strlen(buf);
			ret = _mixing_interface_esc.mixingOutput().loadMixer(buf, buflen);
		}
		break;

	default:
		ret = -ENOTTY;
		break;
	}

	pthread_mutex_unlock(&_node_mutex);

	if (ret == -ENOTTY) {
		ret = CDev::ioctl(filp, cmd, arg);
	}

	return ret;
>>>>>>> dc8ed978
}

bool UavcanMixingInterfaceESC::updateOutputs(bool stop_motors, uint16_t outputs[MAX_ACTUATORS], unsigned num_outputs,
		unsigned num_control_groups_updated)
{
	_esc_controller.update_outputs(stop_motors, outputs, num_outputs);
	return true;
}

void UavcanMixingInterfaceESC::Run()
{
	pthread_mutex_lock(&_node_mutex);
	_mixing_output.update();
	_mixing_output.updateSubscriptions(false);
	pthread_mutex_unlock(&_node_mutex);
}

<<<<<<< HEAD
=======
void UavcanMixingInterfaceESC::mixerChanged()
{
	int rotor_count = 0;

	if (_mixing_output.useDynamicMixing()) {
		for (unsigned i = 0; i < MAX_ACTUATORS; ++i) {
			rotor_count += _mixing_output.isFunctionSet(i);

			if (i < esc_status_s::CONNECTED_ESC_MAX) {
				_esc_controller.esc_status().esc[i].actuator_function = (uint8_t)_mixing_output.outputFunction(i);
			}
		}

	} else {
		if (_mixing_output.mixers()) {
			rotor_count = _mixing_output.mixers()->get_multirotor_count();
		}
	}

	_esc_controller.set_rotor_count(rotor_count);
}

>>>>>>> dc8ed978
bool UavcanMixingInterfaceServo::updateOutputs(bool stop_motors, uint16_t outputs[MAX_ACTUATORS], unsigned num_outputs,
		unsigned num_control_groups_updated)
{
	_servo_controller.update_outputs(stop_motors, outputs, num_outputs);
	return true;
}

void UavcanMixingInterfaceServo::Run()
{
	pthread_mutex_lock(&_node_mutex);
	_mixing_output.update();
	_mixing_output.updateSubscriptions(false);
	pthread_mutex_unlock(&_node_mutex);
}

void
UavcanNode::print_info()
{
	(void)pthread_mutex_lock(&_node_mutex);

	// Memory status
	printf("Pool allocator status:\n");
	printf("\tCapacity hard/soft: %" PRIu16 "/%" PRIu16 " blocks\n",
	       _pool_allocator.getBlockCapacityHardLimit(), _pool_allocator.getBlockCapacity());
	printf("\tReserved:  %" PRIu16 " blocks\n", _pool_allocator.getNumReservedBlocks());
	printf("\tAllocated: %" PRIu16 " blocks\n", _pool_allocator.getNumAllocatedBlocks());

	printf("\n");

	// UAVCAN node perfcounters
	printf("UAVCAN node status:\n");
	printf("\tInternal failures: %" PRIu64 "\n", _node.getInternalFailureCount());
	printf("\tTransfer errors:   %" PRIu64 "\n", _node.getDispatcher().getTransferPerfCounter().getErrorCount());
	printf("\tRX transfers:      %" PRIu64 "\n", _node.getDispatcher().getTransferPerfCounter().getRxTransferCount());
	printf("\tTX transfers:      %" PRIu64 "\n", _node.getDispatcher().getTransferPerfCounter().getTxTransferCount());

	printf("\n");

	// CAN driver status
	for (unsigned i = 0; i < _node.getDispatcher().getCanIOManager().getCanDriver().getNumIfaces(); i++) {
		printf("CAN%u status:\n", unsigned(i + 1));

		auto iface = _node.getDispatcher().getCanIOManager().getCanDriver().getIface(i);

		if (iface) {
			printf("\tHW errors: %" PRIu64 "\n", iface->getErrorCount());

			auto iface_perf_cnt = _node.getDispatcher().getCanIOManager().getIfacePerfCounters(i);
			printf("\tIO errors: %" PRIu64 "\n", iface_perf_cnt.errors);
			printf("\tRX frames: %" PRIu64 "\n", iface_perf_cnt.frames_rx);
			printf("\tTX frames: %" PRIu64 "\n", iface_perf_cnt.frames_tx);
		}
	}

	printf("\n");

	printf("ESC outputs:\n");
	_mixing_interface_esc.mixingOutput().printStatus();
	printf("Servo outputs:\n");
	_mixing_interface_servo.mixingOutput().printStatus();

	printf("\n");

	// Sensor bridges
	for (const auto &br : _sensor_bridges) {
		printf("Sensor '%s':\n", br->get_name());
		br->print_status();
		printf("\n");
	}

	// Printing all nodes that are online
	printf("Online nodes (Node ID, Health, Mode):\n");
	_node_status_monitor.forEachNode([](uavcan::NodeID nid, uavcan::NodeStatusMonitor::NodeStatus ns) {
		static constexpr const char *HEALTH[] = {"OK", "WARN", "ERR", "CRIT"};
		static constexpr const char *MODES[] = {"OPERAT", "INIT", "MAINT", "SW_UPD", "?", "?", "?", "OFFLN"};
		printf("\t% 3d %-10s %-10s\n", int(nid.get()), HEALTH[ns.health], MODES[ns.mode]);
	});

	printf("\n");

	perf_print_counter(_cycle_perf);
	perf_print_counter(_interval_perf);

	(void)pthread_mutex_unlock(&_node_mutex);
}

void
UavcanNode::shrink()
{
	(void)pthread_mutex_lock(&_node_mutex);
	_pool_allocator.shrink();
	(void)pthread_mutex_unlock(&_node_mutex);
}

void
UavcanNode::cb_getset(const uavcan::ServiceCallResult<uavcan::protocol::param::GetSet> &result)
{
	if (_count_in_progress) {
		/*
		 * Currently in parameter count mode:
		 * Iterate over all parameters for the node to which the request was
		 * originally sent, in order to find the maximum parameter ID. If a
		 * request fails, set the node's parameter count to zero.
		 */
		uint8_t node_id = result.getCallID().server_node_id.get();

		if (result.isSuccessful()) {
			uavcan::protocol::param::GetSet::Response resp = result.getResponse();

			if (resp.name.size()) {
				_count_index++;
				_param_counts[node_id] = _count_index;

				uavcan::protocol::param::GetSet::Request req;
				req.index = _count_index;

				int call_res = _param_getset_client.call(result.getCallID().server_node_id, req);

				if (call_res < 0) {
					_count_in_progress = false;
					_count_index = 0;
					PX4_ERR("couldn't send GetSet during param count: %d", call_res);
				}

			} else {
				_count_in_progress = false;
				_count_index = 0;
				PX4_DEBUG("completed param count for node %hhu: %hhu", node_id, _param_counts[node_id]);
			}

		} else {
			_param_counts[node_id] = 0;
			_count_in_progress = false;
			_count_index = 0;
			PX4_ERR("GetSet error during param count");
		}

	} else {
		/*
		 * Currently in parameter get/set mode:
		 * Publish a uORB uavcan_parameter_value message containing the current value
		 * of the parameter.
		 */
		if (result.isSuccessful()) {
			uavcan::protocol::param::GetSet::Response param = result.getResponse();

			uavcan_parameter_value_s response{};
			response.node_id = result.getCallID().server_node_id.get();
			strncpy(response.param_id, param.name.c_str(), sizeof(response.param_id) - 1);
			response.param_id[16] = '\0';
			response.param_index = _param_index;
			response.param_count = _param_counts[response.node_id];

			if (param.value.is(uavcan::protocol::param::Value::Tag::integer_value)) {
				response.param_type = uavcan_parameter_request_s::PARAM_TYPE_INT64;
				response.int_value = param.value.to<uavcan::protocol::param::Value::Tag::integer_value>();

			} else if (param.value.is(uavcan::protocol::param::Value::Tag::real_value)) {
				response.param_type = uavcan_parameter_request_s::PARAM_TYPE_REAL32;
				response.real_value = param.value.to<uavcan::protocol::param::Value::Tag::real_value>();

			} else if (param.value.is(uavcan::protocol::param::Value::Tag::boolean_value)) {
				response.param_type = uavcan_parameter_request_s::PARAM_TYPE_UINT8;
				response.int_value = param.value.to<uavcan::protocol::param::Value::Tag::boolean_value>();
			}

			_param_response_pub.publish(response);

		} else {
			PX4_ERR("GetSet error");
		}

		_param_in_progress = false;
		_param_index++;
	}
}

void
UavcanNode::param_count(uavcan::NodeID node_id)
{
	uavcan::protocol::param::GetSet::Request req;
	req.index = 0;
	int call_res = _param_getset_client.call(node_id, req);

	// -ErrInvalidParam is returned when no UAVCAN device is connected to the CAN bus
	if ((call_res < 0) && (-uavcan::ErrInvalidParam != call_res)) {
		PX4_ERR("couldn't start parameter count: %d", call_res);

	} else {
		_count_in_progress = true;
		_count_index = 0;
		PX4_DEBUG("starting param count");
	}
}

void
UavcanNode::param_opcode(uavcan::NodeID node_id)
{
	uavcan::protocol::param::ExecuteOpcode::Request opcode_req;
	opcode_req.opcode = _param_save_opcode;
	int call_res = _param_opcode_client.call(node_id, opcode_req);

	if (call_res < 0) {
		PX4_ERR("couldn't send ExecuteOpcode: %d", call_res);

	} else {
		_cmd_in_progress = true;
		PX4_INFO("sent ExecuteOpcode");
	}
}

void
UavcanNode::cb_opcode(const uavcan::ServiceCallResult<uavcan::protocol::param::ExecuteOpcode> &result)
{
	bool success = result.isSuccessful();
	uint8_t node_id = result.getCallID().server_node_id.get();
	uavcan::protocol::param::ExecuteOpcode::Response resp = result.getResponse();
	success &= resp.ok;
	_cmd_in_progress = false;

	if (!result.isSuccessful()) {
		PX4_ERR("save request for node %hhu timed out.", node_id);

	} else if (!result.getResponse().ok) {
		PX4_ERR("save request for node %hhu rejected.", node_id);

	} else {
		PX4_INFO("save request for node %hhu completed OK, restarting.", node_id);

		uavcan::protocol::RestartNode::Request restart_req;
		restart_req.magic_number = restart_req.MAGIC_NUMBER;
		int call_res = _param_restartnode_client.call(node_id, restart_req);

		if (call_res < 0) {
			PX4_ERR("couldn't send RestartNode: %d", call_res);

		} else {
			PX4_ERR("sent RestartNode");
			_cmd_in_progress = true;
		}
	}

	if (!_cmd_in_progress) {
		/*
		 * Something went wrong, so cb_restart is never going to be called as a result of this request.
		 * To ensure we try to execute the opcode on all nodes that permit it, get the next dirty node
		 * ID and keep processing here. The dirty bit on the current node is still set, so the
		 * save/erase attempt will occur when the next save/erase command is received over MAVLink.
		 */
		node_id = get_next_dirty_node_id(node_id);

		if (node_id < 128) {
			param_opcode(node_id);
		}
	}
}

void
UavcanNode::cb_restart(const uavcan::ServiceCallResult<uavcan::protocol::RestartNode> &result)
{
	bool success = result.isSuccessful();
	uint8_t node_id = result.getCallID().server_node_id.get();
	uavcan::protocol::RestartNode::Response resp = result.getResponse();
	success &= resp.ok;
	_cmd_in_progress = false;

	if (success) {
		PX4_DEBUG("restart request for node %hhu completed OK.", node_id);

		// Clear the dirty flag
		clear_node_params_dirty(node_id);

	} else {
		PX4_ERR("restart request for node %hhu failed.", node_id);
	}

	// Get the next dirty node ID and send the same command to it
	node_id = get_next_dirty_node_id(node_id);

	if (node_id < 128) {
		param_opcode(node_id);
	}
}

uint8_t
UavcanNode::get_next_active_node_id(uint8_t base)
{
	base++;

	for (; base < 128 && (!_node_info_retriever.isNodeKnown(base) || _node.getNodeID().get() == base); base++);

	return base;
}

uint8_t
UavcanNode::get_next_dirty_node_id(uint8_t base)
{
	base++;

	for (; base < 128 && !are_node_params_dirty(base); base++);

	return base;
}

/*
 * App entry point
 */
static void print_usage()
{
	PX4_INFO("usage: \n"
		 "\tuavcan {start|status|stop|shrink|update}\n"
		 "\t        param [set|get|list|save] <node-id> <name> <value>|reset <node-id>");
}

extern "C" __EXPORT int uavcan_main(int argc, char *argv[])
{
	if (argc < 2) {
		print_usage();
		::exit(1);
	}

	if (!std::strcmp(argv[1], "start")) {
		if (UavcanNode::instance()) {
			// Already running, no error
			PX4_INFO("already started");
			::exit(0);
		}

		// Node ID
		int32_t node_id = 1;
		(void)param_get(param_find("UAVCAN_NODE_ID"), &node_id);

		if (node_id < 0 || node_id > uavcan::NodeID::Max || !uavcan::NodeID(node_id).isUnicast()) {
			PX4_ERR("Invalid Node ID %" PRId32, node_id);
			::exit(1);
		}

		// CAN bitrate
		int32_t bitrate = 1000000;
		(void)param_get(param_find("UAVCAN_BITRATE"), &bitrate);

		// Start
		PX4_INFO("Node ID %" PRIu32 ", bitrate %" PRIu32, node_id, bitrate);
		return UavcanNode::start(node_id, bitrate);
	}

	/* commands below require the app to be started */
	UavcanNode *const inst = UavcanNode::instance();

	if (!inst) {
		errx(1, "application not running");
	}

	if (!std::strcmp(argv[1], "update")) {
		if (UavcanNode::instance() == nullptr) {
			errx(1, "firmware server is not running");
		}

		UavcanNode::instance()->requestCheckAllNodesFirmwareAndUpdate();
		::exit(0);
	}

	if (!std::strcmp(argv[1], "status") || !std::strcmp(argv[1], "info")) {
		inst->print_info();
		::exit(0);
	}

	if (!std::strcmp(argv[1], "shrink")) {
		inst->shrink();
		::exit(0);
	}

	/*
	 * Parameter setting commands
	 *
	 *  uavcan param list <node>
	 *  uavcan param save <node>
	 *  uavcan param get <node> <name>
	 *  uavcan param set <node> <name> <value>
	 *
	 */
	int node_arg = !std::strcmp(argv[1], "reset") ? 2 : 3;

	if (!std::strcmp(argv[1], "param") || node_arg == 2) {
		if (argc < node_arg + 1) {
			errx(1, "Node id required");
		}

		int nodeid = atoi(argv[node_arg]);

		if (nodeid  == 0 || nodeid  > 127 || nodeid  == inst->get_node().getNodeID().get()) {
			errx(1, "Invalid Node id");
		}

		if (node_arg == 2) {

			return inst->reset_node(nodeid);

		} else if (!std::strcmp(argv[2], "list")) {

			return inst->list_params(nodeid);

		} else if (!std::strcmp(argv[2], "save")) {

			return inst->save_params(nodeid);

		} else if (!std::strcmp(argv[2], "get")) {
			if (argc < 5) {
				errx(1, "Name required");
			}

			return inst->get_param(nodeid, argv[4]);

		} else if (!std::strcmp(argv[2], "set")) {
			if (argc < 5) {
				errx(1, "Name required");
			}

			if (argc < 6) {
				errx(1, "Value required");
			}

			return inst->set_param(nodeid, argv[4], argv[5]);
		}
	}

	if (!std::strcmp(argv[1], "stop")) {
		delete inst;
		::exit(0);
	}

	print_usage();
	::exit(1);
}<|MERGE_RESOLUTION|>--- conflicted
+++ resolved
@@ -912,54 +912,6 @@
 UavcanNode::enable_idle_throttle_when_armed(bool value)
 {
 	value &= _idle_throttle_when_armed_param > 0;
-<<<<<<< HEAD
-=======
-
-	if (!_mixing_interface_esc.mixingOutput().useDynamicMixing()) {
-		if (value != _idle_throttle_when_armed) {
-			_mixing_interface_esc.mixingOutput().setAllMinValues(value ? 1 : 0);
-			_idle_throttle_when_armed = value;
-		}
-	}
-}
-
-int
-UavcanNode::ioctl(file *filp, int cmd, unsigned long arg)
-{
-	int ret = OK;
-
-	pthread_mutex_lock(&_node_mutex);
-
-	switch (cmd) {
-	case PWM_SERVO_SET_ARM_OK:
-	case PWM_SERVO_CLEAR_ARM_OK:
-		break;
-
-	case MIXERIOCRESET:
-		_mixing_interface_esc.mixingOutput().resetMixer();
-
-		break;
-
-	case MIXERIOCLOADBUF: {
-			const char *buf = (const char *)arg;
-			unsigned buflen = strlen(buf);
-			ret = _mixing_interface_esc.mixingOutput().loadMixer(buf, buflen);
-		}
-		break;
-
-	default:
-		ret = -ENOTTY;
-		break;
-	}
-
-	pthread_mutex_unlock(&_node_mutex);
-
-	if (ret == -ENOTTY) {
-		ret = CDev::ioctl(filp, cmd, arg);
-	}
-
-	return ret;
->>>>>>> dc8ed978
 }
 
 bool UavcanMixingInterfaceESC::updateOutputs(bool stop_motors, uint16_t outputs[MAX_ACTUATORS], unsigned num_outputs,
@@ -977,31 +929,6 @@
 	pthread_mutex_unlock(&_node_mutex);
 }
 
-<<<<<<< HEAD
-=======
-void UavcanMixingInterfaceESC::mixerChanged()
-{
-	int rotor_count = 0;
-
-	if (_mixing_output.useDynamicMixing()) {
-		for (unsigned i = 0; i < MAX_ACTUATORS; ++i) {
-			rotor_count += _mixing_output.isFunctionSet(i);
-
-			if (i < esc_status_s::CONNECTED_ESC_MAX) {
-				_esc_controller.esc_status().esc[i].actuator_function = (uint8_t)_mixing_output.outputFunction(i);
-			}
-		}
-
-	} else {
-		if (_mixing_output.mixers()) {
-			rotor_count = _mixing_output.mixers()->get_multirotor_count();
-		}
-	}
-
-	_esc_controller.set_rotor_count(rotor_count);
-}
-
->>>>>>> dc8ed978
 bool UavcanMixingInterfaceServo::updateOutputs(bool stop_motors, uint16_t outputs[MAX_ACTUATORS], unsigned num_outputs,
 		unsigned num_control_groups_updated)
 {
