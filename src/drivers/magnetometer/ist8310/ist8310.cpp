/****************************************************************************
 *
 *   Copyright (c) 2012-2016 PX4 Development Team. All rights reserved.
 *
 * Redistribution and use in source and binary forms, with or without
 * modification, are permitted provided that the following conditions
 * are met:
 *
 * 1. Redistributions of source code must retain the above copyright
 *    notice, this list of conditions and the following disclaimer.
 * 2. Redistributions in binary form must reproduce the above copyright
 *    notice, this list of conditions and the following disclaimer in
 *    the documentation and/or other materials provided with the
 *    distribution.
 * 3. Neither the name PX4 nor the names of its contributors may be
 *    used to endorse or promote products derived from this software
 *    without specific prior written permission.
 *
 * THIS SOFTWARE IS PROVIDED BY THE COPYRIGHT HOLDERS AND CONTRIBUTORS
 * "AS IS" AND ANY EXPRESS OR IMPLIED WARRANTIES, INCLUDING, BUT NOT
 * LIMITED TO, THE IMPLIED WARRANTIES OF MERCHANTABILITY AND FITNESS
 * FOR A PARTICULAR PURPOSE ARE DISCLAIMED. IN NO EVENT SHALL THE
 * COPYRIGHT OWNER OR CONTRIBUTORS BE LIABLE FOR ANY DIRECT, INDIRECT,
 * INCIDENTAL, SPECIAL, EXEMPLARY, OR CONSEQUENTIAL DAMAGES (INCLUDING,
 * BUT NOT LIMITED TO, PROCUREMENT OF SUBSTITUTE GOODS OR SERVICES; LOSS
 * OF USE, DATA, OR PROFITS; OR BUSINESS INTERRUPTION) HOWEVER CAUSED
 * AND ON ANY THEORY OF LIABILITY, WHETHER IN CONTRACT, STRICT
 * LIABILITY, OR TORT (INCLUDING NEGLIGENCE OR OTHERWISE) ARISING IN
 * ANY WAY OUT OF THE USE OF THIS SOFTWARE, EVEN IF ADVISED OF THE
 * POSSIBILITY OF SUCH DAMAGE.
 *
 ****************************************************************************/

/**
 * @file ist8310.cpp
 *
 * Driver for the IST8310 magnetometer connected via I2C.
 *
 * @author David Sidrane
 * @author Maelok Dong
 */

#include <px4_platform_common/px4_config.h>
#include <px4_platform_common/defines.h>
#include <px4_platform_common/getopt.h>
#include <px4_platform_common/i2c_spi_buses.h>
#include <px4_platform_common/module.h>
#include <px4_platform_common/px4_work_queue/ScheduledWorkItem.hpp>
#include <lib/drivers/magnetometer/PX4Magnetometer.hpp>
#include <lib/perf/perf_counter.h>
#include <drivers/device/i2c.h>
#include <drivers/drv_mag.h>
#include <drivers/drv_hrt.h>
#include <drivers/drv_device.h>

/*
 * IST8310 internal constants and data structures.
 */

/* Max measurement rate is 160Hz, however with 160 it will be set to 166 Hz, therefore workaround using 150
 * The datasheet gives 200Hz maximum measurement rate, but it's not true according to tech support from iSentek*/
#define IST8310_CONVERSION_INTERVAL	(1000000 / 100) /* microseconds */

#define IST8310_BUS_I2C_ADDR		0xE
#define IST8310_DEFAULT_BUS_SPEED	400000

/*
 * FSR:
 *   x, y: +- 1600 µT
 *   z:    +- 2500 µT
 *
 * Resolution according to datasheet is 0.3µT/LSB
 */
#define IST8310_RESOLUTION	0.3

static const int16_t IST8310_MAX_VAL_XY	= (1600 / IST8310_RESOLUTION) + 1;
static const int16_t IST8310_MIN_VAL_XY	= -IST8310_MAX_VAL_XY;
static const int16_t IST8310_MAX_VAL_Z  = (2500 / IST8310_RESOLUTION) + 1;
static const int16_t IST8310_MIN_VAL_Z  = -IST8310_MAX_VAL_Z;

/* Hardware definitions */

#define ADDR_WAI                0		/* WAI means 'Who Am I'*/
# define WAI_EXPECTED_VALUE     0x10

#define ADDR_STAT1              0x02
# define STAT1_DRDY_SHFITS      0x0
# define STAT1_DRDY             (1 << STAT1_DRDY_SHFITS)
# define STAT1_DRO_SHFITS       0x1
# define STAT1_DRO              (1 << STAT1_DRO_SHFITS)

#define ADDR_DATA_OUT_X_LSB     0x03
#define ADDR_DATA_OUT_X_MSB     0x04
#define ADDR_DATA_OUT_Y_LSB     0x05
#define ADDR_DATA_OUT_Y_MSB     0x06
#define ADDR_DATA_OUT_Z_LSB     0x07
#define ADDR_DATA_OUT_Z_MSB     0x08

#define ADDR_STAT2              0x09
# define STAT2_INT_SHFITS       3
# define STAT2_INT              (1 << STAT2_INT_SHFITS)

#define ADDR_CTRL1              0x0a
# define CTRL1_MODE_SHFITS      0
# define CTRL1_MODE_STDBY       (0 << CTRL1_MODE_SHFITS)
# define CTRL1_MODE_SINGLE      (1 << CTRL1_MODE_SHFITS)

#define ADDR_CTRL2              0x0b
# define CTRL2_SRST_SHFITS      0   /* Begin POR (auto cleared) */
# define CTRL2_SRST             (1 << CTRL2_SRST_SHFITS)
# define CTRL2_DRP_SHIFTS       2
# define CTRL2_DRP              (1 << CTRL2_DRP_SHIFTS)
# define CTRL2_DREN_SHIFTS      3
# define CTRL2_DREN             (1 << CTRL2_DREN_SHIFTS)

#define ADDR_CTRL3				0x41
# define CTRL3_SAMPLEAVG_16		0x24	/* Sample Averaging 16 */
# define CTRL3_SAMPLEAVG_8		0x1b	/* Sample Averaging 8 */
# define CTRL3_SAMPLEAVG_4		0x12	/* Sample Averaging 4 */
# define CTRL3_SAMPLEAVG_2		0x09	/* Sample Averaging 2 */

#define ADDR_CTRL4				0x42
# define CTRL4_SRPD				0xC0	/* Set Reset Pulse Duration */

#define ADDR_STR                0x0c
# define STR_SELF_TEST_SHFITS   6
# define STR_SELF_TEST_ON       (1 << STR_SELF_TEST_SHFITS)
# define STR_SELF_TEST_OFF      (0 << STR_SELF_TEST_SHFITS)

#define ADDR_Y11_Low			0x9c
#define ADDR_Y11_High			0x9d
#define ADDR_Y12_Low			0x9e
#define ADDR_Y12_High			0x9f
#define ADDR_Y13_Low			0xa0
#define ADDR_Y13_High			0xa1
#define ADDR_Y21_Low			0xa2
#define ADDR_Y21_High			0xa3
#define ADDR_Y22_Low			0xa4
#define ADDR_Y22_High			0xa5
#define ADDR_Y23_Low			0xa6
#define ADDR_Y23_High			0xa7
#define ADDR_Y31_Low			0xa8
#define ADDR_Y31_High			0xa9
#define ADDR_Y32_Low			0xaa
#define ADDR_Y32_High			0xab
#define ADDR_Y33_Low			0xac
#define ADDR_Y33_High			0xad

#define ADDR_TEMPL              0x1c
#define ADDR_TEMPH              0x1d

class IST8310 : public device::I2C, public I2CSPIDriver<IST8310>
{
public:
	IST8310(I2CSPIBusOption bus_option, int bus_number, int address, enum Rotation rotation, int bus_frequency);
	virtual ~IST8310();

	static I2CSPIDriverBase *instantiate(const BusCLIArguments &cli, const BusInstanceIterator &iterator,
					     int runtime_instance);
	static void print_usage();

	virtual int     init();

	/**
	 * Initialise the automatic measurement state machine and start it.
	 *
	 * @note This function is called at open and error time.  It might make sense
	 *       to make it more aggressive about resetting the bus in case of errors.
	 */
	void		start();

	/**
	 * Reset the device
	 */
	int         reset();

	/**
	 * Perform a poll cycle; collect from the previous measurement
	 * and start a new one.
	 *
	 * This is the heart of the measurement state machine.  This function
	 * alternately starts a measurement, or collects the data from the
	 * previous measurement.
	 *
	 * When the interval between measurements is greater than the minimum
	 * measurement interval, a gap is inserted between collection
	 * and measurement to provide the most recent measurement possible
	 * at the next interval.
	 */
	void            RunImpl();

private:
	int probe() override;

	void            print_status() override;

	PX4Magnetometer _px4_mag;

	unsigned        _measure_interval{IST8310_CONVERSION_INTERVAL};

	bool        _collect_phase{false};

	perf_counter_t      _sample_perf;
	perf_counter_t      _comms_errors;
	perf_counter_t      _range_errors;
	perf_counter_t      _conf_errors;

	uint8_t 		_ctl3_reg{0};
	uint8_t			_ctl4_reg{0};

	/**
	 * check the sensor configuration.
	 *
	 * checks that the config of the sensor is correctly set, to
	 * cope with communication errors causing the configuration to
	 * change
	 */
	void            check_conf();

	/**
	 * Write a register.
	 *
	 * @param reg       The register to write.
	 * @param val       The value to write.
	 * @return      OK on write success.
	 */
	int         write_reg(uint8_t reg, uint8_t val);

	/**
	 * Write to a register block.
	 *
	 * @param address   The register address to write to.
	 * @param data      The buffer to write from.
	 * @param count     The number of bytes to write.
	 * @return      OK on write success.
	 */
	int     write(unsigned address, void *data, unsigned count);

	/**
	 * Read a register.
	 *
	 * @param reg       The register to read.
	 * @param val       The value read.
	 * @return      OK on read success.
	 */
	int         read_reg(uint8_t reg, uint8_t &val);

	/**
	 * read register block.
	 *
	 * @param address   The register address to read from.
	 * @param data      The buffer to read into.
	 * @param count     The number of bytes to read.
	 * @return      OK on write success.
	 */
	int read(unsigned address, void *data, unsigned count);

	/**
	 * Issue a measurement command.
	 *
	 * @return      OK if the measurement command was successful.
	 */
	int         measure();

	/**
	 * Collect the result of the most recent measurement.
	 */
	int         collect();
};

IST8310::IST8310(I2CSPIBusOption bus_option, int bus_number, int address, enum Rotation rotation, int bus_frequency) :
	I2C(DRV_MAG_DEVTYPE_IST8310, MODULE_NAME, bus_number, address, bus_frequency),
	I2CSPIDriver(MODULE_NAME, px4::device_bus_to_wq(get_device_id()), bus_option, bus_number, address),
	_px4_mag(get_device_id(), external() ? ORB_PRIO_VERY_HIGH : ORB_PRIO_DEFAULT, rotation),
	_sample_perf(perf_alloc(PC_ELAPSED, MODULE_NAME": read")),
	_comms_errors(perf_alloc(PC_COUNT, MODULE_NAME": com_err")),
	_range_errors(perf_alloc(PC_COUNT, MODULE_NAME": rng_err")),
	_conf_errors(perf_alloc(PC_COUNT, MODULE_NAME": conf_err"))
{
<<<<<<< HEAD
	// default scaling
	_scale.x_offset = 0;
	_scale.x_scale = 1.0f;
	_scale.y_offset = 0;
	_scale.y_scale = 1.0f;
	_scale.z_offset = 0;
	_scale.z_scale = 1.0f;
=======
	set_device_type(DRV_MAG_DEVTYPE_IST8310);

	_px4_mag.set_device_type(DRV_MAG_DEVTYPE_IST8310);
	_px4_mag.set_external(external());

	// default range scale from counts to gauss
	_px4_mag.set_scale(0.003f);
>>>>>>> b3fe2351
}

IST8310::~IST8310()
{
	// free perf counters
	perf_free(_sample_perf);
	perf_free(_comms_errors);
	perf_free(_range_errors);
	perf_free(_conf_errors);
}

int IST8310::init()
{
	int ret = I2C::init();

	if (ret != OK) {
		DEVICE_DEBUG("I2C init failed");
		goto out;
	}

	/* reset the device configuration */
	reset();

	ret = OK;
out:
	return ret;
}

int IST8310::write(unsigned address, void *data, unsigned count)
{
	uint8_t buf[32];

	if (sizeof(buf) < (count + 1)) {
		return -EIO;
	}

	buf[0] = address;
	memcpy(&buf[1], data, count);

	return transfer(&buf[0], count + 1, nullptr, 0);
}

int IST8310::read(unsigned address, void *data, unsigned count)
{
	uint8_t cmd = address;
	return transfer(&cmd, 1, (uint8_t *)data, count);
}

/**
   check that the configuration register has the right value. This is
   done periodically to cope with I2C bus noise causing the
   configuration of the compass to change.
 */
void IST8310::check_conf()
{
	int ret;

	uint8_t ctrl_reg_in = 0;
	ret = read_reg(ADDR_CTRL3, ctrl_reg_in);

	if (OK != ret) {
		perf_count(_comms_errors);
		return;
	}

	if (ctrl_reg_in != _ctl3_reg) {
		perf_count(_conf_errors);
		ret = write_reg(ADDR_CTRL3, _ctl3_reg);

		if (OK != ret) {
			perf_count(_comms_errors);
		}
	}

	ret = read_reg(ADDR_CTRL4, ctrl_reg_in);

	if (OK != ret) {
		perf_count(_comms_errors);
		return;
	}

	if (ctrl_reg_in != _ctl4_reg) {
		perf_count(_conf_errors);
		ret = write_reg(ADDR_CTRL4, _ctl4_reg);

		if (OK != ret) {
			perf_count(_comms_errors);
		}
	}
}

void IST8310::start()
{
	/* reset the report ring and state machine */
	_collect_phase = false;

	/* schedule a cycle to start things */
	ScheduleNow();
}

int IST8310::reset()
{
	/* software reset */
	write_reg(ADDR_CTRL2, CTRL2_SRST);

	/* configure control register 3 */
	_ctl3_reg = CTRL3_SAMPLEAVG_16;
	write_reg(ADDR_CTRL3, _ctl3_reg);

	/* configure control register 4 */
	_ctl4_reg = CTRL4_SRPD;
	write_reg(ADDR_CTRL4, _ctl4_reg);

	return OK;
}

int IST8310::probe()
{
	uint8_t data[1] = {0};

	_retries = 10;

	if (read(ADDR_WAI, &data[0], 1)) {
		DEVICE_DEBUG("read_reg fail");
		return -EIO;
	}

	_retries = 2;

	if ((data[0] != WAI_EXPECTED_VALUE)) {
		DEVICE_DEBUG("ID byte mismatch (%02x) expected %02x", data[0], WAI_EXPECTED_VALUE);
		return -EIO;
	}

	return OK;
}

void IST8310::RunImpl()
{
	/* collection phase? */
	if (_collect_phase) {

		/* perform collection */
		if (OK != collect()) {
			DEVICE_DEBUG("collection error");
			/* restart the measurement state machine */
			start();
			return;
		}

		/* next phase is measurement */
		_collect_phase = false;

		/*
		 * Is there a collect->measure gap?
		 */
		if (_measure_interval > IST8310_CONVERSION_INTERVAL) {

			/* schedule a fresh cycle call when we are ready to measure again */
			ScheduleDelayed(_measure_interval - IST8310_CONVERSION_INTERVAL);

			return;
		}
	}

	/* measurement phase */
	if (OK != measure()) {
		DEVICE_DEBUG("measure error");
	}

	/* next phase is collection */
	_collect_phase = true;

	/* schedule a fresh cycle call when the measurement is done */
	ScheduleDelayed(IST8310_CONVERSION_INTERVAL);
}

int IST8310::measure()
{
	/*
	 * Send the command to begin a measurement.
	 */
	int ret = write_reg(ADDR_CTRL1, CTRL1_MODE_SINGLE);

	if (OK != ret) {
		perf_count(_comms_errors);
	}

	return ret;
}

int IST8310::collect()
{
	struct { /* status register and data as read back from the device */
		uint8_t     x[2];
		uint8_t     y[2];
		uint8_t     z[2];
	} report_buffer{};

	struct {
		int16_t     x, y, z;
	} report{};

	int ret;
	uint8_t check_counter;

	perf_begin(_sample_perf);

	float xraw_f;
	float yraw_f;
	float zraw_f;

	_px4_mag.set_error_count(perf_event_count(_comms_errors));

	/*
	 * @note  We could read the status register here, which could tell us that
	 *        we were too early and that the output registers are still being
	 *        written.  In the common case that would just slow us down, and
	 *        we're better off just never being early.
	 */

	/* get measurements from the device */
	const hrt_abstime timestamp_sample = hrt_absolute_time();
	ret = read(ADDR_DATA_OUT_X_LSB, (uint8_t *)&report_buffer, sizeof(report_buffer));

	if (ret != OK) {
		perf_count(_comms_errors);
		DEVICE_DEBUG("I2C read error");
		goto out;
	}

	/* swap the data we just received */
	report.x = (((int16_t)report_buffer.x[1]) << 8) | (int16_t)report_buffer.x[0];
	report.y = (((int16_t)report_buffer.y[1]) << 8) | (int16_t)report_buffer.y[0];
	report.z = (((int16_t)report_buffer.z[1]) << 8) | (int16_t)report_buffer.z[0];

	/*
	 * Check if value makes sense according to the FSR and Resolution of
	 * this sensor, discarding outliers
	 */
	if (report.x > IST8310_MAX_VAL_XY || report.x < IST8310_MIN_VAL_XY ||
	    report.y > IST8310_MAX_VAL_XY || report.y < IST8310_MIN_VAL_XY ||
	    report.z > IST8310_MAX_VAL_Z  || report.z < IST8310_MIN_VAL_Z) {
		perf_count(_range_errors);
		DEVICE_DEBUG("data/status read error");
		goto out;
	}

	/*
	 * raw outputs
	 *
	 * Sensor doesn't follow right hand rule, swap x and y to make it obey
	 * it.
	 */
	xraw_f = report.y;
	yraw_f = report.x;
	zraw_f = report.z;

	_px4_mag.update(timestamp_sample, xraw_f, yraw_f, zraw_f);

	/*
	  periodically check the range register and configuration
	  registers. With a bad I2C cable it is possible for the
	  registers to become corrupt, leading to bad readings. It
	  doesn't happen often, but given the poor cables some
	  vehicles have it is worth checking for.
	 */
	check_counter = perf_event_count(_sample_perf) % 256;

	if (check_counter == 128) {
		check_conf();
	}

	ret = OK;

out:
	perf_end(_sample_perf);
	return ret;
}

int IST8310::write_reg(uint8_t reg, uint8_t val)
{
	uint8_t buf = val;
	return write(reg, &buf, 1);
}

int IST8310::read_reg(uint8_t reg, uint8_t &val)
{
	uint8_t buf = 0;
	int ret = read(reg, &buf, 1);
	val = buf;
	return ret;
}

void IST8310::print_status()
{
	I2CSPIDriverBase::print_status();
	perf_print_counter(_sample_perf);
	perf_print_counter(_comms_errors);
	printf("poll interval:  %u interval\n", _measure_interval);
	_px4_mag.print_status();
}

I2CSPIDriverBase *
IST8310::instantiate(const BusCLIArguments &cli, const BusInstanceIterator &iterator, int runtime_instance)
{
	IST8310 *interface = new IST8310(iterator.configuredBusOption(), iterator.bus(), cli.i2c_address, cli.rotation,
						 cli.bus_frequency);

	if (interface == nullptr) {
		PX4_ERR("alloc failed");
		return nullptr;
	}

	if (interface->init() != OK) {
		delete interface;
		PX4_DEBUG("no device on bus %i (devid 0x%x)", iterator.bus(), iterator.devid());
		return nullptr;
	}

	interface->start();

	return interface;
}

void IST8310::print_usage()
{
	PRINT_MODULE_USAGE_NAME("ist8310", "driver");
	PRINT_MODULE_USAGE_SUBCATEGORY("magnetometer");
	PRINT_MODULE_USAGE_COMMAND("start");
	PRINT_MODULE_USAGE_PARAMS_I2C_SPI_DRIVER(true, false);
	PRINT_MODULE_USAGE_PARAMS_I2C_ADDRESS(0xE);
	PRINT_MODULE_USAGE_PARAM_INT('R', 0, 0, 35, "Rotation", true);
	PRINT_MODULE_USAGE_DEFAULT_COMMANDS();
}

extern "C" __EXPORT int ist8310_main(int argc, char *argv[])
{
	int ch;
	using ThisDriver = IST8310;
	BusCLIArguments cli{true, false};
	cli.i2c_address = IST8310_BUS_I2C_ADDR;
	cli.default_i2c_frequency = IST8310_DEFAULT_BUS_SPEED;

	while ((ch = cli.getopt(argc, argv, "R:")) != EOF) {
		switch (ch) {
		case 'R':
			cli.rotation = (enum Rotation)atoi(cli.optarg());
			break;
		}
	}

	const char *verb = cli.optarg();

	if (!verb) {
		ThisDriver::print_usage();
		return -1;
	}

	BusInstanceIterator iterator(MODULE_NAME, cli, DRV_MAG_DEVTYPE_IST8310);

	if (!strcmp(verb, "start")) {
		return ThisDriver::module_start(cli, iterator);
	}

	if (!strcmp(verb, "stop")) {
		return ThisDriver::module_stop(iterator);
	}

	if (!strcmp(verb, "status")) {
		return ThisDriver::module_status(iterator);
	}

	ThisDriver::print_usage();
	return 1;
}<|MERGE_RESOLUTION|>--- conflicted
+++ resolved
@@ -277,23 +277,10 @@
 	_range_errors(perf_alloc(PC_COUNT, MODULE_NAME": rng_err")),
 	_conf_errors(perf_alloc(PC_COUNT, MODULE_NAME": conf_err"))
 {
-<<<<<<< HEAD
-	// default scaling
-	_scale.x_offset = 0;
-	_scale.x_scale = 1.0f;
-	_scale.y_offset = 0;
-	_scale.y_scale = 1.0f;
-	_scale.z_offset = 0;
-	_scale.z_scale = 1.0f;
-=======
-	set_device_type(DRV_MAG_DEVTYPE_IST8310);
-
-	_px4_mag.set_device_type(DRV_MAG_DEVTYPE_IST8310);
 	_px4_mag.set_external(external());
 
 	// default range scale from counts to gauss
 	_px4_mag.set_scale(0.003f);
->>>>>>> b3fe2351
 }
 
 IST8310::~IST8310()
