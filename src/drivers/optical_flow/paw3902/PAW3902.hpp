--- conflicted
+++ resolved
@@ -56,33 +56,6 @@
 
 /* Configuration Constants */
 
-<<<<<<< HEAD
-#if defined PX4_SPI_BUS_EXPANSION   // crazyflie
-# define PAW3902_BUS PX4_SPI_BUS_EXPANSION
-#elif defined PX4_SPI_BUS_EXTERNAL1   // fmu-v5
-# define PAW3902_BUS PX4_SPI_BUS_EXTERNAL1
-#elif defined PX4_SPI_BUS_EXTERNAL    // fmu-v4 extspi
-# define PAW3902_BUS PX4_SPI_BUS_EXTERNAL
-#elif defined PX4_SPI_BUS_OPTFLOW
-# define PAW3902_BUS PX4_SPI_BUS_OPTFLOW
-#else
-# error "add the required spi bus from board_config.h here"
-#endif
-
-#if defined PX4_SPIDEV_EXPANSION_2    // crazyflie flow deck
-# define PAW3902_SPIDEV PX4_SPIDEV_EXPANSION_2
-#elif defined PX4_SPIDEV_EXTERNAL1_1    // fmu-v5 ext CS1
-# define PAW3902_SPIDEV PX4_SPIDEV_EXTERNAL1_1
-#elif defined PX4_SPIDEV_EXTERNAL   // fmu-v4 extspi
-# define PAW3902_SPIDEV PX4_SPIDEV_EXTERNAL
-#elif defined PX4_SPIDEV_OPTFLOW
-# define PAW3902_SPIDEV PX4_SPIDEV_OPTFLOW
-#else
-# error "add the required spi dev from board_config.h here"
-#endif
-
-=======
->>>>>>> 3233e079
 #define PAW3902_SPI_BUS_SPEED (2000000L) // 2MHz
 
 #define DIR_WRITE(a) ((a) | (1 << 7))
