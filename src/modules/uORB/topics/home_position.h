/****************************************************************************
 *
 *   Copyright (C) 2012-2013 PX4 Development Team. All rights reserved.
 *   Author: Lorenz Meier <lm@inf.ethz.ch>
 *           Julian Oes <joes@student.ethz.ch>
 *
 * Redistribution and use in source and binary forms, with or without
 * modification, are permitted provided that the following conditions
 * are met:
 *
 * 1. Redistributions of source code must retain the above copyright
 *    notice, this list of conditions and the following disclaimer.
 * 2. Redistributions in binary form must reproduce the above copyright
 *    notice, this list of conditions and the following disclaimer in
 *    the documentation and/or other materials provided with the
 *    distribution.
 * 3. Neither the name PX4 nor the names of its contributors may be
 *    used to endorse or promote products derived from this software
 *    without specific prior written permission.
 *
 * THIS SOFTWARE IS PROVIDED BY THE COPYRIGHT HOLDERS AND CONTRIBUTORS
 * "AS IS" AND ANY EXPRESS OR IMPLIED WARRANTIES, INCLUDING, BUT NOT
 * LIMITED TO, THE IMPLIED WARRANTIES OF MERCHANTABILITY AND FITNESS
 * FOR A PARTICULAR PURPOSE ARE DISCLAIMED. IN NO EVENT SHALL THE
 * COPYRIGHT OWNER OR CONTRIBUTORS BE LIABLE FOR ANY DIRECT, INDIRECT,
 * INCIDENTAL, SPECIAL, EXEMPLARY, OR CONSEQUENTIAL DAMAGES (INCLUDING,
 * BUT NOT LIMITED TO, PROCUREMENT OF SUBSTITUTE GOODS OR SERVICES; LOSS
 * OF USE, DATA, OR PROFITS; OR BUSINESS INTERRUPTION) HOWEVER CAUSED
 * AND ON ANY THEORY OF LIABILITY, WHETHER IN CONTRACT, STRICT
 * LIABILITY, OR TORT (INCLUDING NEGLIGENCE OR OTHERWISE) ARISING IN
 * ANY WAY OUT OF THE USE OF THIS SOFTWARE, EVEN IF ADVISED OF THE
 * POSSIBILITY OF SUCH DAMAGE.
 *
 ****************************************************************************/

/**
 * @file home_position.h
 * Definition of the home position uORB topic.
 *
 * @author Lorenz Meier <lm@inf.ethz.ch>
 * @author Julian Oes <joes@student.ethz.ch>
 */

#ifndef TOPIC_HOME_POSITION_H_
#define TOPIC_HOME_POSITION_H_

#include <stdint.h>
#include "../uORB.h"

/**
 * @addtogroup topics
 * @{
 */

/**
 * GPS home position in WGS84 coordinates.
 */
<<<<<<< HEAD
struct home_position_s {
	uint64_t timestamp;             /**< Timestamp (microseconds since system boot)   */
	uint64_t time_gps_usec;         /**< Timestamp (microseconds in GPS format), this is the timestamp from the gps module   */

	int32_t lat;                    /**< Latitude in 1E7 degrees */
	int32_t lon;                    /**< Longitude in 1E7 degrees */
	int32_t alt;                    /**< Altitude in 1E3 meters (millimeters) above MSL */
	float eph_m;                   /**< GPS HDOP horizontal dilution of position in m */
	float epv_m;                   /**< GPS VDOP horizontal dilution of position in m */
	float s_variance_m_s;               /**< speed accuracy estimate m/s */
	float p_variance_m;               /**< position accuracy estimate m */
=======
struct home_position_s
{
	uint64_t timestamp;			/**< Timestamp (microseconds since system boot)	*/

	//bool altitude_is_relative;	// TODO what means home relative altitude? we need clear definition of reference altitude then
	double lat;				/**< Latitude in degrees 			*/
	double lon;				/**< Longitude in degrees			*/
	float alt;				/**< Altitude in meters				*/
>>>>>>> 5bb004a7
};

/**
 * @}
 */

/* register this as object request broker structure */
ORB_DECLARE(home_position);

#endif<|MERGE_RESOLUTION|>--- conflicted
+++ resolved
@@ -55,19 +55,6 @@
 /**
  * GPS home position in WGS84 coordinates.
  */
-<<<<<<< HEAD
-struct home_position_s {
-	uint64_t timestamp;             /**< Timestamp (microseconds since system boot)   */
-	uint64_t time_gps_usec;         /**< Timestamp (microseconds in GPS format), this is the timestamp from the gps module   */
-
-	int32_t lat;                    /**< Latitude in 1E7 degrees */
-	int32_t lon;                    /**< Longitude in 1E7 degrees */
-	int32_t alt;                    /**< Altitude in 1E3 meters (millimeters) above MSL */
-	float eph_m;                   /**< GPS HDOP horizontal dilution of position in m */
-	float epv_m;                   /**< GPS VDOP horizontal dilution of position in m */
-	float s_variance_m_s;               /**< speed accuracy estimate m/s */
-	float p_variance_m;               /**< position accuracy estimate m */
-=======
 struct home_position_s
 {
 	uint64_t timestamp;			/**< Timestamp (microseconds since system boot)	*/
@@ -76,7 +63,6 @@
 	double lat;				/**< Latitude in degrees 			*/
 	double lon;				/**< Longitude in degrees			*/
 	float alt;				/**< Altitude in meters				*/
->>>>>>> 5bb004a7
 };
 
 /**
