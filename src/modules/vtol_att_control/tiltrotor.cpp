--- conflicted
+++ resolved
@@ -47,11 +47,8 @@
 VtolType(attc),
 _rear_motors(ENABLED),
 _tilt_control(0.0f),
-<<<<<<< HEAD
-=======
 _roll_weight_mc(1.0f),
 _yaw_weight_mc(1.0f),
->>>>>>> 133f5a38
 _min_front_trans_dur(0.5f)
 {
 	_vtol_schedule.flight_mode = MC_MODE;
@@ -61,11 +58,8 @@
 	_mc_pitch_weight = 1.0f;
 	_mc_yaw_weight = 1.0f;
 
-<<<<<<< HEAD
 	_flag_was_in_trans_mode = false;
 
-=======
->>>>>>> 133f5a38
 	_params_handles_tiltrotor.front_trans_dur = param_find("VT_F_TRANS_DUR");
 	_params_handles_tiltrotor.back_trans_dur = param_find("VT_B_TRANS_DUR");
 	_params_handles_tiltrotor.tilt_mc = param_find("VT_TILT_MC");
@@ -75,10 +69,7 @@
 	_params_handles_tiltrotor.airspeed_blend_start = param_find("VT_ARSP_BLEND");
 	_params_handles_tiltrotor.elevons_mc_lock = param_find("VT_ELEV_MC_LOCK");
 	_params_handles_tiltrotor.front_trans_dur_p2 = param_find("VT_TRANS_P2_DUR");
-<<<<<<< HEAD
-=======
 	_params_handles_tiltrotor.fw_motors_off = param_find("VT_FW_MOT_OFF");
->>>>>>> 133f5a38
 }
 
 Tiltrotor::~Tiltrotor()
@@ -303,20 +294,12 @@
 		// tilt rotors forward up to certain angle
 		if (_tilt_control <= _params_tiltrotor.tilt_transition ) {
 			_tilt_control = _params_tiltrotor.tilt_mc +
-<<<<<<< HEAD
-				fabsf(_params_tiltrotor.tilt_transition - _params_tiltrotor.tilt_mc)*(float)hrt_elapsed_time(&_vtol_schedule.transition_start)/(_params_tiltrotor.front_trans_dur*1000000.0f);
-=======
 				fabsf(_params_tiltrotor.tilt_transition - _params_tiltrotor.tilt_mc) * (float)hrt_elapsed_time(&_vtol_schedule.transition_start)/(_params_tiltrotor.front_trans_dur * 1000000.0f);
->>>>>>> 133f5a38
 		}
 
 		// do blending of mc and fw controls
 		if (_airspeed->true_airspeed_m_s >= _params_tiltrotor.airspeed_blend_start) {
-<<<<<<< HEAD
-			_mc_roll_weight = 1.0f - (_airspeed->true_airspeed_m_s - _params_tiltrotor.airspeed_blend_start) / (_params_tiltrotor.airspeed_trans - _params_tiltrotor.airspeed_blend_start);
-=======
 			_mc_roll_weight = 0.0f;
->>>>>>> 133f5a38
 		} else {
 			// at low speeds give full weight to mc
 			_mc_roll_weight = 1.0f;
@@ -331,24 +314,12 @@
 	} else if (_vtol_schedule.flight_mode == TRANSITION_FRONT_P2) {
 		// the plane is ready to go into fixed wing mode, tilt the rotors forward completely
 		_tilt_control = _params_tiltrotor.tilt_transition +
-<<<<<<< HEAD
-			fabsf(_params_tiltrotor.tilt_fw - _params_tiltrotor.tilt_transition)*(float)hrt_elapsed_time(&_vtol_schedule.transition_start)/(_params_tiltrotor.front_trans_dur_p2*1000000.0f);
-=======
 			fabsf(_params_tiltrotor.tilt_fw - _params_tiltrotor.tilt_transition) * (float)hrt_elapsed_time(&_vtol_schedule.transition_start)/(_params_tiltrotor.front_trans_dur_p2 * 1000000.0f);
->>>>>>> 133f5a38
 		_mc_roll_weight = 0.0f;
 	} else if (_vtol_schedule.flight_mode == TRANSITION_BACK) {
 		if (_rear_motors != IDLE) {
 			set_rear_motor_state(IDLE);
 		}
-<<<<<<< HEAD
-		// tilt rotors back
-		if (_tilt_control > _params_tiltrotor.tilt_mc) {
-			_tilt_control = _params_tiltrotor.tilt_fw -
-				fabsf(_params_tiltrotor.tilt_fw - _params_tiltrotor.tilt_mc)*(float)hrt_elapsed_time(&_vtol_schedule.transition_start)/(_params_tiltrotor.back_trans_dur*1000000.0f);
-		}
-
-=======
 
 		if (!flag_idle_mc) {
 			set_idle_mc();
@@ -363,14 +334,12 @@
 		// set zero throttle for backtransition otherwise unwanted moments will be created
 		_actuators_mc_in->control[actuator_controls_s::INDEX_THROTTLE] = 0.0f;
 
->>>>>>> 133f5a38
 		_mc_roll_weight = 0.0f;
 
 	}
 
 	_mc_roll_weight = math::constrain(_mc_roll_weight, 0.0f, 1.0f);
 	_mc_yaw_weight = math::constrain(_mc_yaw_weight, 0.0f, 1.0f);
-<<<<<<< HEAD
 
 	// compute desired attitude and thrust setpoint for the transition
 	_v_att_sp->timestamp = hrt_absolute_time();
@@ -386,8 +355,6 @@
 	math::Quaternion q_sp;
 	q_sp.from_dcm(R_sp);
 	memcpy(&_v_att_sp->q_d[0], &q_sp.data[0], sizeof(_v_att_sp->q_d));
-=======
->>>>>>> 133f5a38
 }
 
 void Tiltrotor::update_external_state()
@@ -461,12 +428,8 @@
 	if (ret != OK) {errx(ret, "failed setting max values");}
 
 	close(fd);
-<<<<<<< HEAD
-
-=======
 }
 
 bool Tiltrotor::is_motor_off_channel(const int channel) {
 	return (_params_tiltrotor.fw_motors_off >> channel) & 1;
->>>>>>> 133f5a38
 }