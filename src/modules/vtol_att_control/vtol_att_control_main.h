--- conflicted
+++ resolved
@@ -214,44 +214,6 @@
 
 	float _air_density{CONSTANTS_AIR_DENSITY_SEA_LEVEL_15C};	// [kg/m^3]
 
-<<<<<<< HEAD
-	Params _params{};	// struct holding the parameters
-
-	struct {
-		param_t vtol_fw_permanent_stab;
-		param_t vtol_type;
-		param_t elevons_mc_lock;
-		param_t fw_min_alt;
-		param_t fw_alt_err;
-		param_t fw_qc_max_pitch;
-		param_t fw_qc_max_roll;
-		param_t front_trans_time_openloop;
-		param_t front_trans_time_min;
-		param_t front_trans_duration;
-		param_t back_trans_duration;
-		param_t transition_airspeed;
-		param_t front_trans_throttle;
-		param_t back_trans_throttle;
-		param_t airspeed_blend;
-		param_t airspeed_mode;
-		param_t front_trans_timeout;
-		param_t mpc_xy_cruise;
-		param_t diff_thrust;
-		param_t diff_thrust_scale;
-		param_t pitch_min_rad;
-		param_t land_pitch_min_rad;
-		param_t forward_thrust_scale;
-		param_t dec_to_pitch_ff;
-		param_t dec_to_pitch_i;
-		param_t back_trans_dec_sp;
-		param_t vt_forward_thrust_enable_mode;
-		param_t mpc_land_alt1;
-		param_t mpc_land_alt2;
-		param_t vt_spoiler_mc_ld;
-	} _params_handles{};
-
-=======
->>>>>>> dc8ed978
 	hrt_abstime _last_run_timestamp{0};
 
 	/* For multicopters it is usual to have a non-zero idle speed of the engines
