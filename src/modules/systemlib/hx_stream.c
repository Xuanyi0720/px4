--- conflicted
+++ resolved
@@ -88,7 +88,6 @@
 static void	hx_tx_raw(hx_stream_t stream, uint8_t c);
 static void	hx_tx_raw(hx_stream_t stream, uint8_t c);
 static int	hx_rx_frame(hx_stream_t stream);
-static bool	hx_rx_char(hx_stream_t stream, uint8_t c);
 
 static void
 hx_tx_raw(hx_stream_t stream, uint8_t c)
@@ -286,13 +285,13 @@
 	return OK;
 }
 
-static bool
-hx_rx_char(hx_stream_t stream, uint8_t c)
+void
+hx_stream_rx(hx_stream_t stream, uint8_t c)
 {
 	/* frame end? */
 	if (c == FBO) {
 		hx_rx_frame(stream);
-		return true;
+		return;
 	}
 
 	/* escaped? */
@@ -301,49 +300,6 @@
 		c ^= 0x20;
 
 	} else if (c == CEO) {
-<<<<<<< HEAD
-		/* now escaped, ignore the byte */
-		stream->escaped = true;
-		return false;
-	}
-
-	/* save for later */
-	if (stream->frame_bytes < sizeof(stream->buf))
-		stream->buf[stream->frame_bytes++] = c;
-
-	return false;
-}
-
-void
-hx_stream_rx_char(hx_stream_t stream, uint8_t c)
-{
-	hx_rx_char(stream, c);
-}
-
-int
-hx_stream_rx(hx_stream_t stream)
-{
-	uint16_t	buf[16];
-	ssize_t		len;
-
-	/* read bytes */
-	len = read(stream->fd, buf, sizeof(buf));
-	if (len <= 0) {
-
-		/* nonblocking stream and no data */
-		if (errno == EWOULDBLOCK)
-			return 0;
-
-		/* error or EOF */
-		return -errno;
-	}
-
-	/* process received characters */
-	for (int i = 0; i < len; i++)
-		hx_rx_char(stream, buf[i]);
-
-	return 0;
-=======
 		/* now rx_escaped, ignore the byte */
 		stream->rx_escaped = true;
 		return;
@@ -352,5 +308,4 @@
 	/* save for later */
 	if (stream->rx_frame_bytes < sizeof(stream->rx_buf))
 		stream->rx_buf[stream->rx_frame_bytes++] = c;
->>>>>>> dca9019f
 }