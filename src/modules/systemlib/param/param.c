--- conflicted
+++ resolved
@@ -60,7 +60,6 @@
 #include "systemlib/param/param.h"
 #include "systemlib/uthash/utarray.h"
 #include "systemlib/bson/tinybson.h"
-#include <systemlib/px4_macros.h>
 
 #include "uORB/uORB.h"
 #include "uORB/topics/parameter_update.h"
@@ -83,15 +82,9 @@
  * Array of static parameter info.
  */
 #ifdef _UNIT_TEST
-<<<<<<< HEAD
-extern struct param_info_s	param_array[];
-extern struct param_info_s	*param_info_base;
-extern struct param_info_s	*param_info_limit;
-=======
 extern struct param_info_s      param_array[];
 extern struct param_info_s      *param_info_base;
 extern struct param_info_s      *param_info_limit;
->>>>>>> 52345b4f
 #else
 extern char __param_start, __param_end;
 static const struct param_info_s *param_info_base = (struct param_info_s *) &__param_start;
@@ -110,10 +103,6 @@
 };
 
 
-<<<<<<< HEAD
-
-=======
->>>>>>> 52345b4f
 uint8_t  *param_changed_storage = 0;
 int size_param_changed_storage_bytes = 0;
 const int bits_per_allocation_unit  = (sizeof(*param_changed_storage) * 8);
@@ -122,17 +111,6 @@
 static unsigned
 get_param_info_count(void)
 {
-<<<<<<< HEAD
-	/* Singleton creation of and array of bits to track changed values */
-	if (!param_changed_storage) {
-		size_param_changed_storage_bytes  = (param_info_count / bits_per_allocation_unit) + 1;
-		param_changed_storage = calloc(size_param_changed_storage_bytes, 1);
-	}
-
-	return param_info_count;
-}
-
-=======
         /* Singleton creation of and array of bits to track changed values */
         if (!param_changed_storage) {
                 size_param_changed_storage_bytes  = (param_info_count / bits_per_allocation_unit) + 1;
@@ -148,7 +126,6 @@
 
         return param_info_count;
 }
->>>>>>> 52345b4f
 
 /** flexible array holding modified parameter values */
 UT_array        *param_values;
@@ -196,12 +173,8 @@
 static bool
 handle_in_range(param_t param)
 {
-<<<<<<< HEAD
-	return (param < get_param_info_count());
-=======
         int count = get_param_info_count();
         return (count && param < count);
->>>>>>> 52345b4f
 }
 
 /**
@@ -215,15 +188,6 @@
         struct param_wbuf_s *pa = (struct param_wbuf_s *)a;
         struct param_wbuf_s *pb = (struct param_wbuf_s *)b;
 
-<<<<<<< HEAD
-	if (pa->param < pb->param) {
-		return -1;
-	}
-
-	if (pa->param > pb->param) {
-		return 1;
-	}
-=======
         if (pa->param < pb->param) {
                 return -1;
         }
@@ -231,7 +195,6 @@
         if (pa->param > pb->param) {
                 return 1;
         }
->>>>>>> 52345b4f
 
         return 0;
 }
@@ -246,11 +209,7 @@
 static struct param_wbuf_s *
 param_find_changed(param_t param)
 {
-<<<<<<< HEAD
-	struct param_wbuf_s	*s = NULL;
-=======
         struct param_wbuf_s     *s = NULL;
->>>>>>> 52345b4f
 
         param_assert_locked();
 
@@ -261,19 +220,11 @@
                 s = utarray_find(param_values, &key, param_compare_values);
 #else
 
-<<<<<<< HEAD
-		while ((s = (struct param_wbuf_s *)utarray_next(param_values, s)) != NULL) {
-			if (s->param == param) {
-				break;
-			}
-		}
-=======
                 while ((s = (struct param_wbuf_s *)utarray_next(param_values, s)) != NULL) {
                         if (s->param == param) {
                                 break;
                         }
                 }
->>>>>>> 52345b4f
 
 #endif
         }
@@ -305,24 +256,11 @@
 
         /* perform a linear search of the known parameters */
 
-<<<<<<< HEAD
-	/* perform a linear search of the known parameters */
-	for (param = 0; handle_in_range(param); param++) {
-		if (!strcmp(param_info_base[param].name, name)) {
-			if (notification) {
-				param_set_used_internal(param);
-			}
-
-			return param;
-		}
-	}
-=======
         for (param = 0; handle_in_range(param); param++) {
                 if (!strcmp(param_info_base[param].name, name)) {
                         if (notification) {
                                 param_set_used_internal(param);
                         }
->>>>>>> 52345b4f
 
                         return param;
                 }
@@ -347,31 +285,12 @@
 unsigned
 param_count(void)
 {
-<<<<<<< HEAD
-	return get_param_info_count();
-=======
         return get_param_info_count();
->>>>>>> 52345b4f
 }
 
 unsigned
 param_count_used(void)
 {
-<<<<<<< HEAD
-	// ensure the allocation has been done
-	get_param_info_count();
-	unsigned count = 0;
-
-	for (unsigned i = 0; i < size_param_changed_storage_bytes; i++) {
-		for (unsigned j = 0; j < bits_per_allocation_unit; j++) {
-			if (param_changed_storage[i] & (1 << j)) {
-				count++;
-			}
-		}
-	}
-
-	return count;
-=======
         unsigned count = 0;
 
         // ensure the allocation has been done
@@ -387,16 +306,11 @@
         }
 
         return count;
->>>>>>> 52345b4f
 }
 
 param_t
 param_for_index(unsigned index)
 {
-<<<<<<< HEAD
-	if (index < get_param_info_count())
-		return (param_t)index;
-=======
         unsigned count = get_param_info_count();
 
         if (count && index < count) {
@@ -413,7 +327,6 @@
 
         if (count && index < count) {
                 /* walk all params and count */
->>>>>>> 52345b4f
 
                 for (unsigned i = 0; i < (unsigned)size_param_changed_storage_bytes; i++) {
                         for (unsigned j = 0; j < bits_per_allocation_unit; j++) {
@@ -456,19 +369,9 @@
         /* walk all params and count, now knowing that it has a valid index */
         int count = 0;
 
-<<<<<<< HEAD
-	for (unsigned i = 0; i < (unsigned)param + 1; i++) {
-		for (unsigned j = 0; j < bits_per_allocation_unit; j++) {
-			if (param_changed_storage[i] & (1 << j)) {
-				count++;
-			}
-		}
-	}
-=======
         for (unsigned i = 0; i < (unsigned)size_param_changed_storage_bytes; i++) {
                 for (unsigned j = 0; j < bits_per_allocation_unit; j++) {
                         if (param_changed_storage[i] & (1 << j)) {
->>>>>>> 52345b4f
 
                                 if ((unsigned)param == i * bits_per_allocation_unit + j) {
                                         return count;
@@ -485,11 +388,7 @@
 const char *
 param_name(param_t param)
 {
-<<<<<<< HEAD
-	return handle_in_range(param) ? param_info_base[param].name : NULL;;
-=======
         return handle_in_range(param) ? param_info_base[param].name : NULL;
->>>>>>> 52345b4f
 }
 
 bool
@@ -501,42 +400,22 @@
 bool
 param_value_unsaved(param_t param)
 {
-<<<<<<< HEAD
-	static struct param_wbuf_s *s;
-	s = param_find_changed(param);
-	return (s && s->unsaved) ? true : false;
-=======
         static struct param_wbuf_s *s;
         s = param_find_changed(param);
         return (s && s->unsaved) ? true : false;
->>>>>>> 52345b4f
 }
 
 enum param_type_e
 param_type(param_t param) {
-<<<<<<< HEAD
-	return handle_in_range(param) ? param_info_base[param].type : PARAM_TYPE_UNKNOWN;
-=======
         return handle_in_range(param) ? param_info_base[param].type : PARAM_TYPE_UNKNOWN;
->>>>>>> 52345b4f
 }
 
 size_t
 param_size(param_t param)
 {
-<<<<<<< HEAD
-	if (handle_in_range(param)) {
-
-		switch (param_type(param)) {
-
-		case PARAM_TYPE_INT32:
-		case PARAM_TYPE_FLOAT:
-			return 4;
-=======
         if (handle_in_range(param)) {
 
                 switch (param_type(param)) {
->>>>>>> 52345b4f
 
                 case PARAM_TYPE_INT32:
                 case PARAM_TYPE_FLOAT:
@@ -585,14 +464,7 @@
                 if (param_type(param) >= PARAM_TYPE_STRUCT &&
                     param_type(param) <= PARAM_TYPE_STRUCT_MAX) {
 
-<<<<<<< HEAD
-		if (param_type(param) >= PARAM_TYPE_STRUCT &&
-		    param_type(param) <= PARAM_TYPE_STRUCT_MAX) {
-
-			result = v->p;
-=======
                         result = v->p;
->>>>>>> 52345b4f
 
                 } else {
                         result = v;
@@ -629,15 +501,9 @@
 
         param_lock();
 
-<<<<<<< HEAD
-	if (param_values == NULL) {
-		utarray_new(param_values, &param_icd);
-	}
-=======
         if (param_values == NULL) {
                 utarray_new(param_values, &param_icd);
         }
->>>>>>> 52345b4f
 
         if (param_values == NULL) {
                 debug("failed to allocate modified values array");
@@ -665,17 +531,8 @@
                         s = param_find_changed(param);
                 }
 
-<<<<<<< HEAD
-		/* update the changed value */
-		switch (param_type(param)) {
-
-		case PARAM_TYPE_INT32:
-			s->val.i = *(int32_t *)val;
-			break;
-=======
                 /* update the changed value */
                 switch (param_type(param)) {
->>>>>>> 52345b4f
 
                 case PARAM_TYPE_INT32:
                         s->val.i = *(int32_t *)val;
@@ -710,15 +567,6 @@
 out:
         param_unlock();
 
-<<<<<<< HEAD
-	/*
-	 * If we set something, now that we have unlocked, go ahead and advertise that
-	 * a thing has been set.
-	 */
-	if (params_changed && notify_changes) {
-		param_notify_changes();
-	}
-=======
         /*
          * If we set something, now that we have unlocked, go ahead and advertise that
          * a thing has been set.
@@ -726,7 +574,6 @@
         if (params_changed && notify_changes) {
                 param_notify_changes();
         }
->>>>>>> 52345b4f
 
         return result;
 }
@@ -746,16 +593,6 @@
 bool
 param_used(param_t param)
 {
-<<<<<<< HEAD
-	int param_index = param_get_index(param);
-
-	if (param_index < 0) {
-		return false;
-	}
-
-	return param_changed_storage[param_index / bits_per_allocation_unit] &
-	       (1 << param_index % bits_per_allocation_unit);
-=======
         int param_index = param_get_index(param);
 
         if (param_index < 0) {
@@ -764,21 +601,10 @@
 
         return param_changed_storage[param_index / bits_per_allocation_unit] &
                (1 << param_index % bits_per_allocation_unit);
->>>>>>> 52345b4f
 }
 
 void param_set_used_internal(param_t param)
 {
-<<<<<<< HEAD
-	int param_index = param_get_index(param);
-
-	if (param_index < 0) {
-		return;
-	}
-
-	param_changed_storage[param_index / bits_per_allocation_unit] |=
-		(1 << param_index % bits_per_allocation_unit);
-=======
         int param_index = param_get_index(param);
 
         if (param_index < 0) {
@@ -787,7 +613,6 @@
 
         param_changed_storage[param_index / bits_per_allocation_unit] |=
                 (1 << param_index % bits_per_allocation_unit);
->>>>>>> 52345b4f
 }
 
 int
@@ -814,15 +639,9 @@
 
         param_unlock();
 
-<<<<<<< HEAD
-	if (s != NULL) {
-		param_notify_changes();
-	}
-=======
         if (s != NULL) {
                 param_notify_changes();
         }
->>>>>>> 52345b4f
 
         return (!param_found);
 }
@@ -851,33 +670,13 @@
 
         param_t param;
 
-<<<<<<< HEAD
-	for (param = 0; handle_in_range(param); param++) {
-		const char *name = param_name(param);
-		bool exclude = false;
-=======
         for (param = 0; handle_in_range(param); param++) {
                 const char *name = param_name(param);
                 bool exclude = false;
->>>>>>> 52345b4f
 
                 for (int index = 0; index < num_excludes; index ++) {
                         int len = strlen(excludes[index]);
 
-<<<<<<< HEAD
-			if ((excludes[index][len - 1] == '*'
-			     && strncmp(name, excludes[index], len - 1) == 0)
-			    || strcmp(name, excludes[index]) == 0) {
-				exclude = true;
-				break;
-			}
-		}
-
-		if (!exclude) {
-			param_reset(param);
-		}
-	}
-=======
                         if ((excludes[index][len - 1] == '*'
                              && strncmp(name, excludes[index], len - 1) == 0)
                             || strcmp(name, excludes[index]) == 0) {
@@ -890,7 +689,6 @@
                         param_reset(param);
                 }
         }
->>>>>>> 52345b4f
 
         param_unlock();
 
@@ -903,18 +701,6 @@
 int
 param_set_default_file(const char *filename)
 {
-<<<<<<< HEAD
-	if (param_user_file != NULL) {
-		free(param_user_file);
-		param_user_file = NULL;
-	}
-
-	if (filename) {
-		param_user_file = strdup(filename);
-	}
-
-	return 0;
-=======
         if (param_user_file != NULL) {
                 free(param_user_file);
                 param_user_file = NULL;
@@ -925,7 +711,6 @@
         }
 
         return 0;
->>>>>>> 52345b4f
 }
 
 const char *
@@ -977,20 +762,8 @@
                         return -1;
                 }
 
-<<<<<<< HEAD
-	if (fd_load < 0) {
-		/* no parameter file is OK, otherwise this is an error */
-		if (errno != ENOENT) {
-			warn("open '%s' for reading failed", param_get_default_file());
-			return -1;
-		}
-
-		return 1;
-	}
-=======
                 return 1;
         }
->>>>>>> 52345b4f
 
         int result = param_load(fd_load);
         PARAM_CLOSE(fd_load);
@@ -1035,31 +808,12 @@
 
                 s->unsaved = false;
 
-<<<<<<< HEAD
-		/*
-		 * If we are only saving values changed since last save, and this
-		 * one hasn't, then skip it
-		 */
-		if (only_unsaved && !s->unsaved) {
-			continue;
-		}
-=======
                 /* append the appropriate BSON type object */
->>>>>>> 52345b4f
 
                 switch (param_type(s->param)) {
 
-<<<<<<< HEAD
-		/* append the appropriate BSON type object */
-
-		switch (param_type(s->param)) {
-
-		case PARAM_TYPE_INT32:
-			param_get(s->param, &i);
-=======
                 case PARAM_TYPE_INT32:
                         param_get(s->param, &i);
->>>>>>> 52345b4f
 
                         if (bson_encoder_append_int(&encoder, param_name(s->param), i)) {
                                 debug("BSON append failed for '%s'", param_name(s->param));
@@ -1101,15 +855,9 @@
 out:
         param_unlock();
 
-<<<<<<< HEAD
-	if (result == 0) {
-		result = bson_encoder_fini(&encoder);
-	}
-=======
         if (result == 0) {
                 result = bson_encoder_fini(&encoder);
         }
->>>>>>> 52345b4f
 
         return result;
 }
@@ -1219,15 +967,9 @@
 
 out:
 
-<<<<<<< HEAD
-	if (tmp != NULL) {
-		free(tmp);
-	}
-=======
         if (tmp != NULL) {
                 free(tmp);
         }
->>>>>>> 52345b4f
 
         return result;
 }
@@ -1253,15 +995,9 @@
 
 out:
 
-<<<<<<< HEAD
-	if (result < 0) {
-		debug("BSON error decoding parameters");
-	}
-=======
         if (result < 0) {
                 debug("BSON error decoding parameters");
         }
->>>>>>> 52345b4f
 
         return result;
 }
