/****************************************************************************
 *
 *   Copyright (c) 2015-2023 PX4 Development Team. All rights reserved.
 *
 * Redistribution and use in source and binary forms, with or without
 * modification, are permitted provided that the following conditions
 * are met:
 *
 * 1. Redistributions of source code must retain the above copyright
 *    notice, this list of conditions and the following disclaimer.
 * 2. Redistributions in binary form must reproduce the above copyright
 *    notice, this list of conditions and the following disclaimer in
 *    the documentation and/or other materials provided with the
 *    distribution.
 * 3. Neither the name PX4 nor the names of its contributors may be
 *    used to endorse or promote products derived from this software
 *    without specific prior written permission.
 *
 * THIS SOFTWARE IS PROVIDED BY THE COPYRIGHT HOLDERS AND CONTRIBUTORS
 * "AS IS" AND ANY EXPRESS OR IMPLIED WARRANTIES, INCLUDING, BUT NOT
 * LIMITED TO, THE IMPLIED WARRANTIES OF MERCHANTABILITY AND FITNESS
 * FOR A PARTICULAR PURPOSE ARE DISCLAIMED. IN NO EVENT SHALL THE
 * COPYRIGHT OWNER OR CONTRIBUTORS BE LIABLE FOR ANY DIRECT, INDIRECT,
 * INCIDENTAL, SPECIAL, EXEMPLARY, OR CONSEQUENTIAL DAMAGES (INCLUDING,
 * BUT NOT LIMITED TO, PROCUREMENT OF SUBSTITUTE GOODS OR SERVICES; LOSS
 * OF USE, DATA, OR PROFITS; OR BUSINESS INTERRUPTION) HOWEVER CAUSED
 * AND ON ANY THEORY OF LIABILITY, WHETHER IN CONTRACT, STRICT
 * LIABILITY, OR TORT (INCLUDING NEGLIGENCE OR OTHERWISE) ARISING IN
 * ANY WAY OUT OF THE USE OF THIS SOFTWARE, EVEN IF ADVISED OF THE
 * POSSIBILITY OF SUCH DAMAGE.
 *
 ****************************************************************************/

/**
 * @file ekf.cpp
 * Core functions for ekf attitude and position estimator.
 *
 * @author Roman Bast <bapstroman@gmail.com>
 * @author Paul Riseborough <p_riseborough@live.com.au>
 */

#include "ekf.h"

#include <mathlib/mathlib.h>

bool Ekf::init(uint64_t timestamp)
{
	if (!_initialised) {
		_initialised = initialise_interface(timestamp);
		reset();
	}

	return _initialised;
}

void Ekf::reset()
{
	ECL_INFO("reset");

	_state.quat_nominal.setIdentity();
	_state.vel.setZero();
	_state.pos.setZero();
	_state.gyro_bias.setZero();
	_state.accel_bias.setZero();

#if defined(CONFIG_EKF2_MAGNETOMETER)
	_state.mag_I.setZero();
	_state.mag_B.setZero();
#endif // CONFIG_EKF2_MAGNETOMETER

#if defined(CONFIG_EKF2_WIND)
	_state.wind_vel.setZero();
#endif // CONFIG_EKF2_WIND

#if defined(CONFIG_EKF2_RANGE_FINDER)
	_range_sensor.setPitchOffset(_params.rng_sens_pitch);
	_range_sensor.setCosMaxTilt(_params.range_cos_max_tilt);
	_range_sensor.setQualityHysteresis(_params.range_valid_quality_s);
#endif // CONFIG_EKF2_RANGE_FINDER

	_control_status.value = 0;
	_control_status_prev.value = 0;

	_control_status.flags.in_air = true;
	_control_status_prev.flags.in_air = true;

	_ang_rate_delayed_raw.zero();

	_fault_status.value = 0;
	_innov_check_fail_status.value = 0;

#if defined(CONFIG_EKF2_GNSS)
	resetGpsDriftCheckFilters();
	_gps_checks_passed = false;
#endif // CONFIG_EKF2_GNSS
	_gps_alt_ref = NAN;

	_output_predictor.reset();

	// Ekf private fields
	_time_last_horizontal_aiding = 0;
	_time_last_v_pos_aiding = 0;
	_time_last_v_vel_aiding = 0;

	_time_last_hor_pos_fuse = 0;
	_time_last_hgt_fuse = 0;
	_time_last_hor_vel_fuse = 0;
	_time_last_ver_vel_fuse = 0;
	_time_last_heading_fuse = 0;

	_last_known_pos.setZero();

	_time_acc_bias_check = 0;

#if defined(CONFIG_EKF2_BAROMETER)
	_baro_counter = 0;
#endif // CONFIG_EKF2_BAROMETER

#if defined(CONFIG_EKF2_MAGNETOMETER)
	_mag_counter = 0;
#endif // CONFIG_EKF2_MAGNETOMETER

	_time_bad_vert_accel = 0;
	_time_good_vert_accel = 0;
	_clip_counter = 0;

	_zero_velocity_update.reset();
}

bool Ekf::update()
{
	if (!_filter_initialised) {
		_filter_initialised = initialiseFilter();

		if (!_filter_initialised) {
			return false;
		}
	}

	// Only run the filter if IMU data in the buffer has been updated
	if (_imu_updated) {
		_imu_updated = false;

		// get the oldest IMU data from the buffer
		// TODO: explicitly pop at desired time horizon
		const imuSample imu_sample_delayed = _imu_buffer.get_oldest();

		// calculate an average filter update time
		//  filter and limit input between -50% and +100% of nominal value
		float input = 0.5f * (imu_sample_delayed.delta_vel_dt + imu_sample_delayed.delta_ang_dt);
		float filter_update_s = 1e-6f * _params.filter_update_interval_us;
		_dt_ekf_avg = 0.99f * _dt_ekf_avg + 0.01f * math::constrain(input, 0.5f * filter_update_s, 2.f * filter_update_s);

		updateIMUBiasInhibit(imu_sample_delayed);

		// perform state and covariance prediction for the main filter
		predictCovariance(imu_sample_delayed);
		predictState(imu_sample_delayed);

		// control fusion of observation data
		controlFusionModes(imu_sample_delayed);

#if defined(CONFIG_EKF2_TERRAIN)
		// run a separate filter for terrain estimation
		runTerrainEstimator(imu_sample_delayed);
#endif // CONFIG_EKF2_TERRAIN

		_output_predictor.correctOutputStates(imu_sample_delayed.time_us, _state.quat_nominal, _state.vel, _state.pos, _state.gyro_bias, _state.accel_bias);

		return true;
	}

	return false;
}

bool Ekf::initialiseFilter()
{
	// Filter accel for tilt initialization
	const imuSample &imu_init = _imu_buffer.get_newest();

	// protect against zero data
	if (imu_init.delta_vel_dt < 1e-4f || imu_init.delta_ang_dt < 1e-4f) {
		return false;
	}

	if (_is_first_imu_sample) {
		_accel_lpf.reset(imu_init.delta_vel / imu_init.delta_vel_dt);
		_gyro_lpf.reset(imu_init.delta_ang / imu_init.delta_ang_dt);
		_is_first_imu_sample = false;

	} else {
		_accel_lpf.update(imu_init.delta_vel / imu_init.delta_vel_dt);
		_gyro_lpf.update(imu_init.delta_ang / imu_init.delta_ang_dt);
	}

	if (!initialiseTilt()) {
		return false;
	}

	// initialise the state covariance matrix now we have starting values for all the states
	initialiseCovariance();

#if defined(CONFIG_EKF2_TERRAIN)
	// Initialise the terrain estimator
	initHagl();
#endif // CONFIG_EKF2_TERRAIN

	// reset the output predictor state history to match the EKF initial values
	_output_predictor.alignOutputFilter(_state.quat_nominal, _state.vel, _state.pos);

	return true;
}

bool Ekf::initialiseTilt()
{
	const float accel_norm = _accel_lpf.getState().norm();
	const float gyro_norm = _gyro_lpf.getState().norm();

	if (accel_norm < 0.8f * CONSTANTS_ONE_G ||
	    accel_norm > 1.2f * CONSTANTS_ONE_G ||
	    gyro_norm > math::radians(15.0f)) {
		return false;
	}

	// get initial tilt estimate from delta velocity vector, assuming vehicle is static
	_state.quat_nominal = Quatf(_accel_lpf.getState(), Vector3f(0.f, 0.f, -1.f));
	_R_to_earth = Dcmf(_state.quat_nominal);

	return true;
}

void Ekf::predictState(const imuSample &imu_delayed)
{
	// apply imu bias corrections
	const Vector3f delta_ang_bias_scaled = getGyroBias() * imu_delayed.delta_ang_dt;
	Vector3f corrected_delta_ang = imu_delayed.delta_ang - delta_ang_bias_scaled;

	// subtract component of angular rate due to earth rotation
	corrected_delta_ang -= _R_to_earth.transpose() * _earth_rate_NED * imu_delayed.delta_ang_dt;

	const Quatf dq(AxisAnglef{corrected_delta_ang});

	// rotate the previous quaternion by the delta quaternion using a quaternion multiplication
	_state.quat_nominal = (_state.quat_nominal * dq).normalized();
	_R_to_earth = Dcmf(_state.quat_nominal);

	// Calculate an earth frame delta velocity
	const Vector3f delta_vel_bias_scaled = getAccelBias() * imu_delayed.delta_vel_dt;
	const Vector3f corrected_delta_vel = imu_delayed.delta_vel - delta_vel_bias_scaled;
	const Vector3f corrected_delta_vel_ef = _R_to_earth * corrected_delta_vel;

	// save the previous value of velocity so we can use trapzoidal integration
	const Vector3f vel_last = _state.vel;

	// calculate the increment in velocity using the current orientation
	_state.vel += corrected_delta_vel_ef;

	// compensate for acceleration due to gravity
	_state.vel(2) += CONSTANTS_ONE_G * imu_delayed.delta_vel_dt;

	// predict position states via trapezoidal integration of velocity
	_state.pos += (vel_last + _state.vel) * imu_delayed.delta_vel_dt * 0.5f;

	// constrain states
	_state.vel = matrix::constrain(_state.vel, -1000.f, 1000.f);
	_state.pos = matrix::constrain(_state.pos, -1.e6f, 1.e6f);

	// some calculations elsewhere in code require a raw angular rate vector so calculate here to avoid duplication
	// protect against possible small timesteps resulting from timing slip on previous frame that can drive spikes into the rate
	// due to insufficient averaging
	if (imu_delayed.delta_ang_dt > 0.25f * _dt_ekf_avg) {
		_ang_rate_delayed_raw = imu_delayed.delta_ang / imu_delayed.delta_ang_dt;
	}


	// calculate a filtered horizontal acceleration with a 1 sec time constant
	// this are used for manoeuvre detection elsewhere
	const float alpha = 1.0f - imu_delayed.delta_vel_dt;
	_accel_lpf_NE = _accel_lpf_NE * alpha + corrected_delta_vel_ef.xy();

	// Calculate low pass filtered height rate
	float alpha_height_rate_lpf = 0.1f * imu_delayed.delta_vel_dt; // 10 seconds time constant
	_height_rate_lpf = _height_rate_lpf * (1.0f - alpha_height_rate_lpf) + _state.vel(2) * alpha_height_rate_lpf;
}

void Ekf::resetGlobalPosToExternalObservation(double lat_deg, double lon_deg, float accuracy,
		uint64_t timestamp_observation)
{
	if (!_pos_ref.isInitialized()) {
		return;
	}

	// apply a first order correction using velocity at the delated time horizon and the delta time
	timestamp_observation = math::min(_time_latest_us, timestamp_observation);
	const float dt = _time_delayed_us > timestamp_observation ? static_cast<float>(_time_delayed_us - timestamp_observation)
			 * 1e-6f : -static_cast<float>(timestamp_observation - _time_delayed_us) * 1e-6f;

	Vector2f pos_corrected = _pos_ref.project(lat_deg, lon_deg) + _state.vel.xy() * dt;

<<<<<<< HEAD
	estimator_aid_source2d_s aid_src{};
	pos_corrected.copyTo(aid_src.observation);
	float obs_var = math::max(accuracy, FLT_EPSILON);

	aid_src.observation_variance[0] = obs_var;
	aid_src.observation_variance[1] = obs_var;
	aid_src.innovation[0] = _state.pos(0) - aid_src.observation[0];
	aid_src.innovation[1] = _state.pos(1) - aid_src.observation[1];

	aid_src.innovation_variance[0] = P(State::pos.idx, State::pos.idx) + P(State::vel.idx,
					 State::vel.idx) + aid_src.observation_variance[0];
	aid_src.innovation_variance[1] = P(State::pos.idx + 1, State::pos.idx + 1) + P(State::vel.idx + 1,
					 State::vel.idx + 1) + aid_src.observation_variance[1];

	fuseHorizontalPosition(aid_src);

	if (aid_src.fused) {
		ECL_INFO("reset position to external observation");
		_information_events.flags.reset_pos_to_ext_obs = true;
	}

	const Vector2f delta_horz_pos{pos_corrected - Vector2f{_state.pos}};

	if (_state_reset_status.reset_count.posNE == _state_reset_count_prev.posNE) {
		_state_reset_status.posNE_change = delta_horz_pos;

	} else {
		// there's already a reset this update, accumulate total delta
		_state_reset_status.posNE_change += delta_horz_pos;
	}

	_state_reset_status.reset_count.posNE++;
	_time_last_hor_pos_fuse = _time_delayed_us;
=======
	resetHorizontalPositionTo(pos_corrected, sq(math::max(accuracy, 0.01f)));

	ECL_INFO("reset position to external observation");
	_information_events.flags.reset_pos_to_ext_obs = true;
>>>>>>> 9c83f842
}

void Ekf::updateParameters()
{
#if defined(CONFIG_EKF2_AUX_GLOBAL_POSITION) && defined(MODULE_NAME)
	_aux_global_position.updateParameters();
#endif // CONFIG_EKF2_AUX_GLOBAL_POSITION
}

template<typename T>
static void printRingBuffer(const char *name, RingBuffer<T> *rb)
{
	if (rb) {
		printf("%s: %d/%d entries (%d/%d Bytes) (%zu Bytes per entry)\n",
		       name,
		       rb->entries(), rb->get_length(), rb->get_used_size(), rb->get_total_size(),
		       sizeof(T));
	}
}

void Ekf::print_status()
{
	printf("\nStates: (%.4f seconds ago)\n", (_time_latest_us - _time_delayed_us) * 1e-6);
	printf("Orientation (%d-%d): [%.3f, %.3f, %.3f, %.3f] (Euler [%.1f, %.1f, %.1f] deg) var: [%.1e, %.1e, %.1e]\n",
	       State::quat_nominal.idx, State::quat_nominal.idx + State::quat_nominal.dof - 1,
	       (double)_state.quat_nominal(0), (double)_state.quat_nominal(1), (double)_state.quat_nominal(2), (double)_state.quat_nominal(3),
	       (double)math::degrees(matrix::Eulerf(_state.quat_nominal).phi()), (double)math::degrees(matrix::Eulerf(_state.quat_nominal).theta()), (double)math::degrees(matrix::Eulerf(_state.quat_nominal).psi()),
	       (double)getStateVariance<State::quat_nominal>()(0), (double)getStateVariance<State::quat_nominal>()(1), (double)getStateVariance<State::quat_nominal>()(2)
	      );

	printf("Velocity (%d-%d): [%.3f, %.3f, %.3f] var: [%.1e, %.1e, %.1e]\n",
	       State::vel.idx, State::vel.idx + State::vel.dof - 1,
	       (double)_state.vel(0), (double)_state.vel(1), (double)_state.vel(2),
	       (double)getStateVariance<State::vel>()(0), (double)getStateVariance<State::vel>()(1), (double)getStateVariance<State::vel>()(2)
	      );

	printf("Position (%d-%d): [%.3f, %.3f, %.3f] var: [%.1e, %.1e, %.1e]\n",
	       State::pos.idx, State::pos.idx + State::pos.dof - 1,
	       (double)_state.pos(0), (double)_state.pos(1), (double)_state.pos(2),
	       (double)getStateVariance<State::pos>()(0), (double)getStateVariance<State::pos>()(1), (double)getStateVariance<State::pos>()(2)
	      );

	printf("Gyro Bias (%d-%d): [%.6f, %.6f, %.6f] var: [%.1e, %.1e, %.1e]\n",
	       State::gyro_bias.idx, State::gyro_bias.idx + State::gyro_bias.dof - 1,
	       (double)_state.gyro_bias(0), (double)_state.gyro_bias(1), (double)_state.gyro_bias(2),
	       (double)getStateVariance<State::gyro_bias>()(0), (double)getStateVariance<State::gyro_bias>()(1), (double)getStateVariance<State::gyro_bias>()(2)
	      );

	printf("Accel Bias (%d-%d): [%.6f, %.6f, %.6f] var: [%.1e, %.1e, %.1e]\n",
	       State::accel_bias.idx, State::accel_bias.idx + State::accel_bias.dof - 1,
	       (double)_state.accel_bias(0), (double)_state.accel_bias(1), (double)_state.accel_bias(2),
	       (double)getStateVariance<State::accel_bias>()(0), (double)getStateVariance<State::accel_bias>()(1), (double)getStateVariance<State::accel_bias>()(2)
	      );

#if defined(CONFIG_EKF2_MAGNETOMETER)
	printf("Magnetic Field (%d-%d): [%.3f, %.3f, %.3f] var: [%.1e, %.1e, %.1e]\n",
	       State::mag_I.idx, State::mag_I.idx + State::mag_I.dof - 1,
	       (double)_state.mag_I(0), (double)_state.mag_I(1), (double)_state.mag_I(2),
	       (double)getStateVariance<State::mag_I>()(0), (double)getStateVariance<State::mag_I>()(1), (double)getStateVariance<State::mag_I>()(2)
	      );

	printf("Magnetic Bias (%d-%d): [%.3f, %.3f, %.3f] var: [%.1e, %.1e, %.1e]\n",
	       State::mag_B.idx, State::mag_B.idx + State::mag_B.dof - 1,
	       (double)_state.mag_B(0), (double)_state.mag_B(1), (double)_state.mag_B(2),
	       (double)getStateVariance<State::mag_B>()(0), (double)getStateVariance<State::mag_B>()(1),
	       (double)getStateVariance<State::mag_B>()(2)
	      );
#endif // CONFIG_EKF2_MAGNETOMETER

#if defined(CONFIG_EKF2_WIND)
	printf("Wind velocity (%d-%d): [%.3f, %.3f] var: [%.1e, %.1e]\n",
	       State::wind_vel.idx, State::wind_vel.idx + State::wind_vel.dof - 1,
	       (double)_state.wind_vel(0), (double)_state.wind_vel(1),
	       (double)getStateVariance<State::wind_vel>()(0), (double)getStateVariance<State::wind_vel>()(1)
	      );
#endif // CONFIG_EKF2_WIND

	printf("\nP:\n");
	P.print();

	printf("EKF average dt: %.6f seconds\n", (double)_dt_ekf_avg);
	printf("minimum observation interval %d us\n", _min_obs_interval_us);

	printRingBuffer("IMU buffer", &_imu_buffer);
	printRingBuffer("system flag buffer", _system_flag_buffer);

#if defined(CONFIG_EKF2_AIRSPEED)
	printRingBuffer("airspeed buffer", _airspeed_buffer);
#endif // CONFIG_EKF2_AIRSPEED

#if defined(CONFIG_EKF2_AUXVEL)
	printRingBuffer("aux vel buffer", _auxvel_buffer);
#endif // CONFIG_EKF2_AUXVEL

#if defined(CONFIG_EKF2_BAROMETER)
	printRingBuffer("baro buffer", _baro_buffer);
#endif // CONFIG_EKF2_BAROMETER

#if defined(CONFIG_EKF2_DRAG_FUSION)
	printRingBuffer("drag buffer", _drag_buffer);
#endif // CONFIG_EKF2_DRAG_FUSION

#if defined(CONFIG_EKF2_EXTERNAL_VISION)
	printRingBuffer("ext vision buffer", _ext_vision_buffer);
#endif // CONFIG_EKF2_EXTERNAL_VISION

#if defined(CONFIG_EKF2_GNSS)
	printRingBuffer("gps buffer", _gps_buffer);
#endif // CONFIG_EKF2_GNSS

#if defined(CONFIG_EKF2_MAGNETOMETER)
	printRingBuffer("mag buffer", _mag_buffer);
#endif // CONFIG_EKF2_MAGNETOMETER

#if defined(CONFIG_EKF2_OPTICAL_FLOW)
	printRingBuffer("flow buffer", _flow_buffer);
#endif // CONFIG_EKF2_OPTICAL_FLOW

#if defined(CONFIG_EKF2_RANGE_FINDER)
	printRingBuffer("range buffer", _range_buffer);
#endif // CONFIG_EKF2_RANGE_FINDER


	_output_predictor.print_status();
}<|MERGE_RESOLUTION|>--- conflicted
+++ resolved
@@ -165,7 +165,8 @@
 		runTerrainEstimator(imu_sample_delayed);
 #endif // CONFIG_EKF2_TERRAIN
 
-		_output_predictor.correctOutputStates(imu_sample_delayed.time_us, _state.quat_nominal, _state.vel, _state.pos, _state.gyro_bias, _state.accel_bias);
+		_output_predictor.correctOutputStates(imu_sample_delayed.time_us, _state.quat_nominal, _state.vel, _state.pos,
+						      _state.gyro_bias, _state.accel_bias);
 
 		return true;
 	}
@@ -296,8 +297,12 @@
 			 * 1e-6f : -static_cast<float>(timestamp_observation - _time_delayed_us) * 1e-6f;
 
 	Vector2f pos_corrected = _pos_ref.project(lat_deg, lon_deg) + _state.vel.xy() * dt;
-
-<<<<<<< HEAD
+	float innov_dist = (pos_corrected - Vector2f{_state.pos}).norm();
+
+	if (!_control_status.flags.in_air || accuracy < 1.f || innov_dist > 200.f) {
+		resetHorizontalPositionToExternal(pos_corrected, math::max(accuracy, FLT_EPSILON));
+	}
+
 	estimator_aid_source2d_s aid_src{};
 	pos_corrected.copyTo(aid_src.observation);
 	float obs_var = math::max(accuracy, FLT_EPSILON);
@@ -331,12 +336,6 @@
 
 	_state_reset_status.reset_count.posNE++;
 	_time_last_hor_pos_fuse = _time_delayed_us;
-=======
-	resetHorizontalPositionTo(pos_corrected, sq(math::max(accuracy, 0.01f)));
-
-	ECL_INFO("reset position to external observation");
-	_information_events.flags.reset_pos_to_ext_obs = true;
->>>>>>> 9c83f842
 }
 
 void Ekf::updateParameters()
@@ -362,40 +361,49 @@
 	printf("\nStates: (%.4f seconds ago)\n", (_time_latest_us - _time_delayed_us) * 1e-6);
 	printf("Orientation (%d-%d): [%.3f, %.3f, %.3f, %.3f] (Euler [%.1f, %.1f, %.1f] deg) var: [%.1e, %.1e, %.1e]\n",
 	       State::quat_nominal.idx, State::quat_nominal.idx + State::quat_nominal.dof - 1,
-	       (double)_state.quat_nominal(0), (double)_state.quat_nominal(1), (double)_state.quat_nominal(2), (double)_state.quat_nominal(3),
-	       (double)math::degrees(matrix::Eulerf(_state.quat_nominal).phi()), (double)math::degrees(matrix::Eulerf(_state.quat_nominal).theta()), (double)math::degrees(matrix::Eulerf(_state.quat_nominal).psi()),
-	       (double)getStateVariance<State::quat_nominal>()(0), (double)getStateVariance<State::quat_nominal>()(1), (double)getStateVariance<State::quat_nominal>()(2)
+	       (double)_state.quat_nominal(0), (double)_state.quat_nominal(1), (double)_state.quat_nominal(2),
+	       (double)_state.quat_nominal(3),
+	       (double)math::degrees(matrix::Eulerf(_state.quat_nominal).phi()),
+	       (double)math::degrees(matrix::Eulerf(_state.quat_nominal).theta()),
+	       (double)math::degrees(matrix::Eulerf(_state.quat_nominal).psi()),
+	       (double)getStateVariance<State::quat_nominal>()(0), (double)getStateVariance<State::quat_nominal>()(1),
+	       (double)getStateVariance<State::quat_nominal>()(2)
 	      );
 
 	printf("Velocity (%d-%d): [%.3f, %.3f, %.3f] var: [%.1e, %.1e, %.1e]\n",
 	       State::vel.idx, State::vel.idx + State::vel.dof - 1,
 	       (double)_state.vel(0), (double)_state.vel(1), (double)_state.vel(2),
-	       (double)getStateVariance<State::vel>()(0), (double)getStateVariance<State::vel>()(1), (double)getStateVariance<State::vel>()(2)
+	       (double)getStateVariance<State::vel>()(0), (double)getStateVariance<State::vel>()(1),
+	       (double)getStateVariance<State::vel>()(2)
 	      );
 
 	printf("Position (%d-%d): [%.3f, %.3f, %.3f] var: [%.1e, %.1e, %.1e]\n",
 	       State::pos.idx, State::pos.idx + State::pos.dof - 1,
 	       (double)_state.pos(0), (double)_state.pos(1), (double)_state.pos(2),
-	       (double)getStateVariance<State::pos>()(0), (double)getStateVariance<State::pos>()(1), (double)getStateVariance<State::pos>()(2)
+	       (double)getStateVariance<State::pos>()(0), (double)getStateVariance<State::pos>()(1),
+	       (double)getStateVariance<State::pos>()(2)
 	      );
 
 	printf("Gyro Bias (%d-%d): [%.6f, %.6f, %.6f] var: [%.1e, %.1e, %.1e]\n",
 	       State::gyro_bias.idx, State::gyro_bias.idx + State::gyro_bias.dof - 1,
 	       (double)_state.gyro_bias(0), (double)_state.gyro_bias(1), (double)_state.gyro_bias(2),
-	       (double)getStateVariance<State::gyro_bias>()(0), (double)getStateVariance<State::gyro_bias>()(1), (double)getStateVariance<State::gyro_bias>()(2)
+	       (double)getStateVariance<State::gyro_bias>()(0), (double)getStateVariance<State::gyro_bias>()(1),
+	       (double)getStateVariance<State::gyro_bias>()(2)
 	      );
 
 	printf("Accel Bias (%d-%d): [%.6f, %.6f, %.6f] var: [%.1e, %.1e, %.1e]\n",
 	       State::accel_bias.idx, State::accel_bias.idx + State::accel_bias.dof - 1,
 	       (double)_state.accel_bias(0), (double)_state.accel_bias(1), (double)_state.accel_bias(2),
-	       (double)getStateVariance<State::accel_bias>()(0), (double)getStateVariance<State::accel_bias>()(1), (double)getStateVariance<State::accel_bias>()(2)
+	       (double)getStateVariance<State::accel_bias>()(0), (double)getStateVariance<State::accel_bias>()(1),
+	       (double)getStateVariance<State::accel_bias>()(2)
 	      );
 
 #if defined(CONFIG_EKF2_MAGNETOMETER)
 	printf("Magnetic Field (%d-%d): [%.3f, %.3f, %.3f] var: [%.1e, %.1e, %.1e]\n",
 	       State::mag_I.idx, State::mag_I.idx + State::mag_I.dof - 1,
 	       (double)_state.mag_I(0), (double)_state.mag_I(1), (double)_state.mag_I(2),
-	       (double)getStateVariance<State::mag_I>()(0), (double)getStateVariance<State::mag_I>()(1), (double)getStateVariance<State::mag_I>()(2)
+	       (double)getStateVariance<State::mag_I>()(0), (double)getStateVariance<State::mag_I>()(1),
+	       (double)getStateVariance<State::mag_I>()(2)
 	      );
 
 	printf("Magnetic Bias (%d-%d): [%.3f, %.3f, %.3f] var: [%.1e, %.1e, %.1e]\n",
