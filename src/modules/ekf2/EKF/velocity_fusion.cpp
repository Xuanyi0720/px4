--- conflicted
+++ resolved
@@ -33,53 +33,6 @@
 
 #include "ekf.h"
 
-<<<<<<< HEAD
-void Ekf::updateHorizontalVelocityAidSrcStatus(const uint64_t &time_us, const Vector2f &obs, const Vector2f &obs_var,
-		const float innov_gate, estimator_aid_source2d_s &aid_src) const
-{
-	resetEstimatorAidStatus(aid_src);
-
-	for (int i = 0; i < 2; i++) {
-		aid_src.observation[i] = obs(i);
-		aid_src.innovation[i] = _state.vel(i) - aid_src.observation[i];
-
-		aid_src.observation_variance[i] = math::max(sq(0.01f), obs_var(i));
-		const int state_index = State::vel.idx + i;
-		aid_src.innovation_variance[i] = P(state_index, state_index) + aid_src.observation_variance[i];
-	}
-
-	setEstimatorAidStatusTestRatio(aid_src, innov_gate);
-
-	aid_src.timestamp_sample = time_us;
-}
-
-void Ekf::updateVelocityAidSrcStatus(const uint64_t &time_us, const Vector3f &obs, const Vector3f &obs_var,
-				     const float innov_gate, estimator_aid_source3d_s &aid_src) const
-{
-	resetEstimatorAidStatus(aid_src);
-
-	const int state_index = State::vel.idx;
-
-	for (int i = 0; i < 3; i++) {
-		aid_src.observation[i] = obs(i);
-		aid_src.observation_variance[i] = obs_var(i);
-		aid_src.innovation[i] = _state.vel(i) - aid_src.observation[i];
-		aid_src.innovation_variance[i] = P(state_index + i, state_index + i) + aid_src.observation_variance[i];
-	}
-
-	setEstimatorAidStatusTestRatio(aid_src, innov_gate);
-
-	// vz special case if there is bad vertical acceleration data, then don't reject measurement,
-	// but limit innovation to prevent spikes that could destabilise the filter
-	if (_fault_status.flags.bad_acc_vertical && aid_src.innovation_rejected) {
-		const float innov_limit = innov_gate * sqrtf(aid_src.innovation_variance[2]);
-		aid_src.innovation[2] = math::constrain(aid_src.innovation[2], -innov_limit, innov_limit);
-		aid_src.innovation_rejected = false;
-	}
-
-	aid_src.timestamp_sample = time_us;
-}
-
 void Ekf::fuseBodyVelocity(estimator_aid_source1d_s &aid_src, float &innov_var, VectorState &H)
 {
 	VectorState Kfusion = P * H / innov_var;
@@ -89,10 +42,7 @@
 	}
 }
 
-void Ekf::fuseHorizontalVelocity(estimator_aid_source2d_s &aid_src)
-=======
 bool Ekf::fuseHorizontalVelocity(estimator_aid_source2d_s &aid_src)
->>>>>>> 741c7ab6
 {
 	// vx, vy
 	if (!aid_src.innovation_rejected
