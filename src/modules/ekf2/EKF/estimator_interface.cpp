/****************************************************************************
 *
 *   Copyright (c) 2013 Estimation and Control Library (ECL). All rights reserved.
 *
 * Redistribution and use in source and binary forms, with or without
 * modification, are permitted provided that the following conditions
 * are met:
 *
 * 1. Redistributions of source code must retain the above copyright
 *    notice, this list of conditions and the following disclaimer.
 * 2. Redistributions in binary form must reproduce the above copyright
 *    notice, this list of conditions and the following disclaimer in
 *    the documentation and/or other materials provided with the
 *    distribution.
 * 3. Neither the name ECL nor the names of its contributors may be
 *    used to endorse or promote products derived from this software
 *    without specific prior written permission.
 *
 * THIS SOFTWARE IS PROVIDED BY THE COPYRIGHT HOLDERS AND CONTRIBUTORS
 * "AS IS" AND ANY EXPRESS OR IMPLIED WARRANTIES, INCLUDING, BUT NOT
 * LIMITED TO, THE IMPLIED WARRANTIES OF MERCHANTABILITY AND FITNESS
 * FOR A PARTICULAR PURPOSE ARE DISCLAIMED. IN NO EVENT SHALL THE
 * COPYRIGHT OWNER OR CONTRIBUTORS BE LIABLE FOR ANY DIRECT, INDIRECT,
 * INCIDENTAL, SPECIAL, EXEMPLARY, OR CONSEQUENTIAL DAMAGES (INCLUDING,
 * BUT NOT LIMITED TO, PROCUREMENT OF SUBSTITUTE GOODS OR SERVICES; LOSS
 * OF USE, DATA, OR PROFITS; OR BUSINESS INTERRUPTION) HOWEVER CAUSED
 * AND ON ANY THEORY OF LIABILITY, WHETHER IN CONTRACT, STRICT
 * LIABILITY, OR TORT (INCLUDING NEGLIGENCE OR OTHERWISE) ARISING IN
 * ANY WAY OUT OF THE USE OF THIS SOFTWARE, EVEN IF ADVISED OF THE
 * POSSIBILITY OF SUCH DAMAGE.
 *
 ****************************************************************************/

/**
 * @file estimator_interface.cpp
 * Definition of base class for attitude estimators
 *
 * @author Roman Bast <bapstroman@gmail.com>
 * @author Paul Riseborough <p_riseborough@live.com.au>
 * @author Siddharth B Purohit <siddharthbharatpurohit@gmail.com>
 */

#include "estimator_interface.h"

#include <mathlib/mathlib.h>

EstimatorInterface::~EstimatorInterface()
{
	delete _gps_buffer;
	delete _mag_buffer;
	delete _baro_buffer;
	delete _range_buffer;
	delete _airspeed_buffer;
	delete _flow_buffer;
	delete _ext_vision_buffer;
	delete _drag_buffer;
	delete _auxvel_buffer;
}

// Accumulate imu data and store to buffer at desired rate
void EstimatorInterface::setIMUData(const imuSample &imu_sample)
{
	// TODO: resolve misplaced responsibility
	if (!_initialised) {
		_initialised = init(imu_sample.time_us);
	}

	_time_latest_us = imu_sample.time_us;

	// the output observer always runs
	_output_predictor.calculateOutputStates(imu_sample.time_us, imu_sample.delta_ang, imu_sample.delta_ang_dt, imu_sample.delta_vel, imu_sample.delta_vel_dt);

	setDragData(imu_sample);

	// accumulate and down-sample imu data and push to the buffer when new downsampled data becomes available
	if (_imu_down_sampler.update(imu_sample)) {

		_imu_updated = true;

		_imu_buffer.push(_imu_down_sampler.getDownSampledImuAndTriggerReset());

		// get the oldest data from the buffer
		_time_delayed_us = _imu_buffer.get_oldest().time_us;

		// calculate the minimum interval between observations required to guarantee no loss of data
		// this will occur if data is overwritten before its time stamp falls behind the fusion time horizon
<<<<<<< HEAD
		_min_obs_interval_us = (imu_sample.time_us - _time_delayed_us) / (_obs_buffer_length - 1);

	} else {
		_imu_updated = false;
=======
		_min_obs_interval_us = (imu_sample.time_us - _imu_sample_delayed.time_us) / (_obs_buffer_length - 1);
>>>>>>> 7f7dfea9
	}

	setDragData(imu_sample);
}

void EstimatorInterface::setMagData(const magSample &mag_sample)
{
	if (!_initialised) {
		return;
	}

	// Allocate the required buffer size if not previously done
	if (_mag_buffer == nullptr) {
		_mag_buffer = new RingBuffer<magSample>(_obs_buffer_length);

		if (_mag_buffer == nullptr || !_mag_buffer->valid()) {
			delete _mag_buffer;
			_mag_buffer = nullptr;
			printBufferAllocationFailed("mag");
			return;
		}
	}

	const int64_t time_us = mag_sample.time_us
				- static_cast<int64_t>(_params.mag_delay_ms * 1000)
				- static_cast<int64_t>(_dt_ekf_avg * 5e5f); // seconds to microseconds divided by 2

	// limit data rate to prevent data being lost
	if (time_us >= static_cast<int64_t>(_mag_buffer->get_newest().time_us + _min_obs_interval_us)) {

		magSample mag_sample_new{mag_sample};
		mag_sample_new.time_us = time_us;

		_mag_buffer->push(mag_sample_new);
		_time_last_mag_buffer_push = _time_latest_us;

	} else {
		ECL_WARN("mag data too fast %" PRIi64 " < %" PRIu64 " + %d", time_us, _mag_buffer->get_newest().time_us, _min_obs_interval_us);
	}
}

void EstimatorInterface::setGpsData(const gpsMessage &gps)
{
	if (!_initialised) {
		return;
	}

	// Allocate the required buffer size if not previously done
	if (_gps_buffer == nullptr) {
		_gps_buffer = new RingBuffer<gpsSample>(_obs_buffer_length);

		if (_gps_buffer == nullptr || !_gps_buffer->valid()) {
			delete _gps_buffer;
			_gps_buffer = nullptr;
			printBufferAllocationFailed("GPS");
			return;
		}
	}

	const int64_t time_us = gps.time_usec
				- static_cast<int64_t>(_params.gps_delay_ms * 1000)
				- static_cast<int64_t>(_dt_ekf_avg * 5e5f); // seconds to microseconds divided by 2

	if (time_us >= static_cast<int64_t>(_gps_buffer->get_newest().time_us + _min_obs_interval_us)) {

		if (!gps.vel_ned_valid || (gps.fix_type == 0)) {
			return;
		}

		gpsSample gps_sample_new;

		gps_sample_new.time_us = time_us;

		gps_sample_new.vel = gps.vel_ned;

		gps_sample_new.sacc = gps.sacc;
		gps_sample_new.hacc = gps.eph;
		gps_sample_new.vacc = gps.epv;

		gps_sample_new.hgt = (float)gps.alt * 1e-3f;

		gps_sample_new.yaw = gps.yaw;

		if (PX4_ISFINITE(gps.yaw_offset)) {
			_gps_yaw_offset = gps.yaw_offset;

		} else {
			_gps_yaw_offset = 0.0f;
		}

		if (PX4_ISFINITE(gps.yaw_accuracy)) {
			gps_sample_new.yaw_acc = gps.yaw_accuracy;

		} else {
			gps_sample_new.yaw_acc = 0.f;
		}

		// Only calculate the relative position if the WGS-84 location of the origin is set
		if (collect_gps(gps)) {
			gps_sample_new.pos = _pos_ref.project((gps.lat / 1.0e7), (gps.lon / 1.0e7));

		} else {
			gps_sample_new.pos(0) = 0.0f;
			gps_sample_new.pos(1) = 0.0f;
		}

		_gps_buffer->push(gps_sample_new);
		_time_last_gps_buffer_push = _time_latest_us;

		if (PX4_ISFINITE(gps.yaw)) {
			_time_last_gps_yaw_buffer_push = _time_latest_us;
		}

	} else {
		ECL_WARN("GPS data too fast %" PRIi64 " < %" PRIu64 " + %d", time_us, _gps_buffer->get_newest().time_us, _min_obs_interval_us);
	}
}

void EstimatorInterface::setBaroData(const baroSample &baro_sample)
{
	if (!_initialised) {
		return;
	}

	// Allocate the required buffer size if not previously done
	if (_baro_buffer == nullptr) {
		_baro_buffer = new RingBuffer<baroSample>(_obs_buffer_length);

		if (_baro_buffer == nullptr || !_baro_buffer->valid()) {
			delete _baro_buffer;
			_baro_buffer = nullptr;
			printBufferAllocationFailed("baro");
			return;
		}
	}

	const int64_t time_us = baro_sample.time_us
				- static_cast<int64_t>(_params.baro_delay_ms * 1000)
				- static_cast<int64_t>(_dt_ekf_avg * 5e5f); // seconds to microseconds divided by 2

	// limit data rate to prevent data being lost
	if (time_us >= static_cast<int64_t>(_baro_buffer->get_newest().time_us + _min_obs_interval_us)) {

		baroSample baro_sample_new{baro_sample};
		baro_sample_new.time_us = time_us;

		_baro_buffer->push(baro_sample_new);
		_time_last_baro_buffer_push = _time_latest_us;

	} else {
		ECL_WARN("baro data too fast %" PRIi64 " < %" PRIu64 " + %d", time_us, _baro_buffer->get_newest().time_us, _min_obs_interval_us);
	}
}

void EstimatorInterface::setAirspeedData(const airspeedSample &airspeed_sample)
{
	if (!_initialised) {
		return;
	}

	// Allocate the required buffer size if not previously done
	if (_airspeed_buffer == nullptr) {
		_airspeed_buffer = new RingBuffer<airspeedSample>(_obs_buffer_length);

		if (_airspeed_buffer == nullptr || !_airspeed_buffer->valid()) {
			delete _airspeed_buffer;
			_airspeed_buffer = nullptr;
			printBufferAllocationFailed("airspeed");
			return;
		}
	}

	const int64_t time_us = airspeed_sample.time_us
				- static_cast<int64_t>(_params.airspeed_delay_ms * 1000)
				- static_cast<int64_t>(_dt_ekf_avg * 5e5f); // seconds to microseconds divided by 2

	// limit data rate to prevent data being lost
	if (time_us >= static_cast<int64_t>(_airspeed_buffer->get_newest().time_us + _min_obs_interval_us)) {

		airspeedSample airspeed_sample_new{airspeed_sample};
		airspeed_sample_new.time_us = time_us;

		_airspeed_buffer->push(airspeed_sample_new);

	} else {
		ECL_WARN("airspeed data too fast %" PRIi64 " < %" PRIu64 " + %d", time_us, _airspeed_buffer->get_newest().time_us, _min_obs_interval_us);
	}
}

void EstimatorInterface::setRangeData(const rangeSample &range_sample)
{
	if (!_initialised) {
		return;
	}

	// Allocate the required buffer size if not previously done
	if (_range_buffer == nullptr) {
		_range_buffer = new RingBuffer<rangeSample>(_obs_buffer_length);

		if (_range_buffer == nullptr || !_range_buffer->valid()) {
			delete _range_buffer;
			_range_buffer = nullptr;
			printBufferAllocationFailed("range");
			return;
		}
	}

	const int64_t time_us = range_sample.time_us
				- static_cast<int64_t>(_params.range_delay_ms * 1000)
				- static_cast<int64_t>(_dt_ekf_avg * 5e5f); // seconds to microseconds divided by 2

	// limit data rate to prevent data being lost
	if (time_us >= static_cast<int64_t>(_range_buffer->get_newest().time_us + _min_obs_interval_us)) {

		rangeSample range_sample_new{range_sample};
		range_sample_new.time_us = time_us;

		_range_buffer->push(range_sample_new);
		_time_last_range_buffer_push = _time_latest_us;

	} else {
		ECL_WARN("range data too fast %" PRIi64 " < %" PRIu64 " + %d", time_us, _range_buffer->get_newest().time_us, _min_obs_interval_us);
	}
}

void EstimatorInterface::setOpticalFlowData(const flowSample &flow)
{
	if (!_initialised) {
		return;
	}

	// Allocate the required buffer size if not previously done
	if (_flow_buffer == nullptr) {
		_flow_buffer = new RingBuffer<flowSample>(_imu_buffer_length);

		if (_flow_buffer == nullptr || !_flow_buffer->valid()) {
			delete _flow_buffer;
			_flow_buffer = nullptr;
			printBufferAllocationFailed("flow");
			return;
		}
	}

	const int64_t time_us = flow.time_us
				- static_cast<int64_t>(_params.flow_delay_ms * 1000)
				- static_cast<int64_t>(_dt_ekf_avg * 5e5f); // seconds to microseconds divided by 2

	// limit data rate to prevent data being lost
	if (time_us >= static_cast<int64_t>(_flow_buffer->get_newest().time_us + _min_obs_interval_us)) {

		flowSample optflow_sample_new{flow};
		optflow_sample_new.time_us = time_us;

		_flow_buffer->push(optflow_sample_new);

	} else {
		ECL_WARN("optical flow data too fast %" PRIi64 " < %" PRIu64 " + %d", time_us, _flow_buffer->get_newest().time_us, _min_obs_interval_us);
	}
}

// set attitude and position data derived from an external vision system
void EstimatorInterface::setExtVisionData(const extVisionSample &evdata)
{
	if (!_initialised) {
		return;
	}

	// Allocate the required buffer size if not previously done
	if (_ext_vision_buffer == nullptr) {
		_ext_vision_buffer = new RingBuffer<extVisionSample>(_obs_buffer_length);

		if (_ext_vision_buffer == nullptr || !_ext_vision_buffer->valid()) {
			delete _ext_vision_buffer;
			_ext_vision_buffer = nullptr;
			printBufferAllocationFailed("vision");
			return;
		}
	}

	// calculate the system time-stamp for the mid point of the integration period
	const int64_t time_us = evdata.time_us
				- static_cast<int64_t>(_params.ev_delay_ms * 1000)
				- static_cast<int64_t>(_dt_ekf_avg * 5e5f); // seconds to microseconds divided by 2

	// limit data rate to prevent data being lost
	if (time_us >= static_cast<int64_t>(_ext_vision_buffer->get_newest().time_us + _min_obs_interval_us)) {

		extVisionSample ev_sample_new{evdata};
		ev_sample_new.time_us = time_us;

		_ext_vision_buffer->push(ev_sample_new);
		_time_last_ext_vision_buffer_push = _time_latest_us;

	} else {
		ECL_WARN("EV data too fast %" PRIi64 " < %" PRIu64 " + %d", time_us, _ext_vision_buffer->get_newest().time_us, _min_obs_interval_us);
	}
}

void EstimatorInterface::setAuxVelData(const auxVelSample &auxvel_sample)
{
	if (!_initialised) {
		return;
	}

	// Allocate the required buffer size if not previously done
	if (_auxvel_buffer == nullptr) {
		_auxvel_buffer = new RingBuffer<auxVelSample>(_obs_buffer_length);

		if (_auxvel_buffer == nullptr || !_auxvel_buffer->valid()) {
			delete _auxvel_buffer;
			_auxvel_buffer = nullptr;
			printBufferAllocationFailed("aux vel");
			return;
		}
	}

	const int64_t time_us = auxvel_sample.time_us
				- static_cast<int64_t>(_params.auxvel_delay_ms * 1000)
				- static_cast<int64_t>(_dt_ekf_avg * 5e5f); // seconds to microseconds divided by 2

	// limit data rate to prevent data being lost
	if (time_us >= static_cast<int64_t>(_auxvel_buffer->get_newest().time_us + _min_obs_interval_us)) {

		auxVelSample auxvel_sample_new{auxvel_sample};
		auxvel_sample_new.time_us = time_us;

		_auxvel_buffer->push(auxvel_sample_new);

	} else {
		ECL_WARN("aux velocity data too fast %" PRIi64 " < %" PRIu64 " + %d", time_us, _auxvel_buffer->get_newest().time_us, _min_obs_interval_us);
	}
}

void EstimatorInterface::setSystemFlagData(const systemFlagUpdate &system_flags)
{
	if (!_initialised) {
		return;
	}

	// Allocate the required buffer size if not previously done
	if (_system_flag_buffer == nullptr) {
		_system_flag_buffer = new RingBuffer<systemFlagUpdate>(_obs_buffer_length);

		if (_system_flag_buffer == nullptr || !_system_flag_buffer->valid()) {
			delete _system_flag_buffer;
			_system_flag_buffer = nullptr;
			printBufferAllocationFailed("system flag");
			return;
		}
	}

	_system_flag_buffer->push(system_flags);

	const int64_t time_us = system_flags.time_us
				- static_cast<int64_t>(_dt_ekf_avg * 5e5f); // seconds to microseconds divided by 2

	// limit data rate to prevent data being lost
	if (time_us >= static_cast<int64_t>(_system_flag_buffer->get_newest().time_us + _min_obs_interval_us)) {

		systemFlagUpdate system_flags_new{system_flags};
		system_flags_new.time_us = time_us;

		_system_flag_buffer->push(system_flags_new);

	} else {
		ECL_WARN("system flag update too fast %" PRIi64 " < %" PRIu64 " + %d", time_us, _system_flag_buffer->get_newest().time_us, _min_obs_interval_us);
	}
}

void EstimatorInterface::setDragData(const imuSample &imu)
{
	// down-sample the drag specific force data by accumulating and calculating the mean when
	// sufficient samples have been collected
	if ((_params.fusion_mode & SensorFusionMask::USE_DRAG)) {

		// Allocate the required buffer size if not previously done
		if (_drag_buffer == nullptr) {
			_drag_buffer = new RingBuffer<dragSample>(_obs_buffer_length);

			if (_drag_buffer == nullptr || !_drag_buffer->valid()) {
				delete _drag_buffer;
				_drag_buffer = nullptr;
				printBufferAllocationFailed("drag");
				return;
			}
		}

		_drag_sample_count++;
		// note acceleration is accumulated as a delta velocity
		_drag_down_sampled.accelXY(0) += imu.delta_vel(0);
		_drag_down_sampled.accelXY(1) += imu.delta_vel(1);
		_drag_down_sampled.time_us += imu.time_us;
		_drag_sample_time_dt += imu.delta_vel_dt;

		// calculate the downsample ratio for drag specific force data
		uint8_t min_sample_ratio = (uint8_t) ceilf((float)_imu_buffer_length / _obs_buffer_length);

		if (min_sample_ratio < 5) {
			min_sample_ratio = 5;
		}

		// calculate and store means from accumulated values
		if (_drag_sample_count >= min_sample_ratio) {
			// note conversion from accumulated delta velocity to acceleration
			_drag_down_sampled.accelXY(0) /= _drag_sample_time_dt;
			_drag_down_sampled.accelXY(1) /= _drag_sample_time_dt;
			_drag_down_sampled.time_us /= _drag_sample_count;

			// write to buffer
			_drag_buffer->push(_drag_down_sampled);

			// reset accumulators
			_drag_sample_count = 0;
			_drag_down_sampled.accelXY.zero();
			_drag_down_sampled.time_us = 0;
			_drag_sample_time_dt = 0.0f;
		}
	}
}

bool EstimatorInterface::initialise_interface(uint64_t timestamp)
{
	// find the maximum time delay the buffers are required to handle

	// it's reasonable to assume that aux velocity device has low delay. TODO: check the delay only if the aux device is used
	float max_time_delay_ms = math::max((float)_params.sensor_interval_max_ms, _params.auxvel_delay_ms);

	// using baro
	if (_params.baro_ctrl > 0) {
		max_time_delay_ms = math::max(_params.baro_delay_ms, max_time_delay_ms);
	}

	// using airspeed
	if (_params.arsp_thr > FLT_EPSILON) {
		max_time_delay_ms = math::max(_params.airspeed_delay_ms, max_time_delay_ms);
	}

	// mag mode
	if (_params.mag_fusion_type != MagFuseType::NONE) {
		max_time_delay_ms = math::max(_params.mag_delay_ms, max_time_delay_ms);
	}

	// using range finder
	if ((_params.rng_ctrl != RngCtrl::DISABLED)) {
		max_time_delay_ms = math::max(_params.range_delay_ms, max_time_delay_ms);
	}

	if (_params.gnss_ctrl > 0) {
		max_time_delay_ms = math::max(_params.gps_delay_ms, max_time_delay_ms);
	}

	if (_params.fusion_mode & SensorFusionMask::USE_OPT_FLOW) {
		max_time_delay_ms = math::max(_params.flow_delay_ms, max_time_delay_ms);
	}

	if (_params.ev_ctrl > 0) {
		max_time_delay_ms = math::max(_params.ev_delay_ms, max_time_delay_ms);
	}

	const float filter_update_period_ms = _params.filter_update_interval_us / 1000.f;

	// calculate the IMU buffer length required to accomodate the maximum delay with some allowance for jitter
	_imu_buffer_length = math::max(2, (int)ceilf(max_time_delay_ms / filter_update_period_ms));

	// set the observation buffer length to handle the minimum time of arrival between observations in combination
	// with the worst case delay from current time to ekf fusion time
	// allow for worst case 50% extension of the ekf fusion time horizon delay due to timing jitter
	const float ekf_delay_ms = max_time_delay_ms * 1.5f;
	_obs_buffer_length = roundf(ekf_delay_ms / filter_update_period_ms);

	// limit to be no longer than the IMU buffer (we can't process data faster than the EKF prediction rate)
	_obs_buffer_length = math::min(_obs_buffer_length, _imu_buffer_length);

	ECL_DEBUG("EKF max time delay %.1f ms, OBS length %d\n", (double)ekf_delay_ms, _obs_buffer_length);

	if (!_imu_buffer.allocate(_imu_buffer_length) || !_output_predictor.allocate(_imu_buffer_length)) {

		printBufferAllocationFailed("IMU and output");
		return false;
	}

	_time_delayed_us = timestamp;
	_time_latest_us = timestamp;

	_fault_status.value = 0;

	return true;
}

bool EstimatorInterface::isOnlyActiveSourceOfHorizontalAiding(const bool aiding_flag) const
{
	return aiding_flag && !isOtherSourceOfHorizontalAidingThan(aiding_flag);
}

bool EstimatorInterface::isOtherSourceOfHorizontalAidingThan(const bool aiding_flag) const
{
	const int nb_sources = getNumberOfActiveHorizontalAidingSources();
	return aiding_flag ? nb_sources > 1 : nb_sources > 0;
}

int EstimatorInterface::getNumberOfActiveHorizontalAidingSources() const
{
	return int(_control_status.flags.gps)
	       + int(_control_status.flags.opt_flow)
	       + int(_control_status.flags.ev_pos)
	       + int(_control_status.flags.ev_vel)
	       // Combined airspeed and sideslip fusion allows sustained wind relative dead reckoning
	       // and so is treated as a single aiding source.
	       + int(_control_status.flags.fuse_aspd && _control_status.flags.fuse_beta);
}

bool EstimatorInterface::isHorizontalAidingActive() const
{
	return getNumberOfActiveHorizontalAidingSources() > 0;
}

bool EstimatorInterface::isOtherSourceOfVerticalPositionAidingThan(const bool aiding_flag) const
{
	const int nb_sources = getNumberOfActiveVerticalPositionAidingSources();
	return aiding_flag ? nb_sources > 1 : nb_sources > 0;
}

bool EstimatorInterface::isVerticalPositionAidingActive() const
{
	return getNumberOfActiveVerticalPositionAidingSources() > 0;
}

bool EstimatorInterface::isOnlyActiveSourceOfVerticalPositionAiding(const bool aiding_flag) const
{
	return aiding_flag && !isOtherSourceOfVerticalPositionAidingThan(aiding_flag);
}

int EstimatorInterface::getNumberOfActiveVerticalPositionAidingSources() const
{
	return int(_control_status.flags.gps_hgt)
	       + int(_control_status.flags.baro_hgt)
	       + int(_control_status.flags.rng_hgt)
	       + int(_control_status.flags.ev_hgt);
}

bool EstimatorInterface::isVerticalAidingActive() const
{
	return isVerticalPositionAidingActive() || isVerticalVelocityAidingActive();
}

bool EstimatorInterface::isVerticalVelocityAidingActive() const
{
	return getNumberOfActiveVerticalVelocityAidingSources() > 0;
}

int EstimatorInterface::getNumberOfActiveVerticalVelocityAidingSources() const
{
	return int(_control_status.flags.gps)
	       + int(_control_status.flags.ev_vel);
}

void EstimatorInterface::printBufferAllocationFailed(const char *buffer_name)
{
	if (buffer_name) {
		ECL_ERR("%s buffer allocation failed", buffer_name);
	}
}

void EstimatorInterface::print_status()
{
	printf("EKF average dt: %.6f seconds\n", (double)_dt_ekf_avg);

	printf("IMU buffer: %d (%d Bytes)\n", _imu_buffer.get_length(), _imu_buffer.get_total_size());

	printf("minimum observation interval %d us\n", _min_obs_interval_us);

	if (_gps_buffer) {
		printf("gps buffer: %d/%d (%d Bytes)\n", _gps_buffer->entries(), _gps_buffer->get_length(), _gps_buffer->get_total_size());
	}

	if (_mag_buffer) {
		printf("mag buffer: %d/%d (%d Bytes)\n", _mag_buffer->entries(), _mag_buffer->get_length(), _mag_buffer->get_total_size());
	}

	if (_baro_buffer) {
		printf("baro buffer: %d/%d (%d Bytes)\n", _baro_buffer->entries(), _baro_buffer->get_length(), _baro_buffer->get_total_size());
	}

	if (_range_buffer) {
		printf("range buffer: %d/%d (%d Bytes)\n", _range_buffer->entries(), _range_buffer->get_length(), _range_buffer->get_total_size());
	}

	if (_airspeed_buffer) {
		printf("airspeed buffer: %d/%d (%d Bytes)\n", _airspeed_buffer->entries(), _airspeed_buffer->get_length(), _airspeed_buffer->get_total_size());
	}

	if (_flow_buffer) {
		printf("flow buffer: %d/%d (%d Bytes)\n", _flow_buffer->entries(), _flow_buffer->get_length(), _flow_buffer->get_total_size());
	}

	if (_ext_vision_buffer) {
		printf("vision buffer: %d/%d (%d Bytes)\n", _ext_vision_buffer->entries(), _ext_vision_buffer->get_length(), _ext_vision_buffer->get_total_size());
	}

	if (_drag_buffer) {
		printf("drag buffer: %d/%d (%d Bytes)\n", _drag_buffer->entries(), _drag_buffer->get_length(), _drag_buffer->get_total_size());
	}

	_output_predictor.print_status();
}<|MERGE_RESOLUTION|>--- conflicted
+++ resolved
@@ -70,8 +70,6 @@
 	// the output observer always runs
 	_output_predictor.calculateOutputStates(imu_sample.time_us, imu_sample.delta_ang, imu_sample.delta_ang_dt, imu_sample.delta_vel, imu_sample.delta_vel_dt);
 
-	setDragData(imu_sample);
-
 	// accumulate and down-sample imu data and push to the buffer when new downsampled data becomes available
 	if (_imu_down_sampler.update(imu_sample)) {
 
@@ -84,14 +82,7 @@
 
 		// calculate the minimum interval between observations required to guarantee no loss of data
 		// this will occur if data is overwritten before its time stamp falls behind the fusion time horizon
-<<<<<<< HEAD
 		_min_obs_interval_us = (imu_sample.time_us - _time_delayed_us) / (_obs_buffer_length - 1);
-
-	} else {
-		_imu_updated = false;
-=======
-		_min_obs_interval_us = (imu_sample.time_us - _imu_sample_delayed.time_us) / (_obs_buffer_length - 1);
->>>>>>> 7f7dfea9
 	}
 
 	setDragData(imu_sample);
