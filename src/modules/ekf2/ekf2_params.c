--- conflicted
+++ resolved
@@ -489,12 +489,8 @@
 /**
  * Type of magnetometer fusion
  *
-<<<<<<< HEAD
  * Integer controlling the type of magnetometer fusion used - magnetic heading or 3-component vector.
  * The fusion of magnetometer data as a three component vector enables vehicle body fixed hard iron errors to be learned, but requires a stable earth field.
-=======
- * Integer controlling the type of magnetometer fusion used - magnetic heading or 3-component vector. The fuson of magnetometer data as a three component vector enables vehicle body fixed hard iron errors to be learned, but requires a stable earth field.
->>>>>>> b9f9f25b
  * If set to 'Automatic' magnetic heading fusion is used when on-ground and 3-axis magnetic field fusion in-flight with fallback to magnetic heading fusion if there is insufficient motion to make yaw or magnetic field states observable.
  * If set to 'Magnetic heading' magnetic heading fusion is used at all times.
  * If set to '3-axis' 3-axis field fusion is used at all times.
