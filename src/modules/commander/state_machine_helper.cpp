--- conflicted
+++ resolved
@@ -876,14 +876,7 @@
 				status->nav_state = vehicle_status_s::NAVIGATION_STATE_TERMINATION;
 			}
 
-			/* go into failsafe if RC is lost and datalink loss is not set up and rc loss is not disabled */
-<<<<<<< HEAD
-
-		} else if (status->rc_signal_lost && rc_loss_enabled && !data_link_loss_enabled) {
-
-			status->failsafe = true;
-=======
->>>>>>> c2285c84
+			/* go into failsafe if RC is lost and datalink loss is not set up and rc loss is not disabled */
 
 		} else if (status->rc_signal_lost && rc_loss_enabled && !data_link_loss_enabled) {
 			enable_failsafe(status, old_failsafe, mavlink_log_pub, reason_no_rc);
