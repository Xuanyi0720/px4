/****************************************************************************
 *
 *   Copyright (c) 2013-2015 PX4 Development Team. All rights reserved.
 *
 * Redistribution and use in source and binary forms, with or without
 * modification, are permitted provided that the following conditions
 * are met:
 *
 * 1. Redistributions of source code must retain the above copyright
 *    notice, this list of conditions and the following disclaimer.
 * 2. Redistributions in binary form must reproduce the above copyright
 *    notice, this list of conditions and the following disclaimer in
 *    the documentation and/or other materials provided with the
 *    distribution.
 * 3. Neither the name PX4 nor the names of its contributors may be
 *    used to endorse or promote products derived from this software
 *    without specific prior written permission.
 *
 * THIS SOFTWARE IS PROVIDED BY THE COPYRIGHT HOLDERS AND CONTRIBUTORS
 * "AS IS" AND ANY EXPRESS OR IMPLIED WARRANTIES, INCLUDING, BUT NOT
 * LIMITED TO, THE IMPLIED WARRANTIES OF MERCHANTABILITY AND FITNESS
 * FOR A PARTICULAR PURPOSE ARE DISCLAIMED. IN NO EVENT SHALL THE
 * COPYRIGHT OWNER OR CONTRIBUTORS BE LIABLE FOR ANY DIRECT, INDIRECT,
 * INCIDENTAL, SPECIAL, EXEMPLARY, OR CONSEQUENTIAL DAMAGES (INCLUDING,
 * BUT NOT LIMITED TO, PROCUREMENT OF SUBSTITUTE GOODS OR SERVICES; LOSS
 * OF USE, DATA, OR PROFITS; OR BUSINESS INTERRUPTION) HOWEVER CAUSED
 * AND ON ANY THEORY OF LIABILITY, WHETHER IN CONTRACT, STRICT
 * LIABILITY, OR TORT (INCLUDING NEGLIGENCE OR OTHERWISE) ARISING IN
 * ANY WAY OUT OF THE USE OF THIS SOFTWARE, EVEN IF ADVISED OF THE
 * POSSIBILITY OF SUCH DAMAGE.
 *
 ****************************************************************************/

/**
 * @file commander.cpp
 * Main fail-safe handling.
 *
 * @author Petri Tanskanen <petri.tanskanen@inf.ethz.ch>
 * @author Lorenz Meier <lorenz@px4.io>
 * @author Thomas Gubler <thomas@px4.io>
 * @author Julian Oes <julian@px4.io>
 * @author Anton Babushkin <anton@px4.io>
 */

#include <px4_config.h>
#include <px4_posix.h>
#include <px4_time.h>
#include <pthread.h>
#include <stdio.h>
#include <sys/stat.h>
#include <stdlib.h>
#include <stdbool.h>
#include <string.h>
#include <unistd.h>
#include <fcntl.h>
#include <errno.h>
#include <systemlib/err.h>
#include <systemlib/circuit_breaker.h>
//#include <debug.h>
#ifndef __PX4_QURT
#include <sys/prctl.h>
#endif
#include <sys/stat.h>
#include <string.h>
#include <math.h>
#include <poll.h>
#include <float.h>

#include <uORB/uORB.h>
#include <uORB/topics/sensor_combined.h>
#include <uORB/topics/battery_status.h>
#include <uORB/topics/manual_control_setpoint.h>
#include <uORB/topics/offboard_control_mode.h>
#include <uORB/topics/home_position.h>
#include <uORB/topics/vehicle_global_position.h>
#include <uORB/topics/vehicle_local_position.h>
#include <uORB/topics/position_setpoint_triplet.h>
#include <uORB/topics/vehicle_gps_position.h>
#include <uORB/topics/vehicle_command.h>
#include <uORB/topics/subsystem_info.h>
#include <uORB/topics/actuator_controls.h>
#include <uORB/topics/actuator_controls_0.h>
#include <uORB/topics/actuator_controls_1.h>
#include <uORB/topics/actuator_controls_2.h>
#include <uORB/topics/actuator_controls_3.h>
#include <uORB/topics/actuator_armed.h>
#include <uORB/topics/parameter_update.h>
#include <uORB/topics/differential_pressure.h>
#include <uORB/topics/safety.h>
#include <uORB/topics/system_power.h>
#include <uORB/topics/mission.h>
#include <uORB/topics/mission_result.h>
#include <uORB/topics/geofence_result.h>
#include <uORB/topics/telemetry_status.h>
#include <uORB/topics/vtol_vehicle_status.h>
#include <uORB/topics/vehicle_land_detected.h>

#include <drivers/drv_led.h>
#include <drivers/drv_hrt.h>
#include <drivers/drv_tone_alarm.h>

#include <mavlink/mavlink_log.h>
#include <systemlib/param/param.h>
#include <systemlib/systemlib.h>
#include <systemlib/err.h>
#include <systemlib/cpuload.h>
#include <systemlib/rc_check.h>
#include <geo/geo.h>
#include <systemlib/state_table.h>
#include <dataman/dataman.h>

#include "px4_custom_mode.h"
#include "commander_helper.h"
#include "state_machine_helper.h"
#include "calibration_routines.h"
#include "accelerometer_calibration.h"
#include "gyro_calibration.h"
#include "mag_calibration.h"
#include "baro_calibration.h"
#include "rc_calibration.h"
#include "airspeed_calibration.h"
#include "esc_calibration.h"
#include "PreflightCheck.h"

/* oddly, ERROR is not defined for c++ */
#ifdef ERROR
# undef ERROR
#endif
static const int ERROR = -1;

extern struct system_load_s system_load;

static constexpr uint8_t COMMANDER_MAX_GPS_NOISE = 60;		/**< Maximum percentage signal to noise ratio allowed for GPS reception */

/* Decouple update interval and hysteris counters, all depends on intervals */
#define COMMANDER_MONITORING_INTERVAL 50000
#define COMMANDER_MONITORING_LOOPSPERMSEC (1/(COMMANDER_MONITORING_INTERVAL/1000.0f))

#define MAVLINK_OPEN_INTERVAL 50000

#define STICK_ON_OFF_LIMIT 0.9f
#define STICK_ON_OFF_HYSTERESIS_TIME_MS 1000
#define STICK_ON_OFF_COUNTER_LIMIT (STICK_ON_OFF_HYSTERESIS_TIME_MS*COMMANDER_MONITORING_LOOPSPERMSEC)

#define POSITION_TIMEOUT		(1 * 1000 * 1000)	/**< consider the local or global position estimate invalid after 1000ms */
#define FAILSAFE_DEFAULT_TIMEOUT	(3 * 1000 * 1000)	/**< hysteresis time - the failsafe will trigger after 3 seconds in this state */
#define OFFBOARD_TIMEOUT		500000
#define DIFFPRESS_TIMEOUT		2000000

#define PRINT_INTERVAL	5000000
#define PRINT_MODE_REJECT_INTERVAL	10000000

#define INAIR_RESTART_HOLDOFF_INTERVAL	2000000

#define HIL_ID_MIN 1000
#define HIL_ID_MAX 1999

enum MAV_MODE_FLAG {
	MAV_MODE_FLAG_CUSTOM_MODE_ENABLED = 1, /* 0b00000001 Reserved for future use. | */
	MAV_MODE_FLAG_TEST_ENABLED = 2, /* 0b00000010 system has a test mode enabled. This flag is intended for temporary system tests and should not be used for stable implementations. | */
	MAV_MODE_FLAG_AUTO_ENABLED = 4, /* 0b00000100 autonomous mode enabled, system finds its own goal positions. Guided flag can be set or not, depends on the actual implementation. | */
	MAV_MODE_FLAG_GUIDED_ENABLED = 8, /* 0b00001000 guided mode enabled, system flies MISSIONs / mission items. | */
	MAV_MODE_FLAG_STABILIZE_ENABLED = 16, /* 0b00010000 system stabilizes electronically its attitude (and optionally position). It needs however further control inputs to move around. | */
	MAV_MODE_FLAG_HIL_ENABLED = 32, /* 0b00100000 hardware in the loop simulation. All motors / actuators are blocked, but internal software is full operational. | */
	MAV_MODE_FLAG_MANUAL_INPUT_ENABLED = 64, /* 0b01000000 remote control input is enabled. | */
	MAV_MODE_FLAG_SAFETY_ARMED = 128, /* 0b10000000 MAV safety set to armed. Motors are enabled / running / can start. Ready to fly. | */
	MAV_MODE_FLAG_ENUM_END = 129, /*  | */
};

/* Mavlink file descriptors */
static int mavlink_fd = 0;

/* System autostart ID */
static int autostart_id;

/* flags */
static bool commander_initialized = false;
static volatile bool thread_should_exit = false;	/**< daemon exit flag */
static volatile bool thread_running = false;		/**< daemon status flag */
static int daemon_task;					/**< Handle of daemon task / thread */
static bool need_param_autosave = false;		/**< Flag set to true if parameters should be autosaved in next iteration (happens on param update and if functionality is enabled) */
static hrt_abstime commander_boot_timestamp = 0;

static unsigned int leds_counter;
/* To remember when last notification was sent */
static uint64_t last_print_mode_reject_time = 0;

static float eph_threshold = 5.0f;
static float epv_threshold = 10.0f;

static struct vehicle_status_s status;
static struct actuator_armed_s armed;
static struct safety_s safety;
static struct vehicle_control_mode_s control_mode;
static struct offboard_control_mode_s offboard_control_mode;
static struct home_position_s _home;

static unsigned _last_mission_instance = 0;

struct vtol_vehicle_status_s vtol_status;

/**
 * The daemon app only briefly exists to start
 * the background job. The stack size assigned in the
 * Makefile does only apply to this management task.
 *
 * The actual stack size should be set in the call
 * to task_create().
 *
 * @ingroup apps
 */
extern "C" __EXPORT int commander_main(int argc, char *argv[]);

/**
 * Print the correct usage.
 */
void usage(const char *reason);

/**
 * React to commands that are sent e.g. from the mavlink module.
 */
bool handle_command(struct vehicle_status_s *status, const struct safety_s *safety, struct vehicle_command_s *cmd,
		    struct actuator_armed_s *armed, struct home_position_s *home, struct vehicle_global_position_s *global_pos,
		    struct vehicle_local_position_s *local_pos, orb_advert_t *home_pub);

/**
 * Mainloop of commander.
 */
int commander_thread_main(int argc, char *argv[]);

void control_status_leds(vehicle_status_s *status, const actuator_armed_s *actuator_armed, bool changed);

void get_circuit_breaker_params();

void check_valid(hrt_abstime timestamp, hrt_abstime timeout, bool valid_in, bool *valid_out, bool *changed);

transition_result_t set_main_state_rc(struct vehicle_status_s *status, struct manual_control_setpoint_s *sp_man);

void set_control_mode();

void print_reject_mode(struct vehicle_status_s *current_status, const char *msg);

void print_reject_arm(const char *msg);

void print_status();

transition_result_t check_navigation_state_machine(struct vehicle_status_s *status,
		struct vehicle_control_mode_s *control_mode, struct vehicle_local_position_s *local_pos);

transition_result_t arm_disarm(bool arm, const int mavlink_fd, const char *armedBy);

/**
* @brief This function initializes the home position of the vehicle. This happens first time we get a good GPS fix and each
*		 time the vehicle is armed with a good GPS fix.
**/
static void commander_set_home_position(orb_advert_t &homePub, home_position_s &home,
					const vehicle_local_position_s &localPosition, const vehicle_global_position_s &globalPosition);

/**
 * Loop that runs at a lower rate and priority for calibration and parameter tasks.
 */
void *commander_low_prio_loop(void *arg);

void answer_command(struct vehicle_command_s &cmd, unsigned result);

/**
 * check whether autostart ID is in the reserved range for HIL setups
 */
bool is_hil_setup(int id);

bool is_hil_setup(int id) {
	return (id >= HIL_ID_MIN) && (id <= HIL_ID_MAX);
}


int commander_main(int argc, char *argv[])
{
	if (argc < 2) {
		usage("missing command");
		return 1;
	}

	if (!strcmp(argv[1], "start")) {

		if (thread_running) {
			warnx("already running");
			/* this is not an error */
			return 0;
		}

		thread_should_exit = false;
		daemon_task = px4_task_spawn_cmd("commander",
					     SCHED_DEFAULT,
					     SCHED_PRIORITY_MAX - 40,
					     3400,
					     commander_thread_main,
					     (argv) ? (char * const *)&argv[2] : (char * const *)NULL);

		unsigned constexpr max_wait_us = 1000000;
		unsigned constexpr max_wait_steps = 2000;

		unsigned i;
		for (i = 0; i < max_wait_steps; i++) {
			usleep(max_wait_us / max_wait_steps);
			if (thread_running) {
				break;
			}
		}

		return !(i < max_wait_steps);
	}

	if (!strcmp(argv[1], "stop")) {

		if (!thread_running) {
			warnx("commander already stopped");
			return 0;
		}

		thread_should_exit = true;

		while (thread_running) {
			usleep(200000);
			warnx(".");
		}

		warnx("terminated.");

		return 0;
	}

	/* commands needing the app to run below */
	if (!thread_running) {
		warnx("\tcommander not started");
		return 1;
	}

	if (!strcmp(argv[1], "status")) {
		print_status();
		return 0;
	}

	if (!strcmp(argv[1], "calibrate")) {
		if (argc > 2) {
			int calib_ret = OK;
			if (!strcmp(argv[2], "mag")) {
				calib_ret = do_mag_calibration(mavlink_fd);
			} else if (!strcmp(argv[2], "accel")) {
				calib_ret = do_accel_calibration(mavlink_fd);
			} else if (!strcmp(argv[2], "gyro")) {
				calib_ret = do_gyro_calibration(mavlink_fd);
			} else if (!strcmp(argv[2], "level")) {
				calib_ret = do_level_calibration(mavlink_fd);
			} else if (!strcmp(argv[2], "esc")) {
				calib_ret = do_esc_calibration(mavlink_fd, &armed);
			} else {
				warnx("argument %s unsupported.", argv[2]);
			}

			if (calib_ret) {
				warnx("calibration failed, exiting.");
				return 0;
			} else {
				return 0;
			}
		} else {
			warnx("missing argument");
		}
	}

	if (!strcmp(argv[1], "check")) {
		int mavlink_fd_local = px4_open(MAVLINK_LOG_DEVICE, 0);
		int checkres = prearm_check(&status, mavlink_fd_local);
		px4_close(mavlink_fd_local);
		warnx("FINAL RESULT: %s", (checkres == 0) ? "OK" : "FAILED");
		return 0;
	}

	if (!strcmp(argv[1], "arm")) {
		int mavlink_fd_local = px4_open(MAVLINK_LOG_DEVICE, 0);
		arm_disarm(true, mavlink_fd_local, "command line");
		warnx("note: not updating home position on commandline arming!");
		px4_close(mavlink_fd_local);
		return 0;
	}

	if (!strcmp(argv[1], "disarm")) {
		int mavlink_fd_local = px4_open(MAVLINK_LOG_DEVICE, 0);
		arm_disarm(false, mavlink_fd_local, "command line");
		px4_close(mavlink_fd_local);
                return 0;
	}

	usage("unrecognized command");
	return 1;
}

void usage(const char *reason)
{
	if (reason) {
		PX4_INFO("%s\n", reason);
	}

	PX4_INFO("usage: commander {start|stop|status|calibrate|check|arm|disarm}\n\n");
}

void print_status()
{
	warnx("type: %s", (status.is_rotary_wing) ? "symmetric motion" : "forward motion");
	warnx("usb powered: %s", (status.usb_connected) ? "yes" : "no");
	warnx("avionics rail: %6.2f V", (double)status.avionics_power_rail_voltage);
	warnx("home: lat = %.7f, lon = %.7f, alt = %.2f ", _home.lat, _home.lon, (double)_home.alt);
	warnx("home: x = %.7f, y = %.7f, z = %.2f ", (double)_home.x, (double)_home.y, (double)_home.z);

	/* read all relevant states */
	int state_sub = orb_subscribe(ORB_ID(vehicle_status));
	struct vehicle_status_s state;
	orb_copy(ORB_ID(vehicle_status), state_sub, &state);

	const char *armed_str;

	switch (state.arming_state) {
	case vehicle_status_s::ARMING_STATE_INIT:
		armed_str = "INIT";
		break;

	case vehicle_status_s::ARMING_STATE_STANDBY:
		armed_str = "STANDBY";
		break;

	case vehicle_status_s::ARMING_STATE_ARMED:
		armed_str = "ARMED";
		break;

	case vehicle_status_s::ARMING_STATE_ARMED_ERROR:
		armed_str = "ARMED_ERROR";
		break;

	case vehicle_status_s::ARMING_STATE_STANDBY_ERROR:
		armed_str = "STANDBY_ERROR";
		break;

	case vehicle_status_s::ARMING_STATE_REBOOT:
		armed_str = "REBOOT";
		break;

	case vehicle_status_s::ARMING_STATE_IN_AIR_RESTORE:
		armed_str = "IN_AIR_RESTORE";
		break;

	default:
		armed_str = "ERR: UNKNOWN STATE";
		break;
	}

	px4_close(state_sub);


	warnx("arming: %s", armed_str);
}

static orb_advert_t status_pub;

transition_result_t arm_disarm(bool arm, const int mavlink_fd_local, const char *armedBy)
{
	transition_result_t arming_res = TRANSITION_NOT_CHANGED;

	// For HIL platforms, require that simulated sensors are connected
	if (arm && hrt_absolute_time() > commander_boot_timestamp + INAIR_RESTART_HOLDOFF_INTERVAL &&
		is_hil_setup(autostart_id) && status.hil_state != vehicle_status_s::HIL_STATE_ON) {
		mavlink_and_console_log_critical(mavlink_fd_local, "HIL platform: Connect to simulator before arming");
		return TRANSITION_DENIED;
	}

	// Transition the armed state. By passing mavlink_fd to arming_state_transition it will
	// output appropriate error messages if the state cannot transition.
	arming_res = arming_state_transition(&status, &safety, arm ? vehicle_status_s::ARMING_STATE_ARMED : vehicle_status_s::ARMING_STATE_STANDBY, &armed,
					     true /* fRunPreArmChecks */, mavlink_fd_local);

	if (arming_res == TRANSITION_CHANGED && mavlink_fd) {
		mavlink_log_info(mavlink_fd_local, "[cmd] %s by %s", arm ? "ARMED" : "DISARMED", armedBy);

	} else if (arming_res == TRANSITION_DENIED) {
		tune_negative(true);
	}

	return arming_res;
}

bool handle_command(struct vehicle_status_s *status_local, const struct safety_s *safety_local,
		    struct vehicle_command_s *cmd, struct actuator_armed_s *armed_local,
		    struct home_position_s *home, struct vehicle_global_position_s *global_pos,
		    struct vehicle_local_position_s *local_pos, orb_advert_t *home_pub)
{
	/* only handle commands that are meant to be handled by this system and component */
	if (cmd->target_system != status_local->system_id || ((cmd->target_component != status_local->component_id)
			&& (cmd->target_component != 0))) { // component_id 0: valid for all components
		return false;
	}

	/* result of the command */
	unsigned cmd_result = vehicle_command_s::VEHICLE_CMD_RESULT_UNSUPPORTED;

	/* request to set different system mode */
	switch (cmd->command) {
	case vehicle_command_s::VEHICLE_CMD_DO_SET_MODE: {
			uint8_t base_mode = (uint8_t)cmd->param1;
			uint8_t custom_main_mode = (uint8_t)cmd->param2;

			transition_result_t arming_ret = TRANSITION_NOT_CHANGED;

			transition_result_t main_ret = TRANSITION_NOT_CHANGED;

			/* set HIL state */
			hil_state_t new_hil_state = (base_mode & MAV_MODE_FLAG_HIL_ENABLED) ? vehicle_status_s::HIL_STATE_ON : vehicle_status_s::HIL_STATE_OFF;
			transition_result_t hil_ret = hil_state_transition(new_hil_state, status_pub, status_local, mavlink_fd);

			// Transition the arming state
			bool cmd_arm = base_mode & MAV_MODE_FLAG_SAFETY_ARMED;

			arming_ret = arm_disarm(cmd_arm, mavlink_fd, "set mode command");

			/* update home position on arming if at least 2s from commander start spent to avoid setting home on in-air restart */
			if (cmd_arm && (arming_ret == TRANSITION_CHANGED) &&
				(hrt_absolute_time() > (commander_boot_timestamp + INAIR_RESTART_HOLDOFF_INTERVAL))) {

				commander_set_home_position(*home_pub, *home, *local_pos, *global_pos);
			}

			if (base_mode & MAV_MODE_FLAG_CUSTOM_MODE_ENABLED) {
				/* use autopilot-specific mode */
				if (custom_main_mode == PX4_CUSTOM_MAIN_MODE_MANUAL) {
					/* MANUAL */
					main_ret = main_state_transition(status_local, vehicle_status_s::MAIN_STATE_MANUAL);

				} else if (custom_main_mode == PX4_CUSTOM_MAIN_MODE_ALTCTL) {
					/* ALTCTL */
					main_ret = main_state_transition(status_local, vehicle_status_s::MAIN_STATE_ALTCTL);

				} else if (custom_main_mode == PX4_CUSTOM_MAIN_MODE_POSCTL) {
					/* POSCTL */
					main_ret = main_state_transition(status_local, vehicle_status_s::MAIN_STATE_POSCTL);

				} else if (custom_main_mode == PX4_CUSTOM_MAIN_MODE_AUTO) {
					/* AUTO */
					main_ret = main_state_transition(status_local, vehicle_status_s::MAIN_STATE_AUTO_MISSION);

				} else if (custom_main_mode == PX4_CUSTOM_MAIN_MODE_ACRO) {
					/* ACRO */
					main_ret = main_state_transition(status_local, vehicle_status_s::MAIN_STATE_ACRO);

				} else if (custom_main_mode == PX4_CUSTOM_MAIN_MODE_STABILIZED) {
					/* STABILIZED */
					main_ret = main_state_transition(status_local, vehicle_status_s::MAIN_STATE_STAB);

				} else if (custom_main_mode == PX4_CUSTOM_MAIN_MODE_OFFBOARD) {
					/* OFFBOARD */
					main_ret = main_state_transition(status_local, vehicle_status_s::MAIN_STATE_OFFBOARD);
				}

			} else {
				/* use base mode */
				if (base_mode & MAV_MODE_FLAG_AUTO_ENABLED) {
					/* AUTO */
					main_ret = main_state_transition(status_local, vehicle_status_s::MAIN_STATE_AUTO_MISSION);

				} else if (base_mode & MAV_MODE_FLAG_MANUAL_INPUT_ENABLED) {
					if (base_mode & MAV_MODE_FLAG_GUIDED_ENABLED) {
						/* POSCTL */
						main_ret = main_state_transition(status_local, vehicle_status_s::MAIN_STATE_POSCTL);

					} else if (base_mode & MAV_MODE_FLAG_STABILIZE_ENABLED) {
						/* STABILIZED */
						main_ret = main_state_transition(status_local, vehicle_status_s::MAIN_STATE_STAB);
					} else {
						/* MANUAL */
						main_ret = main_state_transition(status_local, vehicle_status_s::MAIN_STATE_MANUAL);
					}
				}
			}

			if (hil_ret != TRANSITION_DENIED && arming_ret != TRANSITION_DENIED && main_ret != TRANSITION_DENIED) {
				cmd_result = vehicle_command_s::VEHICLE_CMD_RESULT_ACCEPTED;

			} else {
				cmd_result = vehicle_command_s::VEHICLE_CMD_RESULT_TEMPORARILY_REJECTED;
			}
		}
		break;

	case vehicle_command_s::VEHICLE_CMD_COMPONENT_ARM_DISARM: {

			// Adhere to MAVLink specs, but base on knowledge that these fundamentally encode ints
			// for logic state parameters
			if (static_cast<int>(cmd->param1 + 0.5f) != 0 && static_cast<int>(cmd->param1 + 0.5f) != 1) {
				mavlink_log_critical(mavlink_fd, "Unsupported ARM_DISARM param: %.3f", (double)cmd->param1);

			} else {

				bool cmd_arms = (static_cast<int>(cmd->param1 + 0.5f) == 1);

				// Flick to inair restore first if this comes from an onboard system
				if (cmd->source_system == status_local->system_id && cmd->source_component == status_local->component_id) {
					status_local->arming_state = vehicle_status_s::ARMING_STATE_IN_AIR_RESTORE;
				}
				else {

					// Refuse to arm if preflight checks have failed
					if ((!status.hil_state) != vehicle_status_s::HIL_STATE_ON && !status.condition_system_sensors_initialized) {
						mavlink_log_critical(mavlink_fd, "Arming DENIED. Preflight checks have failed.");
						cmd_result = vehicle_command_s::VEHICLE_CMD_RESULT_DENIED;			
						break;
					}
					
				}

				transition_result_t arming_res = arm_disarm(cmd_arms, mavlink_fd, "arm/disarm component command");

				if (arming_res == TRANSITION_DENIED) {
					mavlink_log_critical(mavlink_fd, "REJECTING component arm cmd");
					cmd_result = vehicle_command_s::VEHICLE_CMD_RESULT_TEMPORARILY_REJECTED;

				} else {
					cmd_result = vehicle_command_s::VEHICLE_CMD_RESULT_ACCEPTED;
				}
			}
		}
		break;

	case vehicle_command_s::VEHICLE_CMD_OVERRIDE_GOTO: {
			// TODO listen vehicle_command topic directly from navigator (?)

			// Increase by 0.5f and rely on the integer cast
			// implicit floor(). This is the *safest* way to
			// convert from floats representing small ints to actual ints.
			unsigned int mav_goto = (cmd->param1 + 0.5f);

			if (mav_goto == 0) {	// MAV_GOTO_DO_HOLD
				status_local->nav_state = vehicle_status_s::NAVIGATION_STATE_AUTO_LOITER;
				mavlink_log_critical(mavlink_fd, "Pause mission cmd");
				cmd_result = vehicle_command_s::VEHICLE_CMD_RESULT_ACCEPTED;

			} else if (mav_goto == 1) {	// MAV_GOTO_DO_CONTINUE
				status_local->nav_state = vehicle_status_s::NAVIGATION_STATE_AUTO_MISSION;
				mavlink_log_critical(mavlink_fd, "Continue mission cmd");
				cmd_result = vehicle_command_s::VEHICLE_CMD_RESULT_ACCEPTED;

			} else {
				mavlink_log_critical(mavlink_fd, "REJ CMD: %.1f %.1f %.1f %.1f %.1f %.1f %.1f %.1f",
						     (double)cmd->param1,
						     (double)cmd->param2,
						     (double)cmd->param3,
						     (double)cmd->param4,
						     (double)cmd->param5,
						     (double)cmd->param6,
						     (double)cmd->param7);
			}
		}
		break;

		/* Flight termination */
	case vehicle_command_s::VEHICLE_CMD_DO_FLIGHTTERMINATION: {
			if (cmd->param1 > 0.5f) {
				//XXX update state machine?
				armed_local->force_failsafe = true;
				warnx("forcing failsafe (termination)");

			} else {
				armed_local->force_failsafe = false;
				warnx("disabling failsafe (termination)");
			}

			/* param2 is currently used for other failsafe modes */
			status_local->engine_failure_cmd = false;
			status_local->data_link_lost_cmd = false;
			status_local->gps_failure_cmd = false;
			status_local->rc_signal_lost_cmd = false;

			if ((int)cmd->param2 <= 0) {
				/* reset all commanded failure modes */
				warnx("reset all non-flighttermination failsafe commands");

			} else if ((int)cmd->param2 == 1) {
				/* trigger engine failure mode */
				status_local->engine_failure_cmd = true;
				warnx("engine failure mode commanded");

			} else if ((int)cmd->param2 == 2) {
				/* trigger data link loss mode */
				status_local->data_link_lost_cmd = true;
				warnx("data link loss mode commanded");

			} else if ((int)cmd->param2 == 3) {
				/* trigger gps loss mode */
				status_local->gps_failure_cmd = true;
				warnx("gps loss mode commanded");

			} else if ((int)cmd->param2 == 4) {
				/* trigger rc loss mode */
				status_local->rc_signal_lost_cmd = true;
				warnx("rc loss mode commanded");
			}

			cmd_result = vehicle_command_s::VEHICLE_CMD_RESULT_ACCEPTED;
		}
		break;

	case vehicle_command_s::VEHICLE_CMD_DO_SET_HOME: {
			bool use_current = cmd->param1 > 0.5f;

			if (use_current) {
				/* use current position */
				if (status_local->condition_global_position_valid) {
					home->lat = global_pos->lat;
					home->lon = global_pos->lon;
					home->alt = global_pos->alt;

					home->timestamp = hrt_absolute_time();

					cmd_result = vehicle_command_s::VEHICLE_CMD_RESULT_ACCEPTED;

				} else {
					cmd_result = vehicle_command_s::VEHICLE_CMD_RESULT_TEMPORARILY_REJECTED;
				}

			} else {
				/* use specified position */
				home->lat = cmd->param5;
				home->lon = cmd->param6;
				home->alt = cmd->param7;

				home->timestamp = hrt_absolute_time();

				cmd_result = vehicle_command_s::VEHICLE_CMD_RESULT_ACCEPTED;
			}

			if (cmd_result == vehicle_command_s::VEHICLE_CMD_RESULT_ACCEPTED) {
				warnx("home: lat = %.7f, lon = %.7f, alt = %.2f ", home->lat, home->lon, (double)home->alt);
				mavlink_log_info(mavlink_fd, "[cmd] home: %.7f, %.7f, %.2f", home->lat, home->lon, (double)home->alt);

				/* announce new home position */
				if (*home_pub != nullptr) {
					orb_publish(ORB_ID(home_position), *home_pub, home);

				} else {
					*home_pub = orb_advertise(ORB_ID(home_position), home);
				}

				/* mark home position as set */
				status_local->condition_home_position_valid = true;
			}
		}
		break;

	case vehicle_command_s::VEHICLE_CMD_NAV_GUIDED_ENABLE: {
			transition_result_t res = TRANSITION_DENIED;
			static main_state_t main_state_pre_offboard = vehicle_status_s::MAIN_STATE_MANUAL;

			if (status_local->main_state != vehicle_status_s::MAIN_STATE_OFFBOARD) {
				main_state_pre_offboard = status_local->main_state;
			}

			if (cmd->param1 > 0.5f) {
				res = main_state_transition(status_local, vehicle_status_s::MAIN_STATE_OFFBOARD);

				if (res == TRANSITION_DENIED) {
					print_reject_mode(status_local, "OFFBOARD");
					status_local->offboard_control_set_by_command = false;

				} else {
					/* Set flag that offboard was set via command, main state is not overridden by rc */
					status_local->offboard_control_set_by_command = true;
				}

			} else {
				/* If the mavlink command is used to enable or disable offboard control:
				 * switch back to previous mode when disabling */
				res = main_state_transition(status_local, main_state_pre_offboard);
				status_local->offboard_control_set_by_command = false;
			}
		}
		break;

	case vehicle_command_s::VEHICLE_CMD_PREFLIGHT_REBOOT_SHUTDOWN:
	case vehicle_command_s::VEHICLE_CMD_PREFLIGHT_CALIBRATION:
	case vehicle_command_s::VEHICLE_CMD_PREFLIGHT_SET_SENSOR_OFFSETS:
	case vehicle_command_s::VEHICLE_CMD_PREFLIGHT_STORAGE:
	case vehicle_command_s::VEHICLE_CMD_CUSTOM_0:
	case vehicle_command_s::VEHICLE_CMD_CUSTOM_1:
	case vehicle_command_s::VEHICLE_CMD_CUSTOM_2:
	case vehicle_command_s::VEHICLE_CMD_PAYLOAD_PREPARE_DEPLOY:
	case vehicle_command_s::VEHICLE_CMD_PAYLOAD_CONTROL_DEPLOY:
	case vehicle_command_s::VEHICLE_CMD_DO_MOUNT_CONTROL:
	case vehicle_command_s::VEHICLE_CMD_DO_MOUNT_CONTROL_QUAT:
	case vehicle_command_s::VEHICLE_CMD_DO_MOUNT_CONFIGURE:
	case vehicle_command_s::VEHICLE_CMD_DO_TRIGGER_CONTROL:
		/* ignore commands that handled in low prio loop */
		break;

	default:
		/* Warn about unsupported commands, this makes sense because only commands
		 * to this component ID (or all) are passed by mavlink. */
		answer_command(*cmd, vehicle_command_s::VEHICLE_CMD_RESULT_UNSUPPORTED);
		break;
	}

	if (cmd_result != vehicle_command_s::VEHICLE_CMD_RESULT_UNSUPPORTED) {
		/* already warned about unsupported commands in "default" case */
		answer_command(*cmd, cmd_result);
	}

	/* send any requested ACKs */
	if (cmd->confirmation > 0 && cmd_result != vehicle_command_s::VEHICLE_CMD_RESULT_UNSUPPORTED) {
		/* send acknowledge command */
		// XXX TODO
	}

	return true;
}

/**
* @brief This function initializes the home position of the vehicle. This happens first time we get a good GPS fix and each
*		 time the vehicle is armed with a good GPS fix.
**/
static void commander_set_home_position(orb_advert_t &homePub, home_position_s &home,
					const vehicle_local_position_s &localPosition, const vehicle_global_position_s &globalPosition)
{
	//Need global position fix to be able to set home
	if (!status.condition_global_position_valid) {
		return;
	}

	//Ensure that the GPS accuracy is good enough for intializing home
	if (globalPosition.eph > eph_threshold || globalPosition.epv > epv_threshold) {
		return;
	}

	//Set home position
	home.timestamp = hrt_absolute_time();
	home.lat = globalPosition.lat;
	home.lon = globalPosition.lon;
	home.alt = globalPosition.alt;

	home.x = localPosition.x;
	home.y = localPosition.y;
	home.z = localPosition.z;

	warnx("home: lat = %.7f, lon = %.7f, alt = %.2f ", home.lat, home.lon, (double)home.alt);
	mavlink_log_info(mavlink_fd, "home: %.7f, %.7f, %.2f", home.lat, home.lon, (double)home.alt);

	/* announce new home position */
	if (homePub != nullptr) {
		orb_publish(ORB_ID(home_position), homePub, &home);

	} else {
		homePub = orb_advertise(ORB_ID(home_position), &home);
	}

	//Play tune first time we initialize HOME
	if (!status.condition_home_position_valid) {
		tune_home_set(true);
	}

	/* mark home position as set */
	status.condition_home_position_valid = true;
}

int commander_thread_main(int argc, char *argv[])
{
	/* not yet initialized */
	commander_initialized = false;

	bool arm_tune_played = false;
	bool was_armed = false;

	/* set parameters */
	param_t _param_sys_type = param_find("MAV_TYPE");
	param_t _param_system_id = param_find("MAV_SYS_ID");
	param_t _param_component_id = param_find("MAV_COMP_ID");
	param_t _param_enable_datalink_loss = param_find("COM_DL_LOSS_EN");
	param_t _param_datalink_loss_timeout = param_find("COM_DL_LOSS_T");
	param_t _param_rc_loss_timeout = param_find("COM_RC_LOSS_T");
	param_t _param_datalink_regain_timeout = param_find("COM_DL_REG_T");
	param_t _param_ef_throttle_thres = param_find("COM_EF_THROT");
	param_t _param_ef_current2throttle_thres = param_find("COM_EF_C2T");
	param_t _param_ef_time_thres = param_find("COM_EF_TIME");
	param_t _param_autostart_id = param_find("SYS_AUTOSTART");
	param_t _param_autosave_params = param_find("COM_AUTOS_PAR");
	param_t _param_rc_in_off = param_find("COM_RC_IN_MODE");
	param_t _param_eph = param_find("COM_HOME_H_T");
	param_t _param_epv = param_find("COM_HOME_V_T");

	const char *main_states_str[vehicle_status_s::MAIN_STATE_MAX];
	main_states_str[vehicle_status_s::MAIN_STATE_MANUAL]			= "MANUAL";
	main_states_str[vehicle_status_s::MAIN_STATE_ALTCTL]			= "ALTCTL";
	main_states_str[vehicle_status_s::MAIN_STATE_POSCTL]			= "POSCTL";
	main_states_str[vehicle_status_s::MAIN_STATE_AUTO_MISSION]		= "AUTO_MISSION";
	main_states_str[vehicle_status_s::MAIN_STATE_AUTO_LOITER]			= "AUTO_LOITER";
	main_states_str[vehicle_status_s::MAIN_STATE_AUTO_RTL]			= "AUTO_RTL";
	main_states_str[vehicle_status_s::MAIN_STATE_ACRO]			= "ACRO";
	main_states_str[vehicle_status_s::MAIN_STATE_STAB]			= "STAB";
	main_states_str[vehicle_status_s::MAIN_STATE_OFFBOARD]			= "OFFBOARD";

	const char *arming_states_str[vehicle_status_s::ARMING_STATE_MAX];
	arming_states_str[vehicle_status_s::ARMING_STATE_INIT]			= "INIT";
	arming_states_str[vehicle_status_s::ARMING_STATE_STANDBY]			= "STANDBY";
	arming_states_str[vehicle_status_s::ARMING_STATE_ARMED]			= "ARMED";
	arming_states_str[vehicle_status_s::ARMING_STATE_ARMED_ERROR]		= "ARMED_ERROR";
	arming_states_str[vehicle_status_s::ARMING_STATE_STANDBY_ERROR]		= "STANDBY_ERROR";
	arming_states_str[vehicle_status_s::ARMING_STATE_REBOOT]			= "REBOOT";
	arming_states_str[vehicle_status_s::ARMING_STATE_IN_AIR_RESTORE]		= "IN_AIR_RESTORE";

	const char *nav_states_str[vehicle_status_s::NAVIGATION_STATE_MAX];
	nav_states_str[vehicle_status_s::NAVIGATION_STATE_MANUAL]			= "MANUAL";
	nav_states_str[vehicle_status_s::NAVIGATION_STATE_STAB]				= "STAB";
	nav_states_str[vehicle_status_s::NAVIGATION_STATE_ALTCTL]			= "ALTCTL";
	nav_states_str[vehicle_status_s::NAVIGATION_STATE_POSCTL]			= "POSCTL";
	nav_states_str[vehicle_status_s::NAVIGATION_STATE_AUTO_MISSION]		= "AUTO_MISSION";
	nav_states_str[vehicle_status_s::NAVIGATION_STATE_AUTO_LOITER]		= "AUTO_LOITER";
	nav_states_str[vehicle_status_s::NAVIGATION_STATE_AUTO_RTL]		= "AUTO_RTL";
	nav_states_str[vehicle_status_s::NAVIGATION_STATE_AUTO_RCRECOVER]		= "AUTO_RCRECOVER";
	nav_states_str[vehicle_status_s::NAVIGATION_STATE_AUTO_RTGS]		= "AUTO_RTGS";
	nav_states_str[vehicle_status_s::NAVIGATION_STATE_AUTO_LANDENGFAIL]	= "AUTO_LANDENGFAIL";
	nav_states_str[vehicle_status_s::NAVIGATION_STATE_AUTO_LANDGPSFAIL]	= "AUTO_LANDGPSFAIL";
	nav_states_str[vehicle_status_s::NAVIGATION_STATE_ACRO]			= "ACRO";
	nav_states_str[vehicle_status_s::NAVIGATION_STATE_LAND]			= "LAND";
	nav_states_str[vehicle_status_s::NAVIGATION_STATE_DESCEND]		= "DESCEND";
	nav_states_str[vehicle_status_s::NAVIGATION_STATE_TERMINATION]		= "TERMINATION";
	nav_states_str[vehicle_status_s::NAVIGATION_STATE_OFFBOARD]		= "OFFBOARD";

	/* pthread for slow low prio thread */
	pthread_t commander_low_prio_thread;

	/* initialize */
	if (led_init() != OK) {
		mavlink_and_console_log_critical(mavlink_fd, "ERROR: LED INIT FAIL");
	}

	if (buzzer_init() != OK) {
		mavlink_and_console_log_critical(mavlink_fd, "ERROR: BUZZER INIT FAIL");
	}

	if (battery_init() != OK) {
		mavlink_and_console_log_critical(mavlink_fd, "ERROR: BATTERY INIT FAIL");
	}
	mavlink_fd = px4_open(MAVLINK_LOG_DEVICE, 0);

	/* vehicle status topic */
	memset(&status, 0, sizeof(status));
	status.condition_landed = true;	// initialize to safe value
	// We want to accept RC inputs as default
	status.rc_input_blocked = false;
	status.rc_input_mode = vehicle_status_s::RC_IN_MODE_DEFAULT;
	status.main_state =vehicle_status_s::MAIN_STATE_MANUAL;
	status.nav_state = vehicle_status_s::NAVIGATION_STATE_MANUAL;
	status.arming_state = vehicle_status_s::ARMING_STATE_INIT;
	status.hil_state = vehicle_status_s::HIL_STATE_OFF;
	status.failsafe = false;

	/* neither manual nor offboard control commands have been received */
	status.offboard_control_signal_found_once = false;
	status.rc_signal_found_once = false;

	/* mark all signals lost as long as they haven't been found */
	status.rc_signal_lost = true;
	status.offboard_control_signal_lost = true;
	status.data_link_lost = true;

	/* set battery warning flag */
	status.battery_warning = vehicle_status_s::VEHICLE_BATTERY_WARNING_NONE;
	status.condition_battery_voltage_valid = false;

	// XXX for now just set sensors as initialized
	status.condition_system_sensors_initialized = true;

	status.counter++;
	status.timestamp = hrt_absolute_time();

	status.condition_power_input_valid = true;
	status.avionics_power_rail_voltage = -1.0f;
	status.usb_connected = false;

	// CIRCUIT BREAKERS
	status.circuit_breaker_engaged_power_check = false;
	status.circuit_breaker_engaged_airspd_check = false;
	status.circuit_breaker_engaged_enginefailure_check = false;
	status.circuit_breaker_engaged_gpsfailure_check = false;
	get_circuit_breaker_params();

	/* publish initial state */
	status_pub = orb_advertise(ORB_ID(vehicle_status), &status);

	if (status_pub == nullptr) {
		warnx("ERROR: orb_advertise for topic vehicle_status failed (uorb app running?).\n");
		warnx("exiting.");
		px4_task_exit(ERROR);
	}

	/* armed topic */
	orb_advert_t armed_pub;
	/* Initialize armed with all false */
	memset(&armed, 0, sizeof(armed));

	/* vehicle control mode topic */
	memset(&control_mode, 0, sizeof(control_mode));
	orb_advert_t control_mode_pub = orb_advertise(ORB_ID(vehicle_control_mode), &control_mode);

	armed_pub = orb_advertise(ORB_ID(actuator_armed), &armed);

	/* home position */
	orb_advert_t home_pub = nullptr;
	memset(&_home, 0, sizeof(_home));

	/* init mission state, do it here to allow navigator to use stored mission even if mavlink failed to start */
	orb_advert_t mission_pub = nullptr;
	mission_s mission;

	if (dm_read(DM_KEY_MISSION_STATE, 0, &mission, sizeof(mission_s)) == sizeof(mission_s)) {
		if (mission.dataman_id >= 0 && mission.dataman_id <= 1) {
			if (mission.count > 0) {
				mavlink_log_info(mavlink_fd, "[cmd] Mission #%d loaded, %u WPs, curr: %d",
						 mission.dataman_id, mission.count, mission.current_seq);
			}

		} else {
			const char *missionfail = "reading mission state failed";
			warnx("%s", missionfail);
			mavlink_log_critical(mavlink_fd, missionfail);

			/* initialize mission state in dataman */
			mission.dataman_id = 0;
			mission.count = 0;
			mission.current_seq = 0;
			dm_write(DM_KEY_MISSION_STATE, 0, DM_PERSIST_POWER_ON_RESET, &mission, sizeof(mission_s));
		}

		mission_pub = orb_advertise(ORB_ID(offboard_mission), &mission);
		orb_publish(ORB_ID(offboard_mission), mission_pub, &mission);
	}

	int ret;

	/* Start monitoring loop */
	unsigned counter = 0;
	unsigned stick_off_counter = 0;
	unsigned stick_on_counter = 0;

	bool low_battery_voltage_actions_done = false;
	bool critical_battery_voltage_actions_done = false;

	hrt_abstime last_idle_time = 0;

	bool status_changed = true;
	bool param_init_forced = true;

	bool updated = false;

	rc_calibration_check(mavlink_fd);

	/* Subscribe to safety topic */
	int safety_sub = orb_subscribe(ORB_ID(safety));
	memset(&safety, 0, sizeof(safety));
	safety.safety_switch_available = false;
	safety.safety_off = false;

	/* Subscribe to mission result topic */
	int mission_result_sub = orb_subscribe(ORB_ID(mission_result));
	struct mission_result_s mission_result;
	memset(&mission_result, 0, sizeof(mission_result));

	/* Subscribe to geofence result topic */
	int geofence_result_sub = orb_subscribe(ORB_ID(geofence_result));
	struct geofence_result_s geofence_result;
	memset(&geofence_result, 0, sizeof(geofence_result));

	/* Subscribe to manual control data */
	int sp_man_sub = orb_subscribe(ORB_ID(manual_control_setpoint));
	struct manual_control_setpoint_s sp_man;
	memset(&sp_man, 0, sizeof(sp_man));

	/* Subscribe to offboard control data */
	int offboard_control_mode_sub = orb_subscribe(ORB_ID(offboard_control_mode));
	memset(&offboard_control_mode, 0, sizeof(offboard_control_mode));

	/* Subscribe to telemetry status topics */
	int telemetry_subs[ORB_MULTI_MAX_INSTANCES];
	uint64_t telemetry_last_heartbeat[ORB_MULTI_MAX_INSTANCES];
	uint64_t telemetry_last_dl_loss[ORB_MULTI_MAX_INSTANCES];
	bool telemetry_lost[ORB_MULTI_MAX_INSTANCES];

	for (int i = 0; i < ORB_MULTI_MAX_INSTANCES; i++) {
		telemetry_subs[i] = -1;
		telemetry_last_heartbeat[i] = 0;
		telemetry_last_dl_loss[i] = 0;
		telemetry_lost[i] = true;
	}

	/* Subscribe to global position */
	int global_position_sub = orb_subscribe(ORB_ID(vehicle_global_position));
	struct vehicle_global_position_s global_position;
	memset(&global_position, 0, sizeof(global_position));
	/* Init EPH and EPV */
	global_position.eph = 1000.0f;
	global_position.epv = 1000.0f;

	/* Subscribe to local position data */
	int local_position_sub = orb_subscribe(ORB_ID(vehicle_local_position));
	struct vehicle_local_position_s local_position;
	memset(&local_position, 0, sizeof(local_position));

	/* Subscribe to land detector */
	int land_detector_sub = orb_subscribe(ORB_ID(vehicle_land_detected));
	struct vehicle_land_detected_s land_detector;
	memset(&land_detector, 0, sizeof(land_detector));

	/*
	 * The home position is set based on GPS only, to prevent a dependency between
	 * position estimator and commander. RAW GPS is more than good enough for a
	 * non-flying vehicle.
	 */

	/* Subscribe to GPS topic */
	int gps_sub = orb_subscribe(ORB_ID(vehicle_gps_position));
	struct vehicle_gps_position_s gps_position;
	memset(&gps_position, 0, sizeof(gps_position));
	gps_position.eph = FLT_MAX;
	gps_position.epv = FLT_MAX;

	/* Subscribe to sensor topic */
	int sensor_sub = orb_subscribe(ORB_ID(sensor_combined));
	struct sensor_combined_s sensors;
	memset(&sensors, 0, sizeof(sensors));

	/* Subscribe to differential pressure topic */
	int diff_pres_sub = orb_subscribe(ORB_ID(differential_pressure));
	struct differential_pressure_s diff_pres;
	memset(&diff_pres, 0, sizeof(diff_pres));

	/* Subscribe to command topic */
	int cmd_sub = orb_subscribe(ORB_ID(vehicle_command));
	struct vehicle_command_s cmd;
	memset(&cmd, 0, sizeof(cmd));

	/* Subscribe to parameters changed topic */
	int param_changed_sub = orb_subscribe(ORB_ID(parameter_update));

	/* Subscribe to battery topic */
	int battery_sub = orb_subscribe(ORB_ID(battery_status));
	struct battery_status_s battery;
	memset(&battery, 0, sizeof(battery));

	/* Subscribe to subsystem info topic */
	int subsys_sub = orb_subscribe(ORB_ID(subsystem_info));
	struct subsystem_info_s info;
	memset(&info, 0, sizeof(info));

	/* Subscribe to position setpoint triplet */
	int pos_sp_triplet_sub = orb_subscribe(ORB_ID(position_setpoint_triplet));
	struct position_setpoint_triplet_s pos_sp_triplet;
	memset(&pos_sp_triplet, 0, sizeof(pos_sp_triplet));

	/* Subscribe to system power */
	int system_power_sub = orb_subscribe(ORB_ID(system_power));
	struct system_power_s system_power;
	memset(&system_power, 0, sizeof(system_power));

	/* Subscribe to actuator controls (outputs) */
	int actuator_controls_sub = orb_subscribe(ORB_ID_VEHICLE_ATTITUDE_CONTROLS);
	struct actuator_controls_s actuator_controls;
	memset(&actuator_controls, 0, sizeof(actuator_controls));

	/* Subscribe to vtol vehicle status topic */
	int vtol_vehicle_status_sub = orb_subscribe(ORB_ID(vtol_vehicle_status));
	//struct vtol_vehicle_status_s vtol_status;
	memset(&vtol_status, 0, sizeof(vtol_status));
	vtol_status.vtol_in_rw_mode = true;		//default for vtol is rotary wing


	control_status_leds(&status, &armed, true);

	/* now initialized */
	commander_initialized = true;
	thread_running = true;

	/* update vehicle status to find out vehicle type (required for preflight checks) */
	param_get(_param_sys_type, &(status.system_type)); // get system type
	status.is_rotary_wing = is_rotary_wing(&status) || is_vtol(&status);

	bool checkAirspeed = false;
	/* Perform airspeed check only if circuit breaker is not
	 * engaged and it's not a rotary wing */
	if (!status.circuit_breaker_engaged_airspd_check && !status.is_rotary_wing) {
		checkAirspeed = true;
	}

	// Run preflight check
	param_get(_param_autostart_id, &autostart_id);
	if (is_hil_setup(autostart_id)) {
		// HIL configuration selected: real sensors will be disabled
		status.condition_system_sensors_initialized = false;
		set_tune_override(TONE_STARTUP_TUNE); //normal boot tune
	} else {
		status.condition_system_sensors_initialized = Commander::preflightCheck(mavlink_fd, true, true, true, true, checkAirspeed, !status.rc_input_mode, !status.circuit_breaker_engaged_gpsfailure_check);
		if (!status.condition_system_sensors_initialized) {
			set_tune_override(TONE_GPS_WARNING_TUNE); //sensor fail tune
		}
		else {
			set_tune_override(TONE_STARTUP_TUNE); //normal boot tune
		}
	}

	commander_boot_timestamp = hrt_absolute_time();

	transition_result_t arming_ret;

	int32_t datalink_loss_enabled = false;
	int32_t datalink_loss_timeout = 10;
	float rc_loss_timeout = 0.5;
	int32_t rc_in_off = 0;
	int32_t datalink_regain_timeout = 0;

	/* Thresholds for engine failure detection */
	int32_t ef_throttle_thres = 1.0f;
	int32_t ef_current2throttle_thres = 0.0f;
	int32_t ef_time_thres = 1000.0f;
	uint64_t timestamp_engine_healthy = 0; /**< absolute time when engine was healty */

	int autosave_params; /**< Autosave of parameters enabled/disabled, loaded from parameter */

	/* check which state machines for changes, clear "changed" flag */
	bool arming_state_changed = false;
	bool main_state_changed = false;
	bool failsafe_old = false;

	/* initialize low priority thread */
	pthread_attr_t commander_low_prio_attr;
	pthread_attr_init(&commander_low_prio_attr);
	pthread_attr_setstacksize(&commander_low_prio_attr, 2600);

	struct sched_param param;
	(void)pthread_attr_getschedparam(&commander_low_prio_attr, &param);

	/* low priority */
	param.sched_priority = SCHED_PRIORITY_DEFAULT - 50;
	(void)pthread_attr_setschedparam(&commander_low_prio_attr, &param);
	pthread_create(&commander_low_prio_thread, &commander_low_prio_attr, commander_low_prio_loop, NULL);
	pthread_attr_destroy(&commander_low_prio_attr);

	while (!thread_should_exit) {

		if (mavlink_fd < 0 && counter % (1000000 / MAVLINK_OPEN_INTERVAL) == 0) {
			/* try to open the mavlink log device every once in a while */
			mavlink_fd = px4_open(MAVLINK_LOG_DEVICE, 0);
		}

		arming_ret = TRANSITION_NOT_CHANGED;


		/* update parameters */
		orb_check(param_changed_sub, &updated);

		if (updated || param_init_forced) {
			param_init_forced = false;

			/* parameters changed */
			struct parameter_update_s param_changed;
			orb_copy(ORB_ID(parameter_update), param_changed_sub, &param_changed);

			/* update parameters */
			if (!armed.armed) {
				if (param_get(_param_sys_type, &(status.system_type)) != OK) {
					warnx("failed getting new system type");
				}

				/* disable manual override for all systems that rely on electronic stabilization */
				if (is_rotary_wing(&status) || (is_vtol(&status) && vtol_status.vtol_in_rw_mode)) {
					status.is_rotary_wing = true;

				} else {
					status.is_rotary_wing = false;
				}

				/* set vehicle_status.is_vtol flag */
				status.is_vtol = is_vtol(&status);

				/* check and update system / component ID */
				param_get(_param_system_id, &(status.system_id));
				param_get(_param_component_id, &(status.component_id));

				get_circuit_breaker_params();

				status_changed = true;

				/* re-check RC calibration */
				rc_calibration_check(mavlink_fd);
			}

			/* Safety parameters */
			param_get(_param_enable_datalink_loss, &datalink_loss_enabled);
			param_get(_param_datalink_loss_timeout, &datalink_loss_timeout);
			param_get(_param_rc_loss_timeout, &rc_loss_timeout);
			param_get(_param_rc_in_off, &rc_in_off);
			status.rc_input_mode = rc_in_off;
			param_get(_param_datalink_regain_timeout, &datalink_regain_timeout);
			param_get(_param_ef_throttle_thres, &ef_throttle_thres);
			param_get(_param_ef_current2throttle_thres, &ef_current2throttle_thres);
			param_get(_param_ef_time_thres, &ef_time_thres);

			/* Autostart id */
			param_get(_param_autostart_id, &autostart_id);

			/* Parameter autosave setting */
			param_get(_param_autosave_params, &autosave_params);

			/* EPH / EPV */
			param_get(_param_eph, &eph_threshold);
			param_get(_param_epv, &epv_threshold);
		}

		/* Set flag to autosave parameters if necessary */
		if (updated && autosave_params != 0) {
			/* trigger an autosave */
			need_param_autosave = true;
		}

		orb_check(sp_man_sub, &updated);

		if (updated) {
			orb_copy(ORB_ID(manual_control_setpoint), sp_man_sub, &sp_man);
		}

		orb_check(offboard_control_mode_sub, &updated);

		if (updated) {
			orb_copy(ORB_ID(offboard_control_mode), offboard_control_mode_sub, &offboard_control_mode);
		}

		if (offboard_control_mode.timestamp != 0 &&
		    offboard_control_mode.timestamp + OFFBOARD_TIMEOUT > hrt_absolute_time()) {
			if (status.offboard_control_signal_lost) {
				status.offboard_control_signal_lost = false;
				status_changed = true;
			}

		} else {
			if (!status.offboard_control_signal_lost) {
				status.offboard_control_signal_lost = true;
				status_changed = true;
			}
		}

		for (int i = 0; i < ORB_MULTI_MAX_INSTANCES; i++) {

			if (telemetry_subs[i] < 0 && (OK == orb_exists(ORB_ID(telemetry_status), i))) {
				telemetry_subs[i] = orb_subscribe_multi(ORB_ID(telemetry_status), i);
			}

			orb_check(telemetry_subs[i], &updated);

			if (updated) {
				struct telemetry_status_s telemetry;
				memset(&telemetry, 0, sizeof(telemetry));

				orb_copy(ORB_ID(telemetry_status), telemetry_subs[i], &telemetry);

				/* perform system checks when new telemetry link connected */
				if (
				    /* we actually have a way to talk to the user */
				    mavlink_fd &&
				    /* we first connect a link or re-connect a link after loosing it */
				    (telemetry_last_heartbeat[i] == 0 || (hrt_elapsed_time(&telemetry_last_heartbeat[i]) > 3 * 1000 * 1000)) &&
				    /* and this link has a communication partner */
				    (telemetry.heartbeat_time > 0) &&
				    /* and it is still connected */
				    (hrt_elapsed_time(&telemetry.heartbeat_time) < 2 * 1000 * 1000) &&
				    /* and the system is not already armed (and potentially flying) */
				    !armed.armed) {

				    	bool chAirspeed = false;
					/* Perform airspeed check only if circuit breaker is not
					 * engaged and it's not a rotary wing */
					if (!status.circuit_breaker_engaged_airspd_check && !status.is_rotary_wing) {
						chAirspeed = true;
					}

					/* provide RC and sensor status feedback to the user */
					if (is_hil_setup(autostart_id)) {
						/* HIL configuration: check only RC input */
						(void)Commander::preflightCheck(mavlink_fd, false, false, false, false, false,
								!(status.rc_input_mode == vehicle_status_s::RC_IN_MODE_OFF), false);
					} else {
						/* check sensors also */
						(void)Commander::preflightCheck(mavlink_fd, true, true, true, true, chAirspeed,
								!(status.rc_input_mode == vehicle_status_s::RC_IN_MODE_OFF), !status.circuit_breaker_engaged_gpsfailure_check);
					}
				}

				telemetry_last_heartbeat[i] = telemetry.heartbeat_time;
			}
		}

		orb_check(sensor_sub, &updated);

		if (updated) {
			orb_copy(ORB_ID(sensor_combined), sensor_sub, &sensors);

			/* Check if the barometer is healthy and issue a warning in the GCS if not so.
			 * Because the barometer is used for calculating AMSL altitude which is used to ensure
			 * vertical separation from other airtraffic the operator has to know when the
			 * barometer is inoperational.
			 * */
			if (hrt_elapsed_time(&sensors.baro_timestamp) < FAILSAFE_DEFAULT_TIMEOUT) {
				/* handle the case where baro was regained */
				if (status.barometer_failure) {
					status.barometer_failure = false;
					status_changed = true;
					mavlink_log_critical(mavlink_fd, "baro healthy");
				}

			} else {
				if (!status.barometer_failure) {
					status.barometer_failure = true;
					status_changed = true;
					mavlink_log_critical(mavlink_fd, "baro failed");
				}
			}
		}

		orb_check(diff_pres_sub, &updated);

		if (updated) {
			orb_copy(ORB_ID(differential_pressure), diff_pres_sub, &diff_pres);
		}

		orb_check(system_power_sub, &updated);

		if (updated) {
			orb_copy(ORB_ID(system_power), system_power_sub, &system_power);

			if (hrt_elapsed_time(&system_power.timestamp) < 200000) {
				if (system_power.servo_valid &&
				    !system_power.brick_valid &&
				    !system_power.usb_connected) {
					/* flying only on servo rail, this is unsafe */
					status.condition_power_input_valid = false;

				} else {
					status.condition_power_input_valid = true;
				}

				/* copy avionics voltage */
				status.avionics_power_rail_voltage = system_power.voltage5V_v;
				status.usb_connected = system_power.usb_connected;
			}
		}

		check_valid(diff_pres.timestamp, DIFFPRESS_TIMEOUT, true, &(status.condition_airspeed_valid), &status_changed);

		/* update safety topic */
		orb_check(safety_sub, &updated);

		if (updated) {
			bool previous_safety_off = safety.safety_off;
			orb_copy(ORB_ID(safety), safety_sub, &safety);

			/* disarm if safety is now on and still armed */
			if (status.hil_state == vehicle_status_s::HIL_STATE_OFF && safety.safety_switch_available && !safety.safety_off && armed.armed) {
				arming_state_t new_arming_state = (status.arming_state == vehicle_status_s::ARMING_STATE_ARMED ? vehicle_status_s::ARMING_STATE_STANDBY :
								   vehicle_status_s::ARMING_STATE_STANDBY_ERROR);

				if (TRANSITION_CHANGED == arming_state_transition(&status, &safety, new_arming_state, &armed,
						true /* fRunPreArmChecks */, mavlink_fd)) {
					mavlink_log_info(mavlink_fd, "DISARMED by safety switch");
					arming_state_changed = true;
				}
			}

			//Notify the user if the status of the safety switch changes
			if (safety.safety_switch_available && previous_safety_off != safety.safety_off) {

				if (safety.safety_off) {
					set_tune(TONE_NOTIFY_POSITIVE_TUNE);

				} else {
					tune_neutral(true);
				}

				status_changed = true;
			}
		}

		/* update vtol vehicle status*/
		orb_check(vtol_vehicle_status_sub, &updated);

		if (updated) {
			/* vtol status changed */
			orb_copy(ORB_ID(vtol_vehicle_status), vtol_vehicle_status_sub, &vtol_status);
			status.vtol_fw_permanent_stab = vtol_status.fw_permanent_stab;

			/* Make sure that this is only adjusted if vehicle really is of type vtol */
			if (is_vtol(&status)) {
				status.is_rotary_wing = vtol_status.vtol_in_rw_mode;
<<<<<<< HEAD
				/* if vtol is doing a transition then update vehicle status to notify controllers */
				status.vtol_in_transition = vtol_status.vtol_in_trans_mode;
=======
				status.in_transition_mode = vtol_status.vtol_in_trans_mode;
>>>>>>> 133f5a38
			}
		}

		/* update global position estimate */
		orb_check(global_position_sub, &updated);

		if (updated) {
			/* position changed */
			vehicle_global_position_s gpos;
			orb_copy(ORB_ID(vehicle_global_position), global_position_sub, &gpos);

			/* copy to global struct if valid, with hysteresis */

			// XXX consolidate this with local position handling and timeouts after release
			// but we want a low-risk change now.
			if (status.condition_global_position_valid) {
				if (gpos.eph < eph_threshold * 2.5f) {
					orb_copy(ORB_ID(vehicle_global_position), global_position_sub, &global_position);
				}
			} else {
				if (gpos.eph < eph_threshold) {
					orb_copy(ORB_ID(vehicle_global_position), global_position_sub, &global_position);
				}
			}
		}

		/* update local position estimate */
		orb_check(local_position_sub, &updated);

		if (updated) {
			/* position changed */
			orb_copy(ORB_ID(vehicle_local_position), local_position_sub, &local_position);
		}

		//update condition_global_position_valid
		//Global positions are only published by the estimators if they are valid
		if (hrt_absolute_time() - global_position.timestamp > POSITION_TIMEOUT) {
			//We have had no good fix for POSITION_TIMEOUT amount of time
			if (status.condition_global_position_valid) {
				set_tune_override(TONE_GPS_WARNING_TUNE);
				status_changed = true;
				status.condition_global_position_valid = false;
			}
		} else if (global_position.timestamp != 0) {
			// Got good global position estimate
			if (!status.condition_global_position_valid) {
				status_changed = true;
				status.condition_global_position_valid = true;
			}
		}

		/* update condition_local_position_valid and condition_local_altitude_valid */
		/* hysteresis for EPH */
		bool local_eph_good;

		if (status.condition_local_position_valid) {
			if (local_position.eph > eph_threshold * 2.5f) {
				local_eph_good = false;

			} else {
				local_eph_good = true;
			}

		} else {
			if (local_position.eph < eph_threshold) {
				local_eph_good = true;

			} else {
				local_eph_good = false;
			}
		}

		check_valid(local_position.timestamp, POSITION_TIMEOUT, local_position.xy_valid
			    && local_eph_good, &(status.condition_local_position_valid), &status_changed);
		check_valid(local_position.timestamp, POSITION_TIMEOUT, local_position.z_valid,
			    &(status.condition_local_altitude_valid), &status_changed);

		/* Update land detector */
		orb_check(land_detector_sub, &updated);
		if (updated) {
			orb_copy(ORB_ID(vehicle_land_detected), land_detector_sub, &land_detector);
		}

		if (updated && status.condition_local_altitude_valid) {
			if (status.condition_landed != land_detector.landed) {
				status.condition_landed = land_detector.landed;
				status_changed = true;

				if (status.condition_landed) {
					mavlink_log_critical(mavlink_fd, "LANDING DETECTED");

				} else {
					mavlink_log_critical(mavlink_fd, "TAKEOFF DETECTED");
				}
			}
		}

		/* update battery status */
		orb_check(battery_sub, &updated);

		if (updated) {
			orb_copy(ORB_ID(battery_status), battery_sub, &battery);
			orb_copy(ORB_ID_VEHICLE_ATTITUDE_CONTROLS, actuator_controls_sub, &actuator_controls);

			/* only consider battery voltage if system has been running 2s and battery voltage is valid */
			if (hrt_absolute_time() > commander_boot_timestamp + 2000000 && battery.voltage_filtered_v > 0.0f) {
				status.battery_voltage = battery.voltage_filtered_v;
				status.battery_current = battery.current_a;
				status.battery_discharged_mah = battery.discharged_mah;
				status.condition_battery_voltage_valid = true;
				status.battery_cell_count = battery_get_n_cells();

				/* get throttle (if armed), as we only care about energy negative throttle also counts */
				float throttle = (armed.armed) ? fabsf(actuator_controls.control[3]) : 0.0f;
				status.battery_remaining = battery_remaining_estimate_voltage(battery.voltage_filtered_v, battery.discharged_mah,
							   throttle);
			}
		}

		/* update subsystem */
		orb_check(subsys_sub, &updated);

		if (updated) {
			orb_copy(ORB_ID(subsystem_info), subsys_sub, &info);

			//warnx("subsystem changed: %d\n", (int)info.subsystem_type);

			/* mark / unmark as present */
			if (info.present) {
				status.onboard_control_sensors_present |= info.subsystem_type;

			} else {
				status.onboard_control_sensors_present &= ~info.subsystem_type;
			}

			/* mark / unmark as enabled */
			if (info.enabled) {
				status.onboard_control_sensors_enabled |= info.subsystem_type;

			} else {
				status.onboard_control_sensors_enabled &= ~info.subsystem_type;
			}

			/* mark / unmark as ok */
			if (info.ok) {
				status.onboard_control_sensors_health |= info.subsystem_type;

			} else {
				status.onboard_control_sensors_health &= ~info.subsystem_type;
			}

			status_changed = true;
		}

		/* update position setpoint triplet */
		orb_check(pos_sp_triplet_sub, &updated);

		if (updated) {
			orb_copy(ORB_ID(position_setpoint_triplet), pos_sp_triplet_sub, &pos_sp_triplet);
		}

		if (counter % (1000000 / COMMANDER_MONITORING_INTERVAL) == 0) {
			/* compute system load */
			uint64_t interval_runtime = system_load.tasks[0].total_runtime - last_idle_time;

			if (last_idle_time > 0) {
				status.load = 1.0f - ((float)interval_runtime / 1e6f);        //system load is time spent in non-idle
			}

			last_idle_time = system_load.tasks[0].total_runtime;
		}

		/* if battery voltage is getting lower, warn using buzzer, etc. */
		if (status.condition_battery_voltage_valid && status.battery_remaining < 0.18f && !low_battery_voltage_actions_done) {
			low_battery_voltage_actions_done = true;
			if (armed.armed) {
				mavlink_log_critical(mavlink_fd, "LOW BATTERY, RETURN TO LAND ADVISED");
			} else {
				mavlink_log_critical(mavlink_fd, "LOW BATTERY, TAKEOFF DISCOURAGED");
			}
			status.battery_warning = vehicle_status_s::VEHICLE_BATTERY_WARNING_LOW;
			status_changed = true;

		} else if (!status.usb_connected && status.condition_battery_voltage_valid && status.battery_remaining < 0.09f
			   && !critical_battery_voltage_actions_done && low_battery_voltage_actions_done) {
			/* critical battery voltage, this is rather an emergency, change state machine */
			critical_battery_voltage_actions_done = true;
			status.battery_warning = vehicle_status_s::VEHICLE_BATTERY_WARNING_CRITICAL;

			if (!armed.armed) {
				arming_ret = arming_state_transition(&status, &safety,
						vehicle_status_s::ARMING_STATE_STANDBY_ERROR,
						&armed, true /* fRunPreArmChecks */, mavlink_fd);

				if (arming_ret == TRANSITION_CHANGED) {
					arming_state_changed = true;
					mavlink_and_console_log_critical(mavlink_fd, "LOW BATTERY, LOCKING ARMING DOWN");
				}

			} else {
				mavlink_and_console_log_emergency(mavlink_fd, "CRITICAL BATTERY, LAND IMMEDIATELY");
			}

			status_changed = true;
		}

		/* End battery voltage check */

		/* If in INIT state, try to proceed to STANDBY state */
		if (!status.calibration_enabled && status.arming_state == vehicle_status_s::ARMING_STATE_INIT) {
			arming_ret = arming_state_transition(&status, &safety, vehicle_status_s::ARMING_STATE_STANDBY, &armed, true /* fRunPreArmChecks */,
							     mavlink_fd);

			if (arming_ret == TRANSITION_CHANGED) {
				arming_state_changed = true;
			}

		}


		/*
		 * Check for valid position information.
		 *
		 * If the system has a valid position source from an onboard
		 * position estimator, it is safe to operate it autonomously.
		 * The flag_vector_flight_mode_ok flag indicates that a minimum
		 * set of position measurements is available.
		 */

		orb_check(gps_sub, &updated);

		if (updated) {
			orb_copy(ORB_ID(vehicle_gps_position), gps_sub, &gps_position);
		}

		/* Initialize map projection if gps is valid */
		if (!map_projection_global_initialized()
		    && (gps_position.eph < eph_threshold)
		    && (gps_position.epv < epv_threshold)
		    && hrt_elapsed_time((hrt_abstime *)&gps_position.timestamp_position) < 1e6) {
			/* set reference for global coordinates <--> local coordiantes conversion and map_projection */
			globallocalconverter_init((double)gps_position.lat * 1.0e-7, (double)gps_position.lon * 1.0e-7,
						  (float)gps_position.alt * 1.0e-3f, hrt_absolute_time());
		}

		/* check if GPS is ok */
		if (!status.circuit_breaker_engaged_gpsfailure_check) {
			bool gpsIsNoisy = gps_position.noise_per_ms > 0 && gps_position.noise_per_ms < COMMANDER_MAX_GPS_NOISE;

			//Check if GPS receiver is too noisy while we are disarmed
			if (!armed.armed && gpsIsNoisy) {
				if (!status.gps_failure) {
					mavlink_log_critical(mavlink_fd, "GPS signal noisy");
					set_tune_override(TONE_GPS_WARNING_TUNE);

					//GPS suffers from signal jamming or excessive noise, disable GPS-aided flight
					status.gps_failure = true;
					status_changed = true;
				}
			}

			if (gps_position.fix_type >= 3 && hrt_elapsed_time(&gps_position.timestamp_position) < FAILSAFE_DEFAULT_TIMEOUT) {
				/* handle the case where gps was regained */
				if (status.gps_failure && !gpsIsNoisy) {
					status.gps_failure = false;
					status_changed = true;
					mavlink_log_critical(mavlink_fd, "gps fix regained");
				}

			} else if (!status.gps_failure) {
				status.gps_failure = true;
				status_changed = true;
				mavlink_log_critical(mavlink_fd, "gps fix lost");
			}
		}

		/* start mission result check */
		orb_check(mission_result_sub, &updated);

		if (updated) {
			orb_copy(ORB_ID(mission_result), mission_result_sub, &mission_result);
		}

		/* start geofence result check */
		orb_check(geofence_result_sub, &updated);

		if (updated) {
			orb_copy(ORB_ID(geofence_result), geofence_result_sub, &geofence_result);
		}

		/* Check for geofence violation */
		if (armed.armed && (geofence_result.geofence_violated || mission_result.flight_termination)) {
			//XXX: make this configurable to select different actions (e.g. navigation modes)
			/* this will only trigger if geofence is activated via param and a geofence file is present, also there is a circuit breaker to disable the actual flight termination in the px4io driver */
			armed.force_failsafe = true;
			status_changed = true;
			static bool flight_termination_printed = false;

			if (!flight_termination_printed) {
				warnx("Flight termination because of navigator request or geofence");
				mavlink_log_critical(mavlink_fd, "Geofence violation: flight termination");
				flight_termination_printed = true;
			}

			if (counter % (1000000 / COMMANDER_MONITORING_INTERVAL) == 0) {
				mavlink_log_critical(mavlink_fd, "Flight termination active");
			}
		} // no reset is done here on purpose, on geofence violation we want to stay in flighttermination

		/* Only evaluate mission state if home is set,
		 * this prevents false positives for the mission
		 * rejection. Back off 2 seconds to not overlay
		 * home tune.
		 */
		if (status.condition_home_position_valid &&
			(hrt_elapsed_time(&_home.timestamp) > 2000000) &&
			_last_mission_instance != mission_result.instance_count) {
			if (!mission_result.valid) {
				/* the mission is invalid */
				tune_mission_fail(true);
				warnx("mission fail");
			} else if (mission_result.warning) {
				/* the mission has a warning */
				tune_mission_fail(true);
				warnx("mission warning");
			} else {
				/* the mission is valid */
				tune_mission_ok(true);
				warnx("mission ok");
			}

			/* prevent further feedback until the mission changes */
			_last_mission_instance = mission_result.instance_count;
		}

		/* RC input check */
		if (!(status.rc_input_mode == vehicle_status_s::RC_IN_MODE_OFF) && !status.rc_input_blocked && sp_man.timestamp != 0 &&
		    hrt_absolute_time() < sp_man.timestamp + (uint64_t)(rc_loss_timeout * 1e6f)) {
			/* handle the case where RC signal was regained */
			if (!status.rc_signal_found_once) {
				status.rc_signal_found_once = true;
				mavlink_log_info(mavlink_fd, "Detected radio control");
				status_changed = true;

			} else {
				if (status.rc_signal_lost) {
					mavlink_log_info(mavlink_fd, "RC SIGNAL REGAINED after %llums",
							     (hrt_absolute_time() - status.rc_signal_lost_timestamp) / 1000);
					status_changed = true;
				}
			}

			status.rc_signal_lost = false;

			/* check if left stick is in lower left position and we are in MANUAL or AUTO_READY mode or (ASSIST mode and landed) -> disarm
			 * do it only for rotary wings */
			if (status.is_rotary_wing &&
			    (status.arming_state == vehicle_status_s::ARMING_STATE_ARMED || status.arming_state == vehicle_status_s::ARMING_STATE_ARMED_ERROR) &&
			    (status.main_state == vehicle_status_s::MAIN_STATE_MANUAL ||
			    	status.main_state == vehicle_status_s::MAIN_STATE_ACRO ||
			    	status.main_state == vehicle_status_s::MAIN_STATE_STAB ||
			    	status.condition_landed) &&
			    sp_man.r < -STICK_ON_OFF_LIMIT && sp_man.z < 0.1f) {

				if (stick_off_counter > STICK_ON_OFF_COUNTER_LIMIT) {
					/* disarm to STANDBY if ARMED or to STANDBY_ERROR if ARMED_ERROR */
					arming_state_t new_arming_state = (status.arming_state == vehicle_status_s::ARMING_STATE_ARMED ? vehicle_status_s::ARMING_STATE_STANDBY :
									   vehicle_status_s::ARMING_STATE_STANDBY_ERROR);
					arming_ret = arming_state_transition(&status, &safety, new_arming_state, &armed, true /* fRunPreArmChecks */,
									     mavlink_fd);

					if (arming_ret == TRANSITION_CHANGED) {
						arming_state_changed = true;
					}

					stick_off_counter = 0;

				} else {
					stick_off_counter++;
				}

			} else {
				stick_off_counter = 0;
			}

			/* check if left stick is in lower right position and we're in MANUAL mode -> arm */
			if (status.arming_state == vehicle_status_s::ARMING_STATE_STANDBY &&
			    sp_man.r > STICK_ON_OFF_LIMIT && sp_man.z < 0.1f) {
				if (stick_on_counter > STICK_ON_OFF_COUNTER_LIMIT) {

					/* we check outside of the transition function here because the requirement
					 * for being in manual mode only applies to manual arming actions.
					 * the system can be armed in auto if armed via the GCS.
					 */
					if ((status.main_state != vehicle_status_s::MAIN_STATE_MANUAL) &&
						(status.main_state != vehicle_status_s::MAIN_STATE_STAB)) {
						print_reject_arm("NOT ARMING: Switch to MANUAL mode first.");

					} else {
						arming_ret = arming_state_transition(&status, &safety, vehicle_status_s::ARMING_STATE_ARMED, &armed, true /* fRunPreArmChecks */,
										     mavlink_fd);

						if (arming_ret == TRANSITION_CHANGED) {
							arming_state_changed = true;
						}
					}

					stick_on_counter = 0;

				} else {
					stick_on_counter++;
				}

			} else {
				stick_on_counter = 0;
			}

			if (arming_ret == TRANSITION_CHANGED) {
				if (status.arming_state == vehicle_status_s::ARMING_STATE_ARMED) {
					mavlink_log_info(mavlink_fd, "ARMED by RC");

				} else {
					mavlink_log_info(mavlink_fd, "DISARMED by RC");
				}

				arming_state_changed = true;

			} else if (arming_ret == TRANSITION_DENIED) {
				/*
				 * the arming transition can be denied to a number of reasons:
				 *  - pre-flight check failed (sensors not ok or not calibrated)
				 *  - safety not disabled
				 *  - system not in manual mode
				 */
				tune_negative(true);
			}

			/* evaluate the main state machine according to mode switches */
			transition_result_t main_res = set_main_state_rc(&status, &sp_man);

			/* play tune on mode change only if armed, blink LED always */
			if (main_res == TRANSITION_CHANGED) {
				tune_positive(armed.armed);
				main_state_changed = true;

			} else if (main_res == TRANSITION_DENIED) {
				/* DENIED here indicates bug in the commander */
				mavlink_log_critical(mavlink_fd, "main state transition denied");
			}

		} else {
			if (!status.rc_signal_lost) {
				mavlink_log_critical(mavlink_fd, "RC SIGNAL LOST (at t=%llums)", hrt_absolute_time() / 1000);
				status.rc_signal_lost = true;
				status.rc_signal_lost_timestamp = sp_man.timestamp;
				status_changed = true;
			}
		}

		/* data links check */
		bool have_link = false;

		for (int i = 0; i < ORB_MULTI_MAX_INSTANCES; i++) {
			if (telemetry_last_heartbeat[i] != 0 &&
			    hrt_elapsed_time(&telemetry_last_heartbeat[i]) < datalink_loss_timeout * 1e6) {
				/* handle the case where data link was gained first time or regained,
				 * accept datalink as healthy only after datalink_regain_timeout seconds
				 * */
				if (telemetry_lost[i] &&
				    hrt_elapsed_time(&telemetry_last_dl_loss[i]) > datalink_regain_timeout * 1e6) {

					/* only report a regain */
					if (telemetry_last_dl_loss[i] > 0) {
						mavlink_and_console_log_info(mavlink_fd, "data link #%i regained", i);
					}

					telemetry_lost[i] = false;
					have_link = true;

				} else if (!telemetry_lost[i]) {
					/* telemetry was healthy also in last iteration
					 * we don't have to check a timeout */
					have_link = true;
				}

			} else {

				if (!telemetry_lost[i]) {
					/* only reset the timestamp to a different time on state change */
					telemetry_last_dl_loss[i]  = hrt_absolute_time();

					mavlink_and_console_log_info(mavlink_fd, "data link #%i lost", i);
					telemetry_lost[i] = true;
				}
			}
		}

		if (have_link) {
			/* handle the case where data link was regained */
			if (status.data_link_lost) {
				status.data_link_lost = false;
				status_changed = true;
			}

		} else {
			if (!status.data_link_lost) {
				if (armed.armed) {
					mavlink_and_console_log_critical(mavlink_fd, "ALL DATA LINKS LOST");
				}
				status.data_link_lost = true;
				status.data_link_lost_counter++;
				status_changed = true;
			}
		}

		/* Check engine failure
		 * only for fixed wing for now
		 */
		if (!status.circuit_breaker_engaged_enginefailure_check &&
		    status.is_rotary_wing == false &&
		    armed.armed &&
		    ((actuator_controls.control[3] > ef_throttle_thres &&
		      battery.current_a / actuator_controls.control[3] <
		      ef_current2throttle_thres) ||
		     (status.engine_failure))) {
			/* potential failure, measure time */
			if (timestamp_engine_healthy > 0 &&
			    hrt_elapsed_time(&timestamp_engine_healthy) >
			    ef_time_thres * 1e6 &&
			    !status.engine_failure) {
				status.engine_failure = true;
				status_changed = true;
				mavlink_log_critical(mavlink_fd, "Engine Failure");
			}

		} else {
			/* no failure reset flag */
			timestamp_engine_healthy = hrt_absolute_time();

			if (status.engine_failure) {
				status.engine_failure = false;
				status_changed = true;
			}
		}


		/* handle commands last, as the system needs to be updated to handle them */
		orb_check(cmd_sub, &updated);

		if (updated) {
			/* got command */
			orb_copy(ORB_ID(vehicle_command), cmd_sub, &cmd);

			/* handle it */
			if (handle_command(&status, &safety, &cmd, &armed, &_home, &global_position, &local_position, &home_pub)) {
				status_changed = true;
			}
		}

		/* Check for failure combinations which lead to flight termination */
		if (armed.armed) {
			/* At this point the data link and the gps system have been checked
			 * If  we are not in a manual (RC stick controlled mode)
			 * and both failed we want to terminate the flight */
			if (status.main_state !=vehicle_status_s::MAIN_STATE_MANUAL &&
			    status.main_state !=vehicle_status_s::MAIN_STATE_ACRO &&
			    status.main_state !=vehicle_status_s::MAIN_STATE_STAB &&
			    status.main_state !=vehicle_status_s::MAIN_STATE_ALTCTL &&
			    status.main_state !=vehicle_status_s::MAIN_STATE_POSCTL &&
			    ((status.data_link_lost && status.gps_failure) ||
			     (status.data_link_lost_cmd && status.gps_failure_cmd))) {
				armed.force_failsafe = true;
				status_changed = true;
				static bool flight_termination_printed = false;

				if (!flight_termination_printed) {
					warnx("Flight termination because of data link loss && gps failure");
					mavlink_log_critical(mavlink_fd, "DL and GPS lost: flight termination");
					flight_termination_printed = true;
				}

				if (counter % (1000000 / COMMANDER_MONITORING_INTERVAL) == 0) {
					mavlink_log_critical(mavlink_fd, "DL and GPS lost: flight termination");
				}
			}

			/* At this point the rc signal and the gps system have been checked
			 * If we are in manual (controlled with RC):
			 * if both failed we want to terminate the flight */
			if ((status.main_state ==vehicle_status_s::MAIN_STATE_ACRO ||
			     status.main_state ==vehicle_status_s::MAIN_STATE_MANUAL ||
			     status.main_state !=vehicle_status_s::MAIN_STATE_STAB ||
			     status.main_state ==vehicle_status_s::MAIN_STATE_ALTCTL ||
			     status.main_state ==vehicle_status_s::MAIN_STATE_POSCTL) &&
			    ((status.rc_signal_lost && status.gps_failure) ||
			     (status.rc_signal_lost_cmd && status.gps_failure_cmd))) {
				armed.force_failsafe = true;
				status_changed = true;
				static bool flight_termination_printed = false;

				if (!flight_termination_printed) {
					warnx("Flight termination because of RC signal loss && gps failure");
					flight_termination_printed = true;
				}

				if (counter % (1000000 / COMMANDER_MONITORING_INTERVAL) == 0) {
					mavlink_log_critical(mavlink_fd, "RC and GPS lost: flight termination");
				}
			}
		}

		/* Get current timestamp */
		const hrt_abstime now = hrt_absolute_time();

		/* First time home position update - but only if disarmed */
		if (!status.condition_home_position_valid && !armed.armed) {
			commander_set_home_position(home_pub, _home, local_position, global_position);
		}

		/* update home position on arming if at least 2s from commander start spent to avoid setting home on in-air restart */
		else if (arming_state_changed && armed.armed && !was_armed && now > commander_boot_timestamp + INAIR_RESTART_HOLDOFF_INTERVAL) {
			commander_set_home_position(home_pub, _home, local_position, global_position);
		}

		/* print new state */
		if (arming_state_changed) {
			status_changed = true;
			mavlink_log_info(mavlink_fd, "[cmd] arming state: %s", arming_states_str[status.arming_state]);
			arming_state_changed = false;
		}

		was_armed = armed.armed;

		/* now set navigation state according to failsafe and main state */
		bool nav_state_changed = set_nav_state(&status, (bool)datalink_loss_enabled,
						       mission_result.finished,
						       mission_result.stay_in_failsafe);

		if (status.failsafe != failsafe_old) {
			status_changed = true;

			if (status.failsafe) {
				mavlink_log_critical(mavlink_fd, "failsafe mode on");

			} else {
				mavlink_log_critical(mavlink_fd, "failsafe mode off");
			}

			failsafe_old = status.failsafe;
		}

		// TODO handle mode changes by commands
		if (main_state_changed || nav_state_changed) {
			status_changed = true;
			warnx("main state: %s nav state: %s", main_states_str[status.main_state], nav_states_str[status.nav_state]);
			mavlink_log_info(mavlink_fd, "Flight mode: %s", nav_states_str[status.nav_state]);
			main_state_changed = false;
		}

		/* publish states (armed, control mode, vehicle status) at least with 5 Hz */
		if (counter % (200000 / COMMANDER_MONITORING_INTERVAL) == 0 || status_changed) {
			set_control_mode();
			control_mode.timestamp = now;
			orb_publish(ORB_ID(vehicle_control_mode), control_mode_pub, &control_mode);

			status.timestamp = now;
			orb_publish(ORB_ID(vehicle_status), status_pub, &status);

			armed.timestamp = now;

			/* set prearmed state if safety is off, or safety is not present and 5 seconds passed */
			if (safety.safety_switch_available) {

				/* safety is off, go into prearmed */
				armed.prearmed = safety.safety_off;
			} else {
				/* safety is not present, go into prearmed
				 * (all output drivers should be started / unlocked last in the boot process
				 * when the rest of the system is fully initialized)
				 */
				armed.prearmed = (hrt_elapsed_time(&commander_boot_timestamp) > 5 * 1000 * 1000);
			}
			orb_publish(ORB_ID(actuator_armed), armed_pub, &armed);
		}

		/* play arming and battery warning tunes */
		if (!arm_tune_played && armed.armed && (!safety.safety_switch_available || (safety.safety_switch_available
							&& safety.safety_off))) {
			/* play tune when armed */
			set_tune(TONE_ARMING_WARNING_TUNE);
			arm_tune_played = true;

		} else if ((status.hil_state != vehicle_status_s::HIL_STATE_ON) &&
				status.battery_warning == vehicle_status_s::VEHICLE_BATTERY_WARNING_CRITICAL) {
			/* play tune on battery critical */
			set_tune(TONE_BATTERY_WARNING_FAST_TUNE);

		} else if ((status.hil_state != vehicle_status_s::HIL_STATE_ON) &&
				(status.battery_warning == vehicle_status_s::VEHICLE_BATTERY_WARNING_LOW || status.failsafe)) {
			/* play tune on battery warning or failsafe */
			set_tune(TONE_BATTERY_WARNING_SLOW_TUNE);

		} else {
			set_tune(TONE_STOP_TUNE);
		}

		/* reset arm_tune_played when disarmed */
		if (!armed.armed || (safety.safety_switch_available && !safety.safety_off)) {

			//Notify the user that it is safe to approach the vehicle
			if (arm_tune_played) {
				tune_neutral(true);
			}

			arm_tune_played = false;
		}

		//fflush(stdout);
		counter++;

		int blink_state = blink_msg_state();

		if (blink_state > 0) {
			/* blinking LED message, don't touch LEDs */
			if (blink_state == 2) {
				/* blinking LED message completed, restore normal state */
				control_status_leds(&status, &armed, true);
			}

		} else {
			/* normal state */
			control_status_leds(&status, &armed, status_changed);
		}

		status_changed = false;

		usleep(COMMANDER_MONITORING_INTERVAL);
	}

	/* wait for threads to complete */
	ret = pthread_join(commander_low_prio_thread, NULL);

	if (ret) {
		warn("join failed: %d", ret);
	}

	rgbled_set_mode(RGBLED_MODE_OFF);

	/* close fds */
	led_deinit();
	buzzer_deinit();
	px4_close(sp_man_sub);
	px4_close(offboard_control_mode_sub);
	px4_close(local_position_sub);
	px4_close(global_position_sub);
	px4_close(gps_sub);
	px4_close(sensor_sub);
	px4_close(safety_sub);
	px4_close(cmd_sub);
	px4_close(subsys_sub);
	px4_close(diff_pres_sub);
	px4_close(param_changed_sub);
	px4_close(battery_sub);

	thread_running = false;

	return 0;
}

void
get_circuit_breaker_params()
{
	status.circuit_breaker_engaged_power_check =
		circuit_breaker_enabled("CBRK_SUPPLY_CHK", CBRK_SUPPLY_CHK_KEY);
	status.circuit_breaker_engaged_airspd_check =
		circuit_breaker_enabled("CBRK_AIRSPD_CHK", CBRK_AIRSPD_CHK_KEY);
	status.circuit_breaker_engaged_enginefailure_check =
		circuit_breaker_enabled("CBRK_ENGINEFAIL", CBRK_ENGINEFAIL_KEY);
	status.circuit_breaker_engaged_gpsfailure_check =
		circuit_breaker_enabled("CBRK_GPSFAIL", CBRK_GPSFAIL_KEY);
}

void
check_valid(hrt_abstime timestamp, hrt_abstime timeout, bool valid_in, bool *valid_out, bool *changed)
{
	hrt_abstime t = hrt_absolute_time();
	bool valid_new = (t < timestamp + timeout && t > timeout && valid_in);

	if (*valid_out != valid_new) {
		*valid_out = valid_new;
		*changed = true;
	}
}

void
control_status_leds(vehicle_status_s *status_local, const actuator_armed_s *actuator_armed, bool changed)
{
	/* driving rgbled */
	if (changed) {
		bool set_normal_color = false;

		/* set mode */
		if (status_local->arming_state == vehicle_status_s::ARMING_STATE_ARMED) {
			rgbled_set_mode(RGBLED_MODE_ON);
			set_normal_color = true;

		} else if (status_local->arming_state == vehicle_status_s::ARMING_STATE_ARMED_ERROR || !status.condition_system_sensors_initialized) {
			rgbled_set_mode(RGBLED_MODE_BLINK_FAST);
			rgbled_set_color(RGBLED_COLOR_RED);

		} else if (status_local->arming_state == vehicle_status_s::ARMING_STATE_STANDBY) {
			rgbled_set_mode(RGBLED_MODE_BREATHE);
			set_normal_color = true;

		} else {	// STANDBY_ERROR and other states
			rgbled_set_mode(RGBLED_MODE_BLINK_NORMAL);
			rgbled_set_color(RGBLED_COLOR_RED);
		}

		if (set_normal_color) {
			/* set color */
			if (status_local->failsafe) {
				rgbled_set_color(RGBLED_COLOR_PURPLE);
			} else if (status_local->battery_warning == vehicle_status_s::VEHICLE_BATTERY_WARNING_LOW) {
				rgbled_set_color(RGBLED_COLOR_AMBER);
			} else if (status_local->battery_warning == vehicle_status_s::VEHICLE_BATTERY_WARNING_CRITICAL) {
				rgbled_set_color(RGBLED_COLOR_RED);
			} else {
				if (status_local->condition_global_position_valid) {
					rgbled_set_color(RGBLED_COLOR_GREEN);

				} else {
					rgbled_set_color(RGBLED_COLOR_BLUE);
				}
			}
		}
	}

#ifdef CONFIG_ARCH_BOARD_PX4FMU_V1

	/* this runs at around 20Hz, full cycle is 16 ticks = 10/16Hz */
	if (actuator_armed->armed) {
		/* armed, solid */
		led_on(LED_BLUE);

	} else if (actuator_armed->ready_to_arm) {
		/* ready to arm, blink at 1Hz */
		if (leds_counter % 20 == 0) {
			led_toggle(LED_BLUE);
		}

	} else {
		/* not ready to arm, blink at 10Hz */
		if (leds_counter % 2 == 0) {
			led_toggle(LED_BLUE);
		}
	}

#endif

	/* give system warnings on error LED, XXX maybe add memory usage warning too */
	if (status_local->load > 0.95f) {
		if (leds_counter % 2 == 0) {
			led_toggle(LED_AMBER);
		}

	} else {
		led_off(LED_AMBER);
	}

	leds_counter++;
}

transition_result_t
set_main_state_rc(struct vehicle_status_s *status_local, struct manual_control_setpoint_s *sp_man)
{
	/* set main state according to RC switches */
	transition_result_t res = TRANSITION_DENIED;

	/* if offboard is set allready by a mavlink command, abort */
	if (status.offboard_control_set_by_command) {
		return main_state_transition(status_local,vehicle_status_s::MAIN_STATE_OFFBOARD);
	}

	/* offboard switch overrides main switch */
	if (sp_man->offboard_switch == manual_control_setpoint_s::SWITCH_POS_ON) {
		res = main_state_transition(status_local,vehicle_status_s::MAIN_STATE_OFFBOARD);

		if (res == TRANSITION_DENIED) {
			print_reject_mode(status_local, "OFFBOARD");
			/* mode rejected, continue to evaluate the main system mode */

		} else {
			/* changed successfully or already in this state */
			return res;
		}
	}

	/* RTL switch overrides main switch */
	if (sp_man->return_switch == manual_control_setpoint_s::SWITCH_POS_ON) {
		res = main_state_transition(status_local,vehicle_status_s::MAIN_STATE_AUTO_RTL);

		if (res == TRANSITION_DENIED) {
			print_reject_mode(status_local, "AUTO_RTL");

			/* fallback to LOITER if home position not set */
			res = main_state_transition(status_local,vehicle_status_s::MAIN_STATE_AUTO_LOITER);
		}

		if (res != TRANSITION_DENIED) {
			/* changed successfully or already in this state */
			return res;
		}

		/* if we get here mode was rejected, continue to evaluate the main system mode */
	}

	/* offboard and RTL switches off or denied, check main mode switch */
	switch (sp_man->mode_switch) {
	case manual_control_setpoint_s::SWITCH_POS_NONE:
		res = TRANSITION_NOT_CHANGED;
		break;

	case manual_control_setpoint_s::SWITCH_POS_OFF:		// MANUAL
		if (sp_man->acro_switch == manual_control_setpoint_s::SWITCH_POS_ON) {

			/* manual mode is stabilized already for multirotors, so switch to acro
			 * for any non-manual mode
			 */
			if (status.is_rotary_wing) {
				res = main_state_transition(status_local,vehicle_status_s::MAIN_STATE_ACRO);
			} else {
				res = main_state_transition(status_local,vehicle_status_s::MAIN_STATE_STAB);
			}

		} else {
			res = main_state_transition(status_local,vehicle_status_s::MAIN_STATE_MANUAL);
		}

		// TRANSITION_DENIED is not possible here
		break;

	case manual_control_setpoint_s::SWITCH_POS_MIDDLE:		// ASSIST
		if (sp_man->posctl_switch == manual_control_setpoint_s::SWITCH_POS_ON) {
			res = main_state_transition(status_local,vehicle_status_s::MAIN_STATE_POSCTL);

			if (res != TRANSITION_DENIED) {
				break;	// changed successfully or already in this state
			}

			print_reject_mode(status_local, "POSCTL");
		}

		// fallback to ALTCTL
		res = main_state_transition(status_local,vehicle_status_s::MAIN_STATE_ALTCTL);

		if (res != TRANSITION_DENIED) {
			break;	// changed successfully or already in this mode
		}

		if (sp_man->posctl_switch != manual_control_setpoint_s::SWITCH_POS_ON) {
			print_reject_mode(status_local, "ALTCTL");
		}

		// fallback to MANUAL
		res = main_state_transition(status_local,vehicle_status_s::MAIN_STATE_MANUAL);
		// TRANSITION_DENIED is not possible here
		break;

	case manual_control_setpoint_s::SWITCH_POS_ON:			// AUTO
		if (sp_man->loiter_switch == manual_control_setpoint_s::SWITCH_POS_ON) {
			res = main_state_transition(status_local,vehicle_status_s::MAIN_STATE_AUTO_LOITER);

			if (res != TRANSITION_DENIED) {
				break;	// changed successfully or already in this state
			}

			print_reject_mode(status_local, "AUTO_LOITER");

		} else {
			res = main_state_transition(status_local,vehicle_status_s::MAIN_STATE_AUTO_MISSION);

			if (res != TRANSITION_DENIED) {
				break;	// changed successfully or already in this state
			}

			print_reject_mode(status_local, "AUTO_MISSION");

			// fallback to LOITER if home position not set
			res = main_state_transition(status_local,vehicle_status_s::MAIN_STATE_AUTO_LOITER);

			if (res != TRANSITION_DENIED) {
				break;  // changed successfully or already in this state
			}
		}

		// fallback to POSCTL
		res = main_state_transition(status_local,vehicle_status_s::MAIN_STATE_POSCTL);

		if (res != TRANSITION_DENIED) {
			break;  // changed successfully or already in this state
		}

		// fallback to ALTCTL
		res = main_state_transition(status_local,vehicle_status_s::MAIN_STATE_ALTCTL);

		if (res != TRANSITION_DENIED) {
			break;	// changed successfully or already in this state
		}

		// fallback to MANUAL
		res = main_state_transition(status_local,vehicle_status_s::MAIN_STATE_MANUAL);
		// TRANSITION_DENIED is not possible here
		break;

	default:
		break;
	}

	return res;
}

void
set_control_mode()
{
	/* set vehicle_control_mode according to set_navigation_state */
	control_mode.flag_armed = armed.armed;
	control_mode.flag_external_manual_override_ok = (!status.is_rotary_wing && !status.is_vtol);
	control_mode.flag_system_hil_enabled = status.hil_state == vehicle_status_s::HIL_STATE_ON;
	control_mode.flag_control_offboard_enabled = false;

	switch (status.nav_state) {
	case vehicle_status_s::NAVIGATION_STATE_MANUAL:
		control_mode.flag_control_manual_enabled = true;
		control_mode.flag_control_auto_enabled = false;
		control_mode.flag_control_rates_enabled = (status.is_rotary_wing || status.vtol_fw_permanent_stab);
		control_mode.flag_control_attitude_enabled = (status.is_rotary_wing || status.vtol_fw_permanent_stab);
		control_mode.flag_control_altitude_enabled = false;
		control_mode.flag_control_climb_rate_enabled = false;
		control_mode.flag_control_position_enabled = false;
		control_mode.flag_control_velocity_enabled = false;
		control_mode.flag_control_termination_enabled = false;
		break;

	case vehicle_status_s::NAVIGATION_STATE_STAB:
		control_mode.flag_control_manual_enabled = true;
		control_mode.flag_control_auto_enabled = false;
		control_mode.flag_control_rates_enabled = true;
		control_mode.flag_control_attitude_enabled = true;
		control_mode.flag_control_altitude_enabled = false;
		control_mode.flag_control_climb_rate_enabled = false;
		control_mode.flag_control_position_enabled = false;
		control_mode.flag_control_velocity_enabled = false;
		control_mode.flag_control_termination_enabled = false;
		/* override is not ok in stabilized mode */
		control_mode.flag_external_manual_override_ok = false;
		break;

	case vehicle_status_s::NAVIGATION_STATE_ALTCTL:
		control_mode.flag_control_manual_enabled = true;
		control_mode.flag_control_auto_enabled = false;
		control_mode.flag_control_rates_enabled = true;
		control_mode.flag_control_attitude_enabled = true;
		control_mode.flag_control_altitude_enabled = true;
		control_mode.flag_control_climb_rate_enabled = true;
		control_mode.flag_control_position_enabled = false;
		control_mode.flag_control_velocity_enabled = false;
		control_mode.flag_control_termination_enabled = false;
		break;

	case vehicle_status_s::NAVIGATION_STATE_POSCTL:
		control_mode.flag_control_manual_enabled = true;
		control_mode.flag_control_auto_enabled = false;
		control_mode.flag_control_rates_enabled = true;
		control_mode.flag_control_attitude_enabled = true;
		control_mode.flag_control_altitude_enabled = true;
		control_mode.flag_control_climb_rate_enabled = true;
		control_mode.flag_control_position_enabled = true;
		control_mode.flag_control_velocity_enabled = true;
		control_mode.flag_control_termination_enabled = false;
		break;

	case vehicle_status_s::NAVIGATION_STATE_AUTO_RTL:
	case vehicle_status_s::NAVIGATION_STATE_AUTO_RCRECOVER:
		/* override is not ok for the RTL and recovery mode */
		control_mode.flag_external_manual_override_ok = false;
		/* fallthrough */
	case vehicle_status_s::NAVIGATION_STATE_AUTO_RTGS:
	case vehicle_status_s::NAVIGATION_STATE_AUTO_LANDENGFAIL:
	case vehicle_status_s::NAVIGATION_STATE_AUTO_MISSION:
	case vehicle_status_s::NAVIGATION_STATE_AUTO_LOITER:
		control_mode.flag_control_manual_enabled = false;
		control_mode.flag_control_auto_enabled = true;
		control_mode.flag_control_rates_enabled = true;
		control_mode.flag_control_attitude_enabled = true;
		control_mode.flag_control_altitude_enabled = true;
		control_mode.flag_control_climb_rate_enabled = true;
		control_mode.flag_control_position_enabled = true;
		control_mode.flag_control_velocity_enabled = true;
		control_mode.flag_control_termination_enabled = false;
		break;

	case vehicle_status_s::NAVIGATION_STATE_AUTO_LANDGPSFAIL:
		control_mode.flag_control_manual_enabled = false;
		control_mode.flag_control_auto_enabled = false;
		control_mode.flag_control_rates_enabled = true;
		control_mode.flag_control_attitude_enabled = true;
		control_mode.flag_control_altitude_enabled = false;
		control_mode.flag_control_climb_rate_enabled = true;
		control_mode.flag_control_position_enabled = false;
		control_mode.flag_control_velocity_enabled = false;
		control_mode.flag_control_termination_enabled = false;
		break;

	case vehicle_status_s::NAVIGATION_STATE_ACRO:
		control_mode.flag_control_manual_enabled = true;
		control_mode.flag_control_auto_enabled = false;
		control_mode.flag_control_rates_enabled = true;
		control_mode.flag_control_attitude_enabled = false;
		control_mode.flag_control_altitude_enabled = false;
		control_mode.flag_control_climb_rate_enabled = false;
		control_mode.flag_control_position_enabled = false;
		control_mode.flag_control_velocity_enabled = false;
		control_mode.flag_control_termination_enabled = false;
		break;


	case vehicle_status_s::NAVIGATION_STATE_LAND:
		control_mode.flag_control_manual_enabled = false;
		control_mode.flag_control_auto_enabled = true;
		control_mode.flag_control_rates_enabled = true;
		control_mode.flag_control_attitude_enabled = true;
		/* in failsafe LAND mode position may be not available */
		control_mode.flag_control_position_enabled = status.condition_local_position_valid;
		control_mode.flag_control_velocity_enabled = status.condition_local_position_valid;
		control_mode.flag_control_altitude_enabled = true;
		control_mode.flag_control_climb_rate_enabled = true;
		control_mode.flag_control_termination_enabled = false;
		break;

	case vehicle_status_s::NAVIGATION_STATE_DESCEND:
		/* TODO: check if this makes sense */
		control_mode.flag_control_manual_enabled = false;
		control_mode.flag_control_auto_enabled = true;
		control_mode.flag_control_rates_enabled = true;
		control_mode.flag_control_attitude_enabled = true;
		control_mode.flag_control_position_enabled = false;
		control_mode.flag_control_velocity_enabled = false;
		control_mode.flag_control_altitude_enabled = false;
		control_mode.flag_control_climb_rate_enabled = true;
		control_mode.flag_control_termination_enabled = false;
		break;

	case vehicle_status_s::NAVIGATION_STATE_TERMINATION:
		/* disable all controllers on termination */
		control_mode.flag_control_manual_enabled = false;
		control_mode.flag_control_auto_enabled = false;
		control_mode.flag_control_rates_enabled = false;
		control_mode.flag_control_attitude_enabled = false;
		control_mode.flag_control_position_enabled = false;
		control_mode.flag_control_velocity_enabled = false;
		control_mode.flag_control_altitude_enabled = false;
		control_mode.flag_control_climb_rate_enabled = false;
		control_mode.flag_control_termination_enabled = true;
		break;

	case vehicle_status_s::NAVIGATION_STATE_OFFBOARD:
		control_mode.flag_control_manual_enabled = false;
		control_mode.flag_control_auto_enabled = false;
		control_mode.flag_control_offboard_enabled = true;

		/*
		 * The control flags depend on what is ignored according to the offboard control mode topic
		 * Inner loop flags (e.g. attitude) also depend on outer loop ignore flags (e.g. position)
		 */
		control_mode.flag_control_rates_enabled = !offboard_control_mode.ignore_bodyrate ||
			!offboard_control_mode.ignore_attitude ||
			!offboard_control_mode.ignore_position ||
			!offboard_control_mode.ignore_velocity ||
			!offboard_control_mode.ignore_acceleration_force;

		control_mode.flag_control_attitude_enabled = !offboard_control_mode.ignore_attitude ||
			!offboard_control_mode.ignore_position ||
			!offboard_control_mode.ignore_velocity ||
			!offboard_control_mode.ignore_acceleration_force;

		control_mode.flag_control_velocity_enabled = (!offboard_control_mode.ignore_velocity ||
			!offboard_control_mode.ignore_position) && !vtol_status.vtol_in_trans_mode;

		control_mode.flag_control_climb_rate_enabled = !offboard_control_mode.ignore_velocity ||
			!offboard_control_mode.ignore_position;

		control_mode.flag_control_position_enabled = !offboard_control_mode.ignore_position && !vtol_status.vtol_in_trans_mode;

		control_mode.flag_control_altitude_enabled = !offboard_control_mode.ignore_velocity ||
			!offboard_control_mode.ignore_position;

		break;

	default:
		break;
	}
}

void
print_reject_mode(struct vehicle_status_s *status_local, const char *msg)
{
	hrt_abstime t = hrt_absolute_time();

	if (t - last_print_mode_reject_time > PRINT_MODE_REJECT_INTERVAL) {
		last_print_mode_reject_time = t;
		mavlink_log_critical(mavlink_fd, "REJECT %s", msg);

		/* only buzz if armed, because else we're driving people nuts indoors
		they really need to look at the leds as well. */
		tune_negative(armed.armed);
	}
}

void
print_reject_arm(const char *msg)
{
	hrt_abstime t = hrt_absolute_time();

	if (t - last_print_mode_reject_time > PRINT_MODE_REJECT_INTERVAL) {
		last_print_mode_reject_time = t;
		mavlink_log_critical(mavlink_fd, msg);
		tune_negative(true);
	}
}

void answer_command(struct vehicle_command_s &cmd, unsigned result)
{
	switch (result) {
	case vehicle_command_s::VEHICLE_CMD_RESULT_ACCEPTED:
			tune_positive(true);
		break;

	case vehicle_command_s::VEHICLE_CMD_RESULT_DENIED:
		mavlink_log_critical(mavlink_fd, "command denied: %u", cmd.command);
		tune_negative(true);
		break;

	case vehicle_command_s::VEHICLE_CMD_RESULT_FAILED:
		mavlink_log_critical(mavlink_fd, "command failed: %u", cmd.command);
		tune_negative(true);
		break;

	case vehicle_command_s::VEHICLE_CMD_RESULT_TEMPORARILY_REJECTED:
		/* this needs additional hints to the user - so let other messages pass and be spoken */
		mavlink_log_critical(mavlink_fd, "command temporarily rejected: %u", cmd.command);
		tune_negative(true);
		break;

	case vehicle_command_s::VEHICLE_CMD_RESULT_UNSUPPORTED:
		mavlink_log_critical(mavlink_fd, "command unsupported: %u", cmd.command);
		tune_negative(true);
		break;

	default:
		break;
	}
}

void *commander_low_prio_loop(void *arg)
{
#ifndef __PX4_QURT
	/* Set thread name */
	prctl(PR_SET_NAME, "commander_low_prio", getpid());
#endif

	/* Subscribe to command topic */
	int cmd_sub = orb_subscribe(ORB_ID(vehicle_command));
	struct vehicle_command_s cmd;
	memset(&cmd, 0, sizeof(cmd));

	/* timeout for param autosave */
	hrt_abstime need_param_autosave_timeout = 0;

	/* wakeup source(s) */
	px4_pollfd_struct_t fds[1];

	/* use the gyro to pace output - XXX BROKEN if we are using the L3GD20 */
	fds[0].fd = cmd_sub;
	fds[0].events = POLLIN;

	while (!thread_should_exit) {
		/* wait for up to 1000ms for data */
		int pret = px4_poll(&fds[0], (sizeof(fds) / sizeof(fds[0])), 1000);

		/* timed out - periodic check for thread_should_exit, etc. */
		if (pret == 0) {
			/* trigger a param autosave if required */
			if (need_param_autosave) {
				if (need_param_autosave_timeout > 0 && hrt_elapsed_time(&need_param_autosave_timeout) > 200000ULL) {
					int ret = param_save_default();

					if (ret == OK) {
						mavlink_and_console_log_info(mavlink_fd, "settings autosaved");

					} else {
						mavlink_and_console_log_critical(mavlink_fd, "settings save error");
					}

					need_param_autosave = false;
					need_param_autosave_timeout = 0;
				} else {
					need_param_autosave_timeout = hrt_absolute_time();
				}
			}
		} else if (pret < 0) {
		/* this is undesirable but not much we can do - might want to flag unhappy status */
			warn("poll error %d, %d", pret, errno);
			continue;
		} else {

			/* if we reach here, we have a valid command */
			orb_copy(ORB_ID(vehicle_command), cmd_sub, &cmd);

			/* ignore commands the high-prio loop handles */
			if (cmd.command == vehicle_command_s::VEHICLE_CMD_DO_SET_MODE ||
			    cmd.command == vehicle_command_s::VEHICLE_CMD_COMPONENT_ARM_DISARM ||
			    cmd.command == vehicle_command_s::VEHICLE_CMD_NAV_TAKEOFF ||
			    cmd.command == vehicle_command_s::VEHICLE_CMD_DO_SET_SERVO) {
				continue;
			}

			/* only handle low-priority commands here */
			switch (cmd.command) {

			case vehicle_command_s::VEHICLE_CMD_PREFLIGHT_REBOOT_SHUTDOWN:
				if (is_safe(&status, &safety, &armed)) {

					if (((int)(cmd.param1)) == 1) {
						answer_command(cmd, vehicle_command_s::VEHICLE_CMD_RESULT_ACCEPTED);
						usleep(100000);
						/* reboot */
						px4_systemreset(false);

					} else if (((int)(cmd.param1)) == 3) {
						answer_command(cmd, vehicle_command_s::VEHICLE_CMD_RESULT_ACCEPTED);
						usleep(100000);
						/* reboot to bootloader */
						px4_systemreset(true);

					} else {
						answer_command(cmd, vehicle_command_s::VEHICLE_CMD_RESULT_DENIED);
					}

				} else {
					answer_command(cmd, vehicle_command_s::VEHICLE_CMD_RESULT_DENIED);
				}

				break;

			case vehicle_command_s::VEHICLE_CMD_PREFLIGHT_CALIBRATION: {

					int calib_ret = ERROR;

					/* try to go to INIT/PREFLIGHT arming state */
					if (TRANSITION_DENIED == arming_state_transition(&status, &safety, vehicle_status_s::ARMING_STATE_INIT, &armed,
							false /* fRunPreArmChecks */, mavlink_fd)) {
						answer_command(cmd, vehicle_command_s::VEHICLE_CMD_RESULT_DENIED);
						break;
					} else {
						status.calibration_enabled = true;
					}

					if ((int)(cmd.param1) == 1) {
						/* gyro calibration */
						answer_command(cmd, vehicle_command_s::VEHICLE_CMD_RESULT_ACCEPTED);
						calib_ret = do_gyro_calibration(mavlink_fd);

					} else if ((int)(cmd.param2) == 1) {
						/* magnetometer calibration */
						answer_command(cmd, vehicle_command_s::VEHICLE_CMD_RESULT_ACCEPTED);
						calib_ret = do_mag_calibration(mavlink_fd);

					} else if ((int)(cmd.param3) == 1) {
						/* zero-altitude pressure calibration */
						answer_command(cmd, vehicle_command_s::VEHICLE_CMD_RESULT_DENIED);

					} else if ((int)(cmd.param4) == 1) {
						/* RC calibration */
						answer_command(cmd, vehicle_command_s::VEHICLE_CMD_RESULT_ACCEPTED);
						/* disable RC control input completely */
						status.rc_input_blocked = true;
						calib_ret = OK;
						mavlink_log_info(mavlink_fd, "CAL: Disabling RC IN");

					} else if ((int)(cmd.param4) == 2) {
						/* RC trim calibration */
						answer_command(cmd, vehicle_command_s::VEHICLE_CMD_RESULT_ACCEPTED);
						calib_ret = do_trim_calibration(mavlink_fd);

					} else if ((int)(cmd.param5) == 1) {
						/* accelerometer calibration */
						answer_command(cmd, vehicle_command_s::VEHICLE_CMD_RESULT_ACCEPTED);
						calib_ret = do_accel_calibration(mavlink_fd);
					} else if ((int)(cmd.param5) == 2) {
						// board offset calibration
						answer_command(cmd, vehicle_command_s::VEHICLE_CMD_RESULT_ACCEPTED);
						calib_ret = do_level_calibration(mavlink_fd);
					} else if ((int)(cmd.param6) == 1) {
						/* airspeed calibration */
						answer_command(cmd, vehicle_command_s::VEHICLE_CMD_RESULT_ACCEPTED);
						calib_ret = do_airspeed_calibration(mavlink_fd);

					} else if ((int)(cmd.param7) == 1) {
						/* do esc calibration */
						answer_command(cmd, vehicle_command_s::VEHICLE_CMD_RESULT_ACCEPTED);
						calib_ret = do_esc_calibration(mavlink_fd, &armed);
						
					} else if ((int)(cmd.param4) == 0) {
						/* RC calibration ended - have we been in one worth confirming? */
						if (status.rc_input_blocked) {
							answer_command(cmd, vehicle_command_s::VEHICLE_CMD_RESULT_ACCEPTED);
							/* enable RC control input */
							status.rc_input_blocked = false;
							mavlink_log_info(mavlink_fd, "CAL: Re-enabling RC IN");
							calib_ret = OK;
						}
						/* this always succeeds */
						calib_ret = OK;
					}

					status.calibration_enabled = false;

					if (calib_ret == OK) {
						tune_positive(true);

						// Update preflight check status
						// we do not set the calibration return value based on it because the calibration
						// might have worked just fine, but the preflight check fails for a different reason,
						// so this would be prone to false negatives.

						bool checkAirspeed = false;
						/* Perform airspeed check only if circuit breaker is not
						 * engaged and it's not a rotary wing */
						if (!status.circuit_breaker_engaged_airspd_check && !status.is_rotary_wing) {
							checkAirspeed = true;
						}

						status.condition_system_sensors_initialized = Commander::preflightCheck(mavlink_fd, true, true, true, true, checkAirspeed,
							!(status.rc_input_mode == vehicle_status_s::RC_IN_MODE_OFF), !status.circuit_breaker_engaged_gpsfailure_check);

						arming_state_transition(&status, &safety, vehicle_status_s::ARMING_STATE_STANDBY, &armed, false /* fRunPreArmChecks */, mavlink_fd);

					} else {
						tune_negative(true);
					}

					break;
				}

			case vehicle_command_s::VEHICLE_CMD_PREFLIGHT_STORAGE: {

					if (((int)(cmd.param1)) == 0) {
						int ret = param_load_default();

						if (ret == OK) {
							mavlink_log_info(mavlink_fd, "settings loaded");
							answer_command(cmd, vehicle_command_s::VEHICLE_CMD_RESULT_ACCEPTED);

						} else {
							mavlink_log_critical(mavlink_fd, "settings load ERROR");

							/* convenience as many parts of NuttX use negative errno */
							if (ret < 0) {
								ret = -ret;
							}

							if (ret < 1000) {
								mavlink_log_critical(mavlink_fd, "ERROR: %s", strerror(ret));
							}

							answer_command(cmd, vehicle_command_s::VEHICLE_CMD_RESULT_FAILED);
						}

					} else if (((int)(cmd.param1)) == 1) {

						int ret = param_save_default();

						if (ret == OK) {
							if (need_param_autosave) {
								need_param_autosave = false;
								need_param_autosave_timeout = 0;
							}

							/* do not spam MAVLink, but provide the answer / green led mechanism */
							answer_command(cmd, vehicle_command_s::VEHICLE_CMD_RESULT_ACCEPTED);

						} else {
							mavlink_log_critical(mavlink_fd, "settings save error");

							/* convenience as many parts of NuttX use negative errno */
							if (ret < 0) {
								ret = -ret;
							}

							if (ret < 1000) {
								mavlink_log_critical(mavlink_fd, "ERROR: %s", strerror(ret));
							}

							answer_command(cmd, vehicle_command_s::VEHICLE_CMD_RESULT_FAILED);
						}
					} else if (((int)(cmd.param1)) == 2) {

						/* reset parameters and save empty file */
						param_reset_all();
						int ret = param_save_default();

						if (ret == OK) {
							/* do not spam MAVLink, but provide the answer / green led mechanism */
							mavlink_log_critical(mavlink_fd, "onboard parameters reset");
							answer_command(cmd, vehicle_command_s::VEHICLE_CMD_RESULT_ACCEPTED);

						} else {
							mavlink_log_critical(mavlink_fd, "param reset error");
							answer_command(cmd, vehicle_command_s::VEHICLE_CMD_RESULT_FAILED);
						}
					}

					break;
				}

			case vehicle_command_s::VEHICLE_CMD_START_RX_PAIR:
				/* handled in the IO driver */
				break;

			default:
				/* don't answer on unsupported commands, it will be done in main loop */
				break;
			}

			/* send any requested ACKs */
			if (cmd.confirmation > 0 && cmd.command != vehicle_command_s::VEHICLE_CMD_DO_SET_MODE
			    && cmd.command != vehicle_command_s::VEHICLE_CMD_COMPONENT_ARM_DISARM) {
				/* send acknowledge command */
				// XXX TODO
			}
		}
	}

	px4_close(cmd_sub);

	return NULL;
}<|MERGE_RESOLUTION|>--- conflicted
+++ resolved
@@ -1500,12 +1500,7 @@
 			/* Make sure that this is only adjusted if vehicle really is of type vtol */
 			if (is_vtol(&status)) {
 				status.is_rotary_wing = vtol_status.vtol_in_rw_mode;
-<<<<<<< HEAD
-				/* if vtol is doing a transition then update vehicle status to notify controllers */
-				status.vtol_in_transition = vtol_status.vtol_in_trans_mode;
-=======
 				status.in_transition_mode = vtol_status.vtol_in_trans_mode;
->>>>>>> 133f5a38
 			}
 		}
 
