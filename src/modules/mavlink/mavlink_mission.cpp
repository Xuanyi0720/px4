--- conflicted
+++ resolved
@@ -58,14 +58,11 @@
 #endif
 static const int ERROR = -1;
 
-<<<<<<< HEAD
-=======
 int MavlinkMissionManager::_dataman_id = 0;
 bool MavlinkMissionManager::_dataman_init = false;
 unsigned MavlinkMissionManager::_count = 0;
 int MavlinkMissionManager::_current_seq = 0;
 bool MavlinkMissionManager::_transfer_in_progress = false;
->>>>>>> b56eaeaf
 
 #define CHECK_SYSID_COMPID_MISSION(_msg)		(_msg.target_system == mavlink_system.sysid && \
 						((_msg.target_component == mavlink_system.compid) || \
