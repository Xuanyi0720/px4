--- conflicted
+++ resolved
@@ -571,21 +571,15 @@
 			bat_msg.type = MAV_BATTERY_TYPE_LIPO;
 			bat_msg.current_consumed = (battery_status.connected) ? battery_status.discharged_mah : -1;
 			bat_msg.energy_consumed = -1;
-<<<<<<< HEAD
-			bat_msg.current_battery = (battery_status.connected) ? battery_status.current_filtered_a * 100.0f : -1;
+			bat_msg.current_battery = (battery_status.connected) ? battery_status.current_filtered_a * 100 : -1;
+			bat_msg.battery_remaining = (battery_status.connected) ? ceilf(battery_status.remaining * 100.0f) : -1;
+			bat_msg.temperature = (battery_status.connected) ? (int16_t)battery_status.temperature : INT16_MAX;
 			//bat_msg.average_current_battery = (battery_status.connected) ? battery_status.average_current_a * 100.0f : -1;
-			bat_msg.battery_remaining = (battery_status.connected) ? battery_status.remaining * 100.0f : -1;
-			bat_msg.temperature = (battery_status.connected) ? (int16_t)battery_status.temperature : INT16_MAX;
 			//bat_msg.serial_number = (battery_status.connected) ? battery_status.serial_number : 0;
 			//bat_msg.capacity = (battery_status.connected) ? battery_status.capacity : 0;
 			//bat_msg.cycle_count = (battery_status.connected) ? battery_status.cycle_count : UINT16_MAX;
 			//bat_msg.run_time_to_empty = (battery_status.connected) ? battery_status.run_time_to_empty * 60 : 0;
 			//bat_msg.average_time_to_empty = (battery_status.connected) ? battery_status.average_time_to_empty * 60 : 0;
-=======
-			bat_msg.current_battery = (battery_status.connected) ? battery_status.current_filtered_a * 100 : -1;
-			bat_msg.battery_remaining = (battery_status.connected) ? ceilf(battery_status.remaining * 100.0f) : -1;
-			bat_msg.temperature = INT16_MAX;
->>>>>>> 5bb9babc
 
 			for (unsigned int i = 0; i < (sizeof(bat_msg.voltages) / sizeof(bat_msg.voltages[0])); i++) {
 				if ((int)i < battery_status.cell_count && battery_status.connected) {
