module_name: SIM_GZ
actuator_output:
  show_subgroups_if: 'SIM_GZ_EN>=1'
  config_parameters:
    - param: 'SIM_GZ_EN'
      label: 'Configure'
      function: 'enable'

  output_groups:
    - param_prefix: SIM_GZ_EC
      group_label: 'ESCs'
      channel_label: 'ESC'
      standard_params:
        disarmed: { min: 0, max: 1000, default: 0 }
        min: { min: 0, max: 1000, default: 0 }
        max: { min: 0, max: 1000, default: 1000 }
        failsafe: { min: 0, max: 1000 }
      num_channels: 8
    - param_prefix: SIM_GZ_SV
      group_label: 'Servos'
      channel_label: 'Servo'
      standard_params:
<<<<<<< HEAD
        disarmed: { min: 0, max: 1000, default: 500 }
        min: { min: 0, max: 1000, default: 0 }
        max: { min: 0, max: 1000, default: 1000 }
        failsafe: { min: 0, max: 1000 }
      num_channels: 8
    - param_prefix: SIM_GZ_WH
      group_label: 'Wheels'
      channel_label: 'Wheels'
      standard_params:
        disarmed: { min: 0, max: 200, default: 100 }
        min: { min: 0, max: 200, default: 0 }
        max: { min: 0, max: 200, default: 200 }
        failsafe: { min: 0, max: 200 }
      num_channels: 2
=======
        disarmed: { min: -1.0, max: 1.0, default: 0 }
        min: { min: -1.0, max: 1.0, default: -1.0 }
        max: { min: -1.0, max: 1.0, default: 1.0 }
        failsafe: { min: 0, max: 1.0 }
      num_channels: 8
>>>>>>> c24cf697
<|MERGE_RESOLUTION|>--- conflicted
+++ resolved
@@ -20,11 +20,10 @@
       group_label: 'Servos'
       channel_label: 'Servo'
       standard_params:
-<<<<<<< HEAD
-        disarmed: { min: 0, max: 1000, default: 500 }
-        min: { min: 0, max: 1000, default: 0 }
-        max: { min: 0, max: 1000, default: 1000 }
-        failsafe: { min: 0, max: 1000 }
+        disarmed: { min: -1.0, max: 1.0, default: 0 }
+        min: { min: -1.0, max: 1.0, default: -1.0 }
+        max: { min: -1.0, max: 1.0, default: 1.0 }
+        failsafe: { min: 0, max: 1.0 }
       num_channels: 8
     - param_prefix: SIM_GZ_WH
       group_label: 'Wheels'
@@ -34,11 +33,4 @@
         min: { min: 0, max: 200, default: 0 }
         max: { min: 0, max: 200, default: 200 }
         failsafe: { min: 0, max: 200 }
-      num_channels: 2
-=======
-        disarmed: { min: -1.0, max: 1.0, default: 0 }
-        min: { min: -1.0, max: 1.0, default: -1.0 }
-        max: { min: -1.0, max: 1.0, default: 1.0 }
-        failsafe: { min: 0, max: 1.0 }
-      num_channels: 8
->>>>>>> c24cf697
+      num_channels: 2