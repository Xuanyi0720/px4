--- conflicted
+++ resolved
@@ -196,20 +196,20 @@
 		return PX4_ERROR;
 	}
 
-<<<<<<< HEAD
+
 	// Distance Sensor(AFBRS50): optional
 	std::string lidar_sensor = "/world/" + _world_name + "/model/" + _model_name +
 				   "/link/BroadcomSensor/sensor/broadcomafbrs50/scan";
 
 	if (!_node.Subscribe(lidar_sensor, &GZBridge::LaserScantoLidarSensorCallback, this)) {
 		PX4_WARN("failed to subscribe to %s", lidar_sensor.c_str());
-=======
+
 	// Laser Scan: optional
 	std::string laser_scan_topic = "/world/" + _world_name + "/model/" + _model_name + "/link/link/sensor/lidar_2d_v2/scan";
 
 	if (!_node.Subscribe(laser_scan_topic, &GZBridge::laserScanCallback, this)) {
 		PX4_WARN("failed to subscribe to %s", laser_scan_topic.c_str());
->>>>>>> c5c27a87
+
 	}
 
 #if 0
@@ -757,7 +757,7 @@
 	pthread_mutex_unlock(&_node_mutex);
 }
 
-<<<<<<< HEAD
+
 void GZBridge::LaserScantoLidarSensorCallback(const gz::msgs::LaserScan &scan)
 {
 	distance_sensor_s distance_sensor{};
@@ -778,7 +778,7 @@
 	distance_sensor.orientation = distance_sensor_s::ROTATION_CUSTOM;
 
 	_distance_sensor_pub.publish(distance_sensor);
-=======
+}
 void GZBridge::laserScanCallback(const gz::msgs::LaserScan &scan)
 {
 	static constexpr int SECTOR_SIZE_DEG = 10; // PX4 Collision Prevention only has 36 sectors of 10 degrees each
@@ -858,7 +858,7 @@
 	}
 
 	_obstacle_distance_pub.publish(obs);
->>>>>>> c5c27a87
+
 }
 
 void GZBridge::rotateQuaternion(gz::math::Quaterniond &q_FRD_to_NED, const gz::math::Quaterniond q_FLU_to_ENU)
