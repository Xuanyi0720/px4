/****************************************************************************
 *
 *   Copyright (c) 2013-2016, 2021 PX4 Development Team. All rights reserved.
 *
 * Redistribution and use in source and binary forms, with or without
 * modification, are permitted provided that the following conditions
 * are met:
 *
 * 1. Redistributions of source code must retain the above copyright
 *    notice, this list of conditions and the following disclaimer.
 * 2. Redistributions in binary form must reproduce the above copyright
 *    notice, this list of conditions and the following disclaimer in
 *    the documentation and/or other materials provided with the
 *    distribution.
 * 3. Neither the name PX4 nor the names of its contributors may be
 *    used to endorse or promote products derived from this software
 *    without specific prior written permission.
 *
 * THIS SOFTWARE IS PROVIDED BY THE COPYRIGHT HOLDERS AND CONTRIBUTORS
 * "AS IS" AND ANY EXPRESS OR IMPLIED WARRANTIES, INCLUDING, BUT NOT
 * LIMITED TO, THE IMPLIED WARRANTIES OF MERCHANTABILITY AND FITNESS
 * FOR A PARTICULAR PURPOSE ARE DISCLAIMED. IN NO EVENT SHALL THE
 * COPYRIGHT OWNER OR CONTRIBUTORS BE LIABLE FOR ANY DIRECT, INDIRECT,
 * INCIDENTAL, SPECIAL, EXEMPLARY, OR CONSEQUENTIAL DAMAGES (INCLUDING,
 * BUT NOT LIMITED TO, PROCUREMENT OF SUBSTITUTE GOODS OR SERVICES; LOSS
 * OF USE, DATA, OR PROFITS; OR BUSINESS INTERRUPTION) HOWEVER CAUSED
 * AND ON ANY THEORY OF LIABILITY, WHETHER IN CONTRACT, STRICT
 * LIABILITY, OR TORT (INCLUDING NEGLIGENCE OR OTHERWISE) ARISING IN
 * ANY WAY OUT OF THE USE OF THIS SOFTWARE, EVEN IF ADVISED OF THE
 * POSSIBILITY OF SUCH DAMAGE.
 *
 ****************************************************************************/
/**
 * @file dataman.cpp
 * DATAMANAGER driver.
 *
 * @author Jean Cyr
 * @author Lorenz Meier
 * @author Julian Oes
 * @author Thomas Gubler
 * @author David Sidrane
 */

#include <px4_platform_common/px4_config.h>
#include <px4_platform_common/defines.h>
#include <px4_platform_common/module.h>
#include <px4_platform_common/posix.h>
#include <px4_platform_common/tasks.h>
#include <px4_platform_common/getopt.h>
#include <drivers/drv_hrt.h>
#include <lib/parameters/param.h>
#include <lib/perf/perf_counter.h>

#include "dataman.h"

__BEGIN_DECLS
__EXPORT int dataman_main(int argc, char *argv[]);
__END_DECLS

static constexpr int TASK_STACK_SIZE = 1220;

/* Private File based Operations */
static ssize_t _file_write(dm_item_t item, unsigned index, const void *buf, size_t count);
static ssize_t _file_read(dm_item_t item, unsigned index, void *buf, size_t count);
static int  _file_clear(dm_item_t item);
static int _file_initialize(unsigned max_offset);
static void _file_shutdown();

/* Private Ram based Operations */
static ssize_t _ram_write(dm_item_t item, unsigned index, const void *buf, size_t count);
static ssize_t _ram_read(dm_item_t item, unsigned index, void *buf, size_t count);
static int  _ram_clear(dm_item_t item);
static int _ram_initialize(unsigned max_offset);
static void _ram_shutdown();

typedef struct dm_operations_t {
	ssize_t (*write)(dm_item_t item, unsigned index, const void *buf, size_t count);
	ssize_t (*read)(dm_item_t item, unsigned index, void *buf, size_t count);
	int (*clear)(dm_item_t item);
	int (*initialize)(unsigned max_offset);
	void (*shutdown)();
	int (*wait)(px4_sem_t *sem);
} dm_operations_t;

static constexpr dm_operations_t dm_file_operations = {
	.write   = _file_write,
	.read    = _file_read,
	.clear   = _file_clear,
	.initialize = _file_initialize,
	.shutdown = _file_shutdown,
	.wait = px4_sem_wait,
};

static constexpr dm_operations_t dm_ram_operations = {
	.write   = _ram_write,
	.read    = _ram_read,
	.clear   = _ram_clear,
	.initialize = _ram_initialize,
	.shutdown = _ram_shutdown,
	.wait = px4_sem_wait,
};

static const dm_operations_t *g_dm_ops;

static struct {
	union {
		struct {
			int fd;
		} file;
		struct {
			uint8_t *data;
			uint8_t *data_end;
		} ram;
	};
	bool running;
} dm_operations_data;

/** Types of function calls supported by the worker task */
typedef enum {
	dm_write_func = 0,
	dm_read_func,
	dm_clear_func,
	dm_number_of_funcs
} dm_function_t;

/** Work task work item */
typedef struct {
	sq_entry_t link;	/**< list linkage */
	px4_sem_t wait_sem;
	unsigned char first;
	unsigned char func;
	ssize_t result;
	union {
		struct {
			dm_item_t item;
			unsigned index;
			const void *buf;
			size_t count;
		} write_params;
		struct {
			dm_item_t item;
			unsigned index;
			void *buf;
			size_t count;
		} read_params;
		struct {
			dm_item_t item;
		} clear_params;
	};
} work_q_item_t;

const size_t k_work_item_allocation_chunk_size = 8;

/* Usage statistics */
static unsigned g_func_counts[dm_number_of_funcs];

/* table of maximum number of instances for each item type */
static const unsigned g_per_item_max_index[DM_KEY_NUM_KEYS] = {
	DM_KEY_SAFE_POINTS_MAX,
	DM_KEY_FENCE_POINTS_MAX,
	DM_KEY_WAYPOINTS_OFFBOARD_0_MAX,
	DM_KEY_WAYPOINTS_OFFBOARD_1_MAX,
	DM_KEY_MISSION_STATE_MAX,
	DM_KEY_COMPAT_MAX
};

#define DM_SECTOR_HDR_SIZE 4	/* data manager per item header overhead */

/* Table of the len of each item type */
static constexpr size_t g_per_item_size[DM_KEY_NUM_KEYS] = {
	sizeof(struct mission_safe_point_s) + DM_SECTOR_HDR_SIZE,
	sizeof(struct mission_fence_point_s) + DM_SECTOR_HDR_SIZE,
	sizeof(struct mission_item_s) + DM_SECTOR_HDR_SIZE,
	sizeof(struct mission_item_s) + DM_SECTOR_HDR_SIZE,
	sizeof(struct mission_s) + DM_SECTOR_HDR_SIZE,
	sizeof(struct dataman_compat_s) + DM_SECTOR_HDR_SIZE
};

/* Table of offset for index 0 of each item type */
static unsigned int g_key_offsets[DM_KEY_NUM_KEYS];

/* Item type lock mutexes */
static px4_sem_t *g_item_locks[DM_KEY_NUM_KEYS];
static px4_sem_t g_sys_state_mutex_mission;
static px4_sem_t g_sys_state_mutex_fence;

static perf_counter_t _dm_read_perf{nullptr};
static perf_counter_t _dm_write_perf{nullptr};

/* The data manager store file handle and file name */
static const char *default_device_path = PX4_STORAGEDIR "/dataman";
static char *k_data_manager_device_path = nullptr;

static enum {
	BACKEND_NONE = 0,
	BACKEND_FILE,
	BACKEND_RAM,
	BACKEND_LAST
} backend = BACKEND_NONE;

/* The data manager work queues */

typedef struct {
	sq_queue_t q;		/* Nuttx queue */
	px4_sem_t mutex;		/* Mutual exclusion on work queue adds and deletes */
	unsigned size;		/* Current size of queue */
	unsigned max_size;	/* Maximum queue size reached */
} work_q_t;

static work_q_t g_free_q;	/* queue of free work items. So that we don't always need to call malloc and free*/
static work_q_t g_work_q;	/* pending work items. To be consumed by worker thread */

static px4_sem_t g_work_queued_sema;	/* To notify worker thread a work item has been queued */
static px4_sem_t g_init_sema;

static bool g_task_should_exit;	/**< if true, dataman task should exit */

static void init_q(work_q_t *q)
{
	sq_init(&(q->q));		/* Initialize the NuttX queue structure */
	px4_sem_init(&(q->mutex), 1, 1);	/* Queue is initially unlocked */
	q->size = q->max_size = 0;	/* Queue is initially empty */
}

static inline void
destroy_q(work_q_t *q)
{
	px4_sem_destroy(&(q->mutex));	/* Destroy the queue lock */
}

static inline void
lock_queue(work_q_t *q)
{
	px4_sem_wait(&(q->mutex));	/* Acquire the queue lock */
}

static inline void
unlock_queue(work_q_t *q)
{
	px4_sem_post(&(q->mutex));	/* Release the queue lock */
}

static work_q_item_t *
create_work_item()
{
	work_q_item_t *item;

	/* Try to reuse item from free item queue */
	lock_queue(&g_free_q);

	if ((item = (work_q_item_t *)sq_remfirst(&(g_free_q.q)))) {
		g_free_q.size--;
	}

	unlock_queue(&g_free_q);

	/* If we there weren't any free items then obtain memory for a new ones */
	if (item == nullptr) {
		item = (work_q_item_t *)malloc(k_work_item_allocation_chunk_size * sizeof(work_q_item_t));

		if (item) {
			item->first = 1;
			lock_queue(&g_free_q);

			for (size_t i = 1; i < k_work_item_allocation_chunk_size; i++) {
				(item + i)->first = 0;
				sq_addfirst(&(item + i)->link, &(g_free_q.q));
			}

			/* Update the queue size and potentially the maximum queue size */
			g_free_q.size += k_work_item_allocation_chunk_size - 1;

			if (g_free_q.size > g_free_q.max_size) {
				g_free_q.max_size = g_free_q.size;
			}

			unlock_queue(&g_free_q);
		}
	}

	/* If we got one then lock the item*/
	if (item) {
		px4_sem_init(&item->wait_sem, 1, 0);        /* Caller will wait on this... initially locked */

		/* item->wait_sem use case is a signal */

		px4_sem_setprotocol(&item->wait_sem, SEM_PRIO_NONE);
	}

	/* return the item pointer, or nullptr if all failed */
	return item;
}

/* Work queue management functions */

static inline void
destroy_work_item(work_q_item_t *item)
{
	px4_sem_destroy(&item->wait_sem); /* Destroy the item lock */
	/* Return the item to the free item queue for later reuse */
	lock_queue(&g_free_q);
	sq_addfirst(&item->link, &(g_free_q.q));

	/* Update the queue size and potentially the maximum queue size */
	if (++g_free_q.size > g_free_q.max_size) {
		g_free_q.max_size = g_free_q.size;
	}

	unlock_queue(&g_free_q);
}

static inline work_q_item_t *
dequeue_work_item()
{
	work_q_item_t *work;

	/* retrieve the 1st item on the work queue */
	lock_queue(&g_work_q);

	if ((work = (work_q_item_t *)sq_remfirst(&g_work_q.q))) {
		g_work_q.size--;
	}

	unlock_queue(&g_work_q);
	return work;
}

static int
enqueue_work_item_and_wait_for_result(work_q_item_t *item)
{
	/* put the work item at the end of the work queue */
	lock_queue(&g_work_q);
	sq_addlast(&item->link, &(g_work_q.q));

	/* Adjust the queue size and potentially the maximum queue size */
	if (++g_work_q.size > g_work_q.max_size) {
		g_work_q.max_size = g_work_q.size;
	}

	unlock_queue(&g_work_q);

	/* tell the work thread that work is available */
	px4_sem_post(&g_work_queued_sema);

	/* wait for the result */
	px4_sem_wait(&item->wait_sem);

	int result = item->result;

	destroy_work_item(item);

	return result;
}

static bool is_running()
{
	return dm_operations_data.running;
}

/* Calculate the offset in file of specific item */
static int
calculate_offset(dm_item_t item, unsigned index)
{

	/* Make sure the item type is valid */
	if (item >= DM_KEY_NUM_KEYS) {
		return -1;
	}

	/* Make sure the index for this item type is valid */
	if (index >= g_per_item_max_index[item]) {
		return -1;
	}

	/* Calculate and return the item index based on type and index */
	return g_key_offsets[item] + (index * g_per_item_size[item]);
}

/* Each data item is stored as follows
 *
 * byte 0: Length of user data item
 * byte 1: Unused (previously persistence of this data item)
 * byte 2: Unused (for future use)
 * byte 3: Unused (for future use)
 * byte DM_SECTOR_HDR_SIZE... : data item value
 *
 * The total size must not exceed g_per_item_max_index[item]
 */

/* write to the data manager RAM buffer  */
static ssize_t _ram_write(dm_item_t item, unsigned index, const void *buf, size_t count)
{
	/* Get the offset for this item */
	int offset = calculate_offset(item, index);

	/* If item type or index out of range, return error */
	if (offset < 0) {
		return -1;
	}

	/* Make sure caller has not given us more data than we can handle */
	if (count > (g_per_item_size[item] - DM_SECTOR_HDR_SIZE)) {
		return -E2BIG;
	}

	uint8_t *buffer = &dm_operations_data.ram.data[offset];

	if (buffer > dm_operations_data.ram.data_end) {
		return -1;
	}

	/* Write out the data, prefixed with length */
	buffer[0] = count;
	buffer[1] = 0;
	buffer[2] = 0;
	buffer[3] = 0;

	if (count > 0) {
		memcpy(buffer + DM_SECTOR_HDR_SIZE, buf, count);
	}

	/* All is well... return the number of user data written */
	return count;
}

/* write to the data manager file */
static ssize_t
_file_write(dm_item_t item, unsigned index, const void *buf, size_t count)
{
	unsigned char buffer[g_per_item_size[item]];

	/* Get the offset for this item */
	const int offset = calculate_offset(item, index);

	/* If item type or index out of range, return error */
	if (offset < 0) {
		return -1;
	}

	/* Make sure caller has not given us more data than we can handle */
	if (count > (g_per_item_size[item] - DM_SECTOR_HDR_SIZE)) {
		return -E2BIG;
	}

	/* Write out the data, prefixed with length */
	buffer[0] = count;
	buffer[1] = 0;
	buffer[2] = 0;
	buffer[3] = 0;

	if (count > 0) {
		memcpy(buffer + DM_SECTOR_HDR_SIZE, buf, count);
	}

	count += DM_SECTOR_HDR_SIZE;

	bool write_success = false;

	for (int i = 0; i < 2; i++) {
		int ret_seek = lseek(dm_operations_data.file.fd, offset, SEEK_SET);

		if (ret_seek < 0) {
			PX4_ERR("file write lseek failed %d", errno);
			continue;
		}

		if (ret_seek != offset) {
			PX4_ERR("file write lseek failed, incorrect offset %d vs %d", ret_seek, offset);
			continue;
		}

		int ret_write = write(dm_operations_data.file.fd, buffer, count);

		if (ret_write < 0) {
			PX4_ERR("file write failed %d", errno);
			continue;
		}

		if (ret_write != (ssize_t)count) {
			PX4_ERR("file write failed, wrote %d bytes, expected %zu", ret_write, count);
			continue;

		} else {
			write_success = true;
			break;
		}
	}

	if (!write_success) {
		return -1;
	}

	/* Make sure data is written to physical media */
	fsync(dm_operations_data.file.fd);

	/* All is well... return the number of user data written */
	return count - DM_SECTOR_HDR_SIZE;
}

/* Retrieve from the data manager RAM buffer*/
static ssize_t _ram_read(dm_item_t item, unsigned index, void *buf, size_t count)
{
	/* Get the offset for this item */
	int offset = calculate_offset(item, index);

	/* If item type or index out of range, return error */
	if (offset < 0) {
		return -1;
	}

	/* Make sure the caller hasn't asked for more data than we can handle */
	if (count > (g_per_item_size[item] - DM_SECTOR_HDR_SIZE)) {
		return -E2BIG;
	}

	/* Read the prefix and data */

	uint8_t *buffer = &dm_operations_data.ram.data[offset];

	if (buffer > dm_operations_data.ram.data_end) {
		return -1;
	}

	/* See if we got data */
	if (buffer[0] > 0) {
		/* We got more than requested!!! */
		if (buffer[0] > count) {
			return -1;
		}

		/* Looks good, copy it to the caller's buffer */
		memcpy(buf, buffer + DM_SECTOR_HDR_SIZE, buffer[0]);
	}

	/* Return the number of bytes of caller data read */
	return buffer[0];
}

/* Retrieve from the data manager file */
static ssize_t
_file_read(dm_item_t item, unsigned index, void *buf, size_t count)
{
	if (item >= DM_KEY_NUM_KEYS) {
		return -1;
	}

	unsigned char buffer[g_per_item_size[item]];

	/* Get the offset for this item */
	int offset = calculate_offset(item, index);

	/* If item type or index out of range, return error */
	if (offset < 0) {
		return -1;
	}

	/* Make sure the caller hasn't asked for more data than we can handle */
	if (count > (g_per_item_size[item] - DM_SECTOR_HDR_SIZE)) {
		return -E2BIG;
	}

	int len = -1;
	bool read_success = false;

	for (int i = 0; i < 2; i++) {
		int ret_seek = lseek(dm_operations_data.file.fd, offset, SEEK_SET);

		if (ret_seek < 0) {
			PX4_ERR("file read lseek failed %d", errno);
			continue;
		}

		if (ret_seek != offset) {
			PX4_ERR("file read lseek failed, incorrect offset %d vs %d", ret_seek, offset);
			continue;
		}

		/* Read the prefix and data */
		len = read(dm_operations_data.file.fd, buffer, count + DM_SECTOR_HDR_SIZE);

		/* Check for read error */
		if (len >= 0) {
			read_success = true;
			break;

		} else {
			PX4_ERR("file read failed %d", errno);
		}
	}

	if (!read_success) {
		return -1;
	}

	/* A zero length entry is a empty entry */
	if (len == 0) {
		buffer[0] = 0;
	}

	/* See if we got data */
	if (buffer[0] > 0) {
		/* We got more than requested!!! */
		if (buffer[0] > count) {
			return -1;
		}

		/* Looks good, copy it to the caller's buffer */
		memcpy(buf, buffer + DM_SECTOR_HDR_SIZE, buffer[0]);
	}

	/* Return the number of bytes of caller data read */
	return buffer[0];
}

static int  _ram_clear(dm_item_t item)
{
	int i;
	int result = 0;

	/* Get the offset of 1st item of this type */
	int offset = calculate_offset(item, 0);

	/* Check for item type out of range */
	if (offset < 0) {
		return -1;
	}

	/* Clear all items of this type */
	for (i = 0; (unsigned)i < g_per_item_max_index[item]; i++) {
		uint8_t *buf = &dm_operations_data.ram.data[offset];

		if (buf > dm_operations_data.ram.data_end) {
			result = -1;
			break;
		}

		buf[0] = 0;
		offset += g_per_item_size[item];
	}

	return result;
}

static int
_file_clear(dm_item_t item)
{
	int i, result = 0;

	/* Get the offset of 1st item of this type */
	int offset = calculate_offset(item, 0);

	/* Check for item type out of range */
	if (offset < 0) {
		return -1;
	}

	/* Clear all items of this type */
	for (i = 0; (unsigned)i < g_per_item_max_index[item]; i++) {
		char buf[1];

		if (lseek(dm_operations_data.file.fd, offset, SEEK_SET) != offset) {
			result = -1;
			break;
		}

		/* Avoid SD flash wear by only doing writes where necessary */
		if (read(dm_operations_data.file.fd, buf, 1) < 1) {
			break;
		}

		/* If item has length greater than 0 it needs to be overwritten */
		if (buf[0]) {
			if (lseek(dm_operations_data.file.fd, offset, SEEK_SET) != offset) {
				result = -1;
				break;
			}

			buf[0] = 0;

			if (write(dm_operations_data.file.fd, buf, 1) != 1) {
				result = -1;
				break;
			}
		}

		offset += g_per_item_size[item];
	}

	/* Make sure data is actually written to physical media */
	fsync(dm_operations_data.file.fd);
	return result;
}

static int
_file_initialize(unsigned max_offset)
{
	/* See if the data manage file exists and is a multiple of the sector size */
	dm_operations_data.file.fd = open(k_data_manager_device_path, O_RDONLY | O_BINARY);

	if (dm_operations_data.file.fd >= 0) {
		// Read the mission state and check the hash
		struct dataman_compat_s compat_state;
		int ret = g_dm_ops->read(DM_KEY_COMPAT, 0, &compat_state, sizeof(compat_state));

		bool incompat = true;

		if (ret == sizeof(compat_state)) {
			if (compat_state.key == DM_COMPAT_KEY) {
				incompat = false;
			}
		}

		close(dm_operations_data.file.fd);

		if (incompat) {
			unlink(k_data_manager_device_path);
		}
	}

	/* Open or create the data manager file */
	dm_operations_data.file.fd = open(k_data_manager_device_path, O_RDWR | O_CREAT | O_BINARY, PX4_O_MODE_666);

	if (dm_operations_data.file.fd < 0) {
		PX4_WARN("Could not open data manager file %s", k_data_manager_device_path);
		px4_sem_post(&g_init_sema); /* Don't want to hang startup */
		return -1;
	}

	if ((unsigned)lseek(dm_operations_data.file.fd, max_offset, SEEK_SET) != max_offset) {
		close(dm_operations_data.file.fd);
		PX4_WARN("Could not seek data manager file %s", k_data_manager_device_path);
		px4_sem_post(&g_init_sema); /* Don't want to hang startup */
		return -1;
	}

	/* Write current compat info */
	struct dataman_compat_s compat_state;
	compat_state.key = DM_COMPAT_KEY;
	int ret = g_dm_ops->write(DM_KEY_COMPAT, 0, &compat_state, sizeof(compat_state));

	if (ret != sizeof(compat_state)) {
		PX4_ERR("Failed writing compat: %d", ret);
	}

	fsync(dm_operations_data.file.fd);
	dm_operations_data.running = true;

	return 0;
}

static int
_ram_initialize(unsigned max_offset)
{
	/* In memory */
	dm_operations_data.ram.data = (uint8_t *)malloc(max_offset);

	if (dm_operations_data.ram.data == nullptr) {
		PX4_WARN("Could not allocate %u bytes of memory", max_offset);
		px4_sem_post(&g_init_sema); /* Don't want to hang startup */
		return -1;
	}

	memset(dm_operations_data.ram.data, 0, max_offset);
	dm_operations_data.ram.data_end = &dm_operations_data.ram.data[max_offset - 1];
	dm_operations_data.running = true;

	return 0;
}

static void
_file_shutdown()
{
	close(dm_operations_data.file.fd);
	dm_operations_data.running = false;
}

static void
_ram_shutdown()
{
	free(dm_operations_data.ram.data);
	dm_operations_data.running = false;
}

/** Write to the data manager file */
__EXPORT ssize_t
dm_write(dm_item_t item, unsigned index, const void *buf, size_t count)
{
	work_q_item_t *work;

	/* Make sure data manager has been started and is not shutting down */
	if (!is_running() || g_task_should_exit) {
		return -1;
	}

	perf_begin(_dm_write_perf);

	/* get a work item and queue up a write request */
	if ((work = create_work_item()) == nullptr) {
		PX4_ERR("dm_write create_work_item failed");
		perf_end(_dm_write_perf);
		return -1;
	}

	work->func = dm_write_func;
	work->write_params.item = item;
	work->write_params.index = index;
	work->write_params.buf = buf;
	work->write_params.count = count;

	/* Enqueue the item on the work queue and wait for the worker thread to complete processing it */
	ssize_t ret = (ssize_t)enqueue_work_item_and_wait_for_result(work);
	perf_end(_dm_write_perf);
	return ret;
}

/** Retrieve from the data manager file */
__EXPORT ssize_t
dm_read(dm_item_t item, unsigned index, void *buf, size_t count)
{
	work_q_item_t *work;

	/* Make sure data manager has been started and is not shutting down */
	if (!is_running() || g_task_should_exit) {
		return -1;
	}

	perf_begin(_dm_read_perf);

	/* get a work item and queue up a read request */
	if ((work = create_work_item()) == nullptr) {
		PX4_ERR("dm_read create_work_item failed");
		perf_end(_dm_read_perf);
		return -1;
	}

	work->func = dm_read_func;
	work->read_params.item = item;
	work->read_params.index = index;
	work->read_params.buf = buf;
	work->read_params.count = count;

	/* Enqueue the item on the work queue and wait for the worker thread to complete processing it */
	ssize_t ret = (ssize_t)enqueue_work_item_and_wait_for_result(work);
	perf_end(_dm_read_perf);
	return ret;
}

/** Clear a data Item */
__EXPORT int
dm_clear(dm_item_t item)
{
	work_q_item_t *work;

	/* Make sure data manager has been started and is not shutting down */
	if (!is_running() || g_task_should_exit) {
		return -1;
	}

	/* get a work item and queue up a clear request */
	if ((work = create_work_item()) == nullptr) {
		PX4_ERR("dm_clear create_work_item failed");
		return -1;
	}

	work->func = dm_clear_func;
	work->clear_params.item = item;

	/* Enqueue the item on the work queue and wait for the worker thread to complete processing it */
	return enqueue_work_item_and_wait_for_result(work);
}

__EXPORT int
dm_lock(dm_item_t item)
{
	/* Make sure data manager has been started and is not shutting down */
	if (!is_running() || g_task_should_exit) {
		errno = EINVAL;
		return -1;
	}

	if (item >= DM_KEY_NUM_KEYS) {
		errno = EINVAL;
		return -1;
	}

	if (g_item_locks[item]) {
		return px4_sem_wait(g_item_locks[item]);
	}

	errno = EINVAL;
	return -1;
}

__EXPORT int
dm_trylock(dm_item_t item)
{
	/* Make sure data manager has been started and is not shutting down */
	if (!is_running() || g_task_should_exit) {
		errno = EINVAL;
		return -1;
	}

	if (item >= DM_KEY_NUM_KEYS) {
		errno = EINVAL;
		return -1;
	}

	if (g_item_locks[item]) {
		return px4_sem_trywait(g_item_locks[item]);
	}

	errno = EINVAL;
	return -1;
}

/** Unlock a data Item */
__EXPORT void
dm_unlock(dm_item_t item)
{
	/* Make sure data manager has been started and is not shutting down */
	if (!is_running() || g_task_should_exit) {
		return;
	}

	if (item >= DM_KEY_NUM_KEYS) {
		return;
	}

	if (g_item_locks[item]) {
		px4_sem_post(g_item_locks[item]);
	}
}

<<<<<<< HEAD
=======
/** Tell the data manager about the type of the last reset */
__EXPORT int
dm_restart(dm_reset_reason reason)
{
	work_q_item_t *work;

	/* Make sure data manager has been started and is not shutting down */
	if (!is_running() || g_task_should_exit) {
		return -1;
	}

	/* get a work item and queue up a restart request */
	if ((work = create_work_item()) == nullptr) {
		PX4_ERR("dm_restart create_work_item failed");
		return -1;
	}

	work->func = dm_restart_func;
	work->restart_params.reason = reason;

	/* Enqueue the item on the work queue and wait for the worker thread to complete processing it */
	return enqueue_work_item_and_wait_for_result(work);
}

>>>>>>> 63189067
static int
task_main(int argc, char *argv[])
{
	/* Dataman can use disk or RAM */
	switch (backend) {
	case BACKEND_FILE:
		g_dm_ops = &dm_file_operations;
		break;

	case BACKEND_RAM:
		g_dm_ops = &dm_ram_operations;
		break;

	default:
		PX4_WARN("No valid backend set.");
		return -1;
	}

	work_q_item_t *work;

	/* Initialize global variables */
	g_key_offsets[0] = 0;

	for (int i = 0; i < ((int)DM_KEY_NUM_KEYS - 1); i++) {
		g_key_offsets[i + 1] = g_key_offsets[i] + (g_per_item_max_index[i] * g_per_item_size[i]);
	}

	unsigned max_offset = g_key_offsets[DM_KEY_NUM_KEYS - 1] + (g_per_item_max_index[DM_KEY_NUM_KEYS - 1] *
			      g_per_item_size[DM_KEY_NUM_KEYS - 1]);

	for (unsigned i = 0; i < dm_number_of_funcs; i++) {
		g_func_counts[i] = 0;
	}

	/* Initialize the item type locks, for now only DM_KEY_MISSION_STATE & DM_KEY_FENCE_POINTS supports locking */
	px4_sem_init(&g_sys_state_mutex_mission, 1, 1); /* Initially unlocked */
	px4_sem_init(&g_sys_state_mutex_fence, 1, 1); /* Initially unlocked */

	for (unsigned i = 0; i < DM_KEY_NUM_KEYS; i++) {
		g_item_locks[i] = nullptr;
	}

	g_item_locks[DM_KEY_MISSION_STATE] = &g_sys_state_mutex_mission;
	g_item_locks[DM_KEY_FENCE_POINTS] = &g_sys_state_mutex_fence;

	g_task_should_exit = false;

	init_q(&g_work_q);
	init_q(&g_free_q);

	px4_sem_init(&g_work_queued_sema, 1, 0);

	/* g_work_queued_sema use case is a signal */

	px4_sem_setprotocol(&g_work_queued_sema, SEM_PRIO_NONE);

	_dm_read_perf = perf_alloc(PC_ELAPSED, MODULE_NAME": read");
	_dm_write_perf = perf_alloc(PC_ELAPSED, MODULE_NAME": write");

	int ret = g_dm_ops->initialize(max_offset);

	if (ret) {
		g_task_should_exit = true;
		goto end;
	}

	switch (backend) {
	case BACKEND_FILE:
		PX4_INFO("data manager file '%s' size is %u bytes", k_data_manager_device_path, max_offset);

		break;

	case BACKEND_RAM:
		PX4_INFO("data manager RAM size is %u bytes", max_offset);
		break;

	default:
		break;
	}

	/* Tell startup that the worker thread has completed its initialization */
	px4_sem_post(&g_init_sema);

	/* Start the endless loop, waiting for then processing work requests */
	while (true) {

		/* do we need to exit ??? */
		if (!g_task_should_exit) {
			/* wait for work */
			g_dm_ops->wait(&g_work_queued_sema);
		}

		/* Empty the work queue */
		while ((work = dequeue_work_item())) {

			/* handle each work item with the appropriate handler */
			switch (work->func) {
			case dm_write_func:
				g_func_counts[dm_write_func]++;
				work->result =
					g_dm_ops->write(work->write_params.item, work->write_params.index, work->write_params.buf, work->write_params.count);
				break;

			case dm_read_func:
				g_func_counts[dm_read_func]++;
				work->result =
					g_dm_ops->read(work->read_params.item, work->read_params.index, work->read_params.buf, work->read_params.count);
				break;

			case dm_clear_func:
				g_func_counts[dm_clear_func]++;
				work->result = g_dm_ops->clear(work->clear_params.item);
				break;

			default: /* should never happen */
				work->result = -1;
				break;
			}

			/* Inform the caller that work is done */
			px4_sem_post(&work->wait_sem);
		}

		/* time to go???? */
		if (g_task_should_exit) {
			break;
		}
	}

	g_dm_ops->shutdown();

	/* The work queue is now empty, empty the free queue */
	for (;;) {
		if ((work = (work_q_item_t *)sq_remfirst(&(g_free_q.q))) == nullptr) {
			break;
		}

		if (work->first) {
			free(work);
		}
	}

end:
	backend = BACKEND_NONE;
	destroy_q(&g_work_q);
	destroy_q(&g_free_q);
	px4_sem_destroy(&g_work_queued_sema);
	px4_sem_destroy(&g_sys_state_mutex_mission);
	px4_sem_destroy(&g_sys_state_mutex_fence);

	perf_free(_dm_read_perf);
	_dm_read_perf = nullptr;

	perf_free(_dm_write_perf);
	_dm_write_perf = nullptr;

	return 0;
}

static int
start()
{
	int task;

	px4_sem_init(&g_init_sema, 1, 0);

	/* g_init_sema use case is a signal */

	px4_sem_setprotocol(&g_init_sema, SEM_PRIO_NONE);

	/* start the worker thread with low priority for disk IO */
	if ((task = px4_task_spawn_cmd("dataman", SCHED_DEFAULT, SCHED_PRIORITY_DEFAULT - 10,
				       PX4_STACK_ADJUSTED(TASK_STACK_SIZE), task_main,
				       nullptr)) < 0) {
		px4_sem_destroy(&g_init_sema);
		PX4_ERR("task start failed");
		return -1;
	}

	/* wait for the thread to actually initialize */
	px4_sem_wait(&g_init_sema);
	px4_sem_destroy(&g_init_sema);

	return 0;
}

static void
status()
{
	/* display usage statistics */
	PX4_INFO("Writes   %u", g_func_counts[dm_write_func]);
	PX4_INFO("Reads    %u", g_func_counts[dm_read_func]);
	PX4_INFO("Clears   %u", g_func_counts[dm_clear_func]);
	PX4_INFO("Max Q lengths work %u, free %u", g_work_q.max_size, g_free_q.max_size);
	perf_print_counter(_dm_read_perf);
	perf_print_counter(_dm_write_perf);
}

static void
stop()
{
	/* Tell the worker task to shut down */
	g_task_should_exit = true;
	px4_sem_post(&g_work_queued_sema);
}

static void
usage()
{
	PRINT_MODULE_DESCRIPTION(
		R"DESCR_STR(
### Description
Module to provide persistent storage for the rest of the system in form of a simple database through a C API.
Multiple backends are supported:
- a file (eg. on the SD card)
- RAM (this is obviously not persistent)

It is used to store structured data of different types: mission waypoints, mission state and geofence polygons.
Each type has a specific type and a fixed maximum amount of storage items, so that fast random access is possible.

### Implementation
Reading and writing a single item is always atomic. If multiple items need to be read/modified atomically, there is
an additional lock per item type via `dm_lock`.

**DM_KEY_FENCE_POINTS** and **DM_KEY_SAFE_POINTS** items: the first data element is a `mission_stats_entry_s` struct,
which stores the number of items for these types. These items are always updated atomically in one transaction (from
the mavlink mission manager). During that time, navigator will try to acquire the geofence item lock, fail, and will not
check for geofence violations.

)DESCR_STR");

	PRINT_MODULE_USAGE_NAME("dataman", "system");
	PRINT_MODULE_USAGE_COMMAND("start");
	PRINT_MODULE_USAGE_PARAM_STRING('f', nullptr, "<file>", "Storage file", true);
	PRINT_MODULE_USAGE_PARAM_FLAG('r', "Use RAM backend (NOT persistent)", true);
	PRINT_MODULE_USAGE_PARAM_COMMENT("The options -f and -r are mutually exclusive. If nothing is specified, a file 'dataman' is used");
	PRINT_MODULE_USAGE_DEFAULT_COMMANDS();
}

static int backend_check()
{
	if (backend != BACKEND_NONE) {
		PX4_WARN("-f and -r are mutually exclusive");
		usage();
		return -1;
	}

	return 0;
}

int
dataman_main(int argc, char *argv[])
{
	if (argc < 2) {
		usage();
		return -1;
	}

	if (!strcmp(argv[1], "start")) {

		if (is_running()) {
			PX4_WARN("dataman already running");
			return -1;
		}

		int ch;
		int dmoptind = 1;
		const char *dmoptarg = nullptr;

		/* jump over start and look at options first */

		while ((ch = px4_getopt(argc, argv, "f:r", &dmoptind, &dmoptarg)) != EOF) {
			switch (ch) {
			case 'f':
				if (backend_check()) {
					return -1;
				}

				backend = BACKEND_FILE;
				k_data_manager_device_path = strdup(dmoptarg);
				PX4_INFO("dataman file set to: %s", k_data_manager_device_path);
				break;

			case 'r':
				if (backend_check()) {
					return -1;
				}

				backend = BACKEND_RAM;
				break;

			//no break
			default:
				usage();
				return -1;
			}
		}

		if (backend == BACKEND_NONE) {
			backend = BACKEND_FILE;
			k_data_manager_device_path = strdup(default_device_path);
		}

		start();

		if (!is_running()) {
			PX4_ERR("dataman start failed");
			free(k_data_manager_device_path);
			k_data_manager_device_path = nullptr;
			return -1;
		}

		return 0;
	}

	/* Worker thread should be running for all other commands */
	if (!is_running()) {
		PX4_WARN("dataman worker thread not running");
		usage();
		return -1;
	}

	if (!strcmp(argv[1], "stop")) {
		stop();
		free(k_data_manager_device_path);
		k_data_manager_device_path = nullptr;

	} else if (!strcmp(argv[1], "status")) {
		status();

	} else {
		usage();
		return -1;
	}

	return 0;
}<|MERGE_RESOLUTION|>--- conflicted
+++ resolved
@@ -931,33 +931,6 @@
 	}
 }
 
-<<<<<<< HEAD
-=======
-/** Tell the data manager about the type of the last reset */
-__EXPORT int
-dm_restart(dm_reset_reason reason)
-{
-	work_q_item_t *work;
-
-	/* Make sure data manager has been started and is not shutting down */
-	if (!is_running() || g_task_should_exit) {
-		return -1;
-	}
-
-	/* get a work item and queue up a restart request */
-	if ((work = create_work_item()) == nullptr) {
-		PX4_ERR("dm_restart create_work_item failed");
-		return -1;
-	}
-
-	work->func = dm_restart_func;
-	work->restart_params.reason = reason;
-
-	/* Enqueue the item on the work queue and wait for the worker thread to complete processing it */
-	return enqueue_work_item_and_wait_for_result(work);
-}
-
->>>>>>> 63189067
 static int
 task_main(int argc, char *argv[])
 {
