/****************************************************************************
 *
 *   Copyright (c) 2013-2017 PX4 Development Team. All rights reserved.
 *
 * Redistribution and use in source and binary forms, with or without
 * modification, are permitted provided that the following conditions
 * are met:
 *
 * 1. Redistributions of source code must retain the above copyright
 *    notice, this list of conditions and the following disclaimer.
 * 2. Redistributions in binary form must reproduce the above copyright
 *    notice, this list of conditions and the following disclaimer in
 *    the documentation and/or other materials provided with the
 *    distribution.
 * 3. Neither the name PX4 nor the names of its contributors may be
 *    used to endorse or promote products derived from this software
 *    without specific prior written permission.
 *
 * THIS SOFTWARE IS PROVIDED BY THE COPYRIGHT HOLDERS AND CONTRIBUTORS
 * "AS IS" AND ANY EXPRESS OR IMPLIED WARRANTIES, INCLUDING, BUT NOT
 * LIMITED TO, THE IMPLIED WARRANTIES OF MERCHANTABILITY AND FITNESS
 * FOR A PARTICULAR PURPOSE ARE DISCLAIMED. IN NO EVENT SHALL THE
 * COPYRIGHT OWNER OR CONTRIBUTORS BE LIABLE FOR ANY DIRECT, INDIRECT,
 * INCIDENTAL, SPECIAL, EXEMPLARY, OR CONSEQUENTIAL DAMAGES (INCLUDING,
 * BUT NOT LIMITED TO, PROCUREMENT OF SUBSTITUTE GOODS OR SERVICES; LOSS
 * OF USE, DATA, OR PROFITS; OR BUSINESS INTERRUPTION) HOWEVER CAUSED
 * AND ON ANY THEORY OF LIABILITY, WHETHER IN CONTRACT, STRICT
 * LIABILITY, OR TORT (INCLUDING NEGLIGENCE OR OTHERWISE) ARISING IN
 * ANY WAY OUT OF THE USE OF THIS SOFTWARE, EVEN IF ADVISED OF THE
 * POSSIBILITY OF SUCH DAMAGE.
 *
 ****************************************************************************/
/**
 * @file navigator_main.cpp
 *
 * Handles mission items, geo fencing and failsafe navigation behavior.
 * Published the position setpoint triplet for the position controller.
 *
 * @author Lorenz Meier <lorenz@px4.io>
 * @author Jean Cyr <jean.m.cyr@gmail.com>
 * @author Julian Oes <julian@oes.ch>
 * @author Anton Babushkin <anton.babushkin@me.com>
 * @author Thomas Gubler <thomasgubler@gmail.com>
 */

#include "navigator.h"

#include <float.h>
#include <sys/stat.h>

#include <dataman/dataman.h>
#include <drivers/drv_hrt.h>
#include <lib/ecl/geo/geo.h>
#include <lib/mathlib/mathlib.h>
#include <px4_config.h>
#include <px4_defines.h>
#include <px4_posix.h>
#include <px4_tasks.h>
#include <systemlib/mavlink_log.h>

/**
 * navigator app start / stop handling function
 *
 * @ingroup apps
 */
extern "C" __EXPORT int navigator_main(int argc, char *argv[]);

#define GEOFENCE_CHECK_INTERVAL 200000

using namespace time_literals;

namespace navigator
{
Navigator	*g_navigator;
}

Navigator::Navigator() :
	ModuleParams(nullptr),
	_loop_perf(perf_alloc(PC_ELAPSED, "navigator")),
	_geofence(this),
	_mission(this),
	_loiter(this),
	_takeoff(this),
	_land(this),
	_precland(this),
	_rtl(this),
	_rcLoss(this),
	_dataLinkLoss(this),
	_engineFailure(this),
	_gpsFailure(this),
	_follow_target(this)
{
	/* Create a list of our possible navigation types */
	_navigation_mode_array[0] = &_mission;
	_navigation_mode_array[1] = &_loiter;
	_navigation_mode_array[2] = &_rtl;
	_navigation_mode_array[3] = &_dataLinkLoss;
	_navigation_mode_array[4] = &_engineFailure;
	_navigation_mode_array[5] = &_gpsFailure;
	_navigation_mode_array[6] = &_rcLoss;
	_navigation_mode_array[7] = &_takeoff;
	_navigation_mode_array[8] = &_land;
	_navigation_mode_array[9] = &_precland;
	_navigation_mode_array[10] = &_follow_target;

	_handle_back_trans_dec_mss = param_find("VT_B_DEC_MSS");
	_handle_reverse_delay = param_find("VT_B_REV_DEL");

	_local_pos_sub = orb_subscribe(ORB_ID(vehicle_local_position));

	reset_triplets();
}

Navigator::~Navigator()
{
	orb_unsubscribe(_local_pos_sub);
}

void
Navigator::params_update()
{
	updateParams();

	if (_handle_back_trans_dec_mss != PARAM_INVALID) {
		param_get(_handle_back_trans_dec_mss, &_param_back_trans_dec_mss);
	}

	if (_handle_reverse_delay != PARAM_INVALID) {
		param_get(_handle_reverse_delay, &_param_reverse_delay);
	}
}

void
Navigator::run()
{
	bool have_geofence_position_data = false;

	/* Try to load the geofence:
	 * if /fs/microsd/etc/geofence.txt load from this file */
	struct stat buffer;

	if (stat(GEOFENCE_FILENAME, &buffer) == 0) {
		PX4_INFO("Loading geofence from %s", GEOFENCE_FILENAME);
		_geofence.loadFromFile(GEOFENCE_FILENAME);
	}

	params_update();

	/* wakeup source(s) */
	px4_pollfd_struct_t fds[1] = {};

	/* Setup of loop */
	fds[0].fd = _local_pos_sub;
	fds[0].events = POLLIN;

	/* rate-limit position subscription to 20 Hz / 50 ms */
	orb_set_interval(_local_pos_sub, 50);

	hrt_abstime last_geofence_check = 0;

	while (!should_exit()) {

		/* wait for up to 1000ms for data */
		int pret = px4_poll(&fds[0], (sizeof(fds) / sizeof(fds[0])), 1000);

		if (pret == 0) {
			/* Let the loop run anyway, don't do `continue` here. */

		} else if (pret < 0) {
			/* this is undesirable but not much we can do - might want to flag unhappy status */
			PX4_ERR("poll error %d, %d", pret, errno);
			px4_usleep(10000);
			continue;

		} else {
			if (fds[0].revents & POLLIN) {
				/* success, local pos is available */
				orb_copy(ORB_ID(vehicle_local_position), _local_pos_sub, &_local_pos);
			}
		}

		perf_begin(_loop_perf);

		/* gps updated */
		if (_gps_pos_sub.updated()) {
			_gps_pos_sub.copy(&_gps_pos);

			if (_geofence.getSource() == Geofence::GF_SOURCE_GPS) {
				have_geofence_position_data = true;
			}
		}

		/* global position updated */
		if (_global_pos_sub.updated()) {
			_global_pos_sub.copy(&_global_pos);

			if (_geofence.getSource() == Geofence::GF_SOURCE_GLOBALPOS) {
				have_geofence_position_data = true;
			}
		}

		// check for parameter updates
		if (_parameter_update_sub.updated()) {
			// clear update
			parameter_update_s pupdate;
			_parameter_update_sub.copy(&pupdate);

			// update parameters from storage
			params_update();
		}

		_vstatus_sub.update(&_vstatus);
		_land_detected_sub.update(&_land_detected);
		_position_controller_status_sub.update();
		_home_pos_sub.update(&_home_pos);

		if (_vehicle_command_sub.updated()) {
			vehicle_command_s cmd{};
			_vehicle_command_sub.copy(&cmd);

			if (cmd.command == vehicle_command_s::VEHICLE_CMD_DO_GO_AROUND) {

				// DO_GO_AROUND is currently handled by the position controller (unacknowledged)
				// TODO: move DO_GO_AROUND handling to navigator
				publish_vehicle_command_ack(cmd, vehicle_command_s::VEHICLE_CMD_RESULT_ACCEPTED);

			} else if (cmd.command == vehicle_command_s::VEHICLE_CMD_DO_REPOSITION) {

				position_setpoint_triplet_s *rep = get_reposition_triplet();
				position_setpoint_triplet_s *curr = get_position_setpoint_triplet();

				// store current position as previous position and goal as next
				rep->previous.yaw = get_global_position()->yaw;
				rep->previous.lat = get_global_position()->lat;
				rep->previous.lon = get_global_position()->lon;
				rep->previous.alt = get_global_position()->alt;

				rep->current.loiter_radius = get_loiter_radius();
				rep->current.loiter_direction = 1;
				rep->current.type = position_setpoint_s::SETPOINT_TYPE_LOITER;

				// If no argument for ground speed, use default value.
				if (cmd.param1 <= 0 || !PX4_ISFINITE(cmd.param1)) {
					rep->current.cruising_speed = get_cruising_speed();

				} else {
					rep->current.cruising_speed = cmd.param1;
				}

				rep->current.cruising_throttle = get_cruising_throttle();
				rep->current.acceptance_radius = get_acceptance_radius();

				// Go on and check which changes had been requested
				if (PX4_ISFINITE(cmd.param4)) {
					rep->current.yaw = cmd.param4;
					rep->current.yaw_valid = true;

				} else {
					rep->current.yaw = NAN;
					rep->current.yaw_valid = false;
				}

				if (PX4_ISFINITE(cmd.param5) && PX4_ISFINITE(cmd.param6)) {

					// Position change with optional altitude change
					rep->current.lat = (cmd.param5 < 1000) ? cmd.param5 : cmd.param5 / (double)1e7;
					rep->current.lon = (cmd.param6 < 1000) ? cmd.param6 : cmd.param6 / (double)1e7;

					if (PX4_ISFINITE(cmd.param7)) {
						rep->current.alt = cmd.param7;

					} else {
						rep->current.alt = get_global_position()->alt;
					}

				} else if (PX4_ISFINITE(cmd.param7) && curr->current.valid
					   && PX4_ISFINITE(curr->current.lat)
					   && PX4_ISFINITE(curr->current.lon)) {

					// Altitude without position change
					rep->current.lat = curr->current.lat;
					rep->current.lon = curr->current.lon;
					rep->current.alt = cmd.param7;

				} else {
					// All three set to NaN - hold in current position
					rep->current.lat = get_global_position()->lat;
					rep->current.lon = get_global_position()->lon;
					rep->current.alt = get_global_position()->alt;
				}

				rep->previous.valid = true;
				rep->current.valid = true;
				rep->next.valid = false;

				// CMD_DO_REPOSITION is acknowledged by commander

			} else if (cmd.command == vehicle_command_s::VEHICLE_CMD_NAV_TAKEOFF) {
				position_setpoint_triplet_s *rep = get_takeoff_triplet();

				// store current position as previous position and goal as next
				rep->previous.yaw = get_global_position()->yaw;
				rep->previous.lat = get_global_position()->lat;
				rep->previous.lon = get_global_position()->lon;
				rep->previous.alt = get_global_position()->alt;

				rep->current.loiter_radius = get_loiter_radius();
				rep->current.loiter_direction = 1;
				rep->current.type = position_setpoint_s::SETPOINT_TYPE_TAKEOFF;

				if (home_position_valid()) {
					rep->current.yaw = cmd.param4;
					rep->previous.valid = true;

				} else {
					rep->current.yaw = get_local_position()->yaw;
					rep->previous.valid = false;
				}

				if (PX4_ISFINITE(cmd.param5) && PX4_ISFINITE(cmd.param6)) {
					rep->current.lat = (cmd.param5 < 1000) ? cmd.param5 : cmd.param5 / (double)1e7;
					rep->current.lon = (cmd.param6 < 1000) ? cmd.param6 : cmd.param6 / (double)1e7;

				} else {
					// If one of them is non-finite, reset both
					rep->current.lat = (double)NAN;
					rep->current.lon = (double)NAN;
				}

				rep->current.alt = cmd.param7;

				rep->current.valid = true;
				rep->next.valid = false;

				// CMD_NAV_TAKEOFF is acknowledged by commander

			} else if (cmd.command == vehicle_command_s::VEHICLE_CMD_DO_LAND_START) {

				/* find NAV_CMD_DO_LAND_START in the mission and
				 * use MAV_CMD_MISSION_START to start the mission there
				 */
				if (_mission.land_start()) {
					vehicle_command_s vcmd = {};
					vcmd.command = vehicle_command_s::VEHICLE_CMD_MISSION_START;
					vcmd.param1 = _mission.get_land_start_index();
					publish_vehicle_cmd(&vcmd);

				} else {
					PX4_WARN("planned mission landing not available");
				}

				publish_vehicle_command_ack(cmd, vehicle_command_s::VEHICLE_CMD_RESULT_ACCEPTED);

			} else if (cmd.command == vehicle_command_s::VEHICLE_CMD_MISSION_START) {
				if (_mission_result.valid && PX4_ISFINITE(cmd.param1) && (cmd.param1 >= 0)) {
					if (!_mission.set_current_mission_index(cmd.param1)) {
						PX4_WARN("CMD_MISSION_START failed");
					}
				}

				// CMD_MISSION_START is acknowledged by commander

			} else if (cmd.command == vehicle_command_s::VEHICLE_CMD_DO_CHANGE_SPEED) {
				if (cmd.param2 > FLT_EPSILON) {
					// XXX not differentiating ground and airspeed yet
					set_cruising_speed(cmd.param2);

				} else {
					set_cruising_speed();

					/* if no speed target was given try to set throttle */
					if (cmd.param3 > FLT_EPSILON) {
						set_cruising_throttle(cmd.param3 / 100);

					} else {
						set_cruising_throttle();
					}
				}

				// TODO: handle responses for supported DO_CHANGE_SPEED options?
				publish_vehicle_command_ack(cmd, vehicle_command_s::VEHICLE_CMD_RESULT_ACCEPTED);

			} else if (cmd.command == vehicle_command_s::VEHICLE_CMD_DO_SET_ROI
				   || cmd.command == vehicle_command_s::VEHICLE_CMD_NAV_ROI
				   || cmd.command == vehicle_command_s::VEHICLE_CMD_DO_SET_ROI_LOCATION
				   || cmd.command == vehicle_command_s::VEHICLE_CMD_DO_SET_ROI_WPNEXT_OFFSET
				   || cmd.command == vehicle_command_s::VEHICLE_CMD_DO_SET_ROI_NONE) {
				_vroi = {};

				switch (cmd.command) {
				case vehicle_command_s::VEHICLE_CMD_DO_SET_ROI:
				case vehicle_command_s::VEHICLE_CMD_NAV_ROI:
					_vroi.mode = cmd.param1;
					break;

				case vehicle_command_s::VEHICLE_CMD_DO_SET_ROI_LOCATION:
					_vroi.mode = vehicle_command_s::VEHICLE_ROI_LOCATION;
					_vroi.lat = cmd.param5;
					_vroi.lon = cmd.param6;
					_vroi.alt = cmd.param7;
					break;

				case vehicle_command_s::VEHICLE_CMD_DO_SET_ROI_WPNEXT_OFFSET:
					_vroi.mode = vehicle_command_s::VEHICLE_ROI_WPNEXT;
					_vroi.pitch_offset = (float)cmd.param5 * M_DEG_TO_RAD_F;
					_vroi.roll_offset = (float)cmd.param6 * M_DEG_TO_RAD_F;
					_vroi.yaw_offset = (float)cmd.param7 * M_DEG_TO_RAD_F;
					break;

				case vehicle_command_s::VEHICLE_CMD_DO_SET_ROI_NONE:
					_vroi.mode = vehicle_command_s::VEHICLE_ROI_NONE;
					break;

				default:
					_vroi.mode = vehicle_command_s::VEHICLE_ROI_NONE;
					break;
				}

				_vroi.timestamp = hrt_absolute_time();

				_vehicle_roi_pub.publish(_vroi);

				publish_vehicle_command_ack(cmd, vehicle_command_s::VEHICLE_CMD_RESULT_ACCEPTED);
			}
		}

		/* Check for traffic */
		check_traffic();

		/* Check geofence violation */
		if (have_geofence_position_data &&
		    (_geofence.getGeofenceAction() != geofence_result_s::GF_ACTION_NONE) &&
		    (hrt_elapsed_time(&last_geofence_check) > GEOFENCE_CHECK_INTERVAL)) {

			bool inside = _geofence.check(_global_pos, _gps_pos, _home_pos,
						      home_position_valid());
			last_geofence_check = hrt_absolute_time();
			have_geofence_position_data = false;

			_geofence_result.timestamp = hrt_absolute_time();
			_geofence_result.geofence_action = _geofence.getGeofenceAction();
			_geofence_result.home_required = _geofence.isHomeRequired();

			if (!inside) {
				/* inform other apps via the mission result */
				_geofence_result.geofence_violated = true;

				/* Issue a warning about the geofence violation once */
				if (!_geofence_violation_warning_sent) {
					mavlink_log_critical(&_mavlink_log_pub, "Geofence violation");
					_geofence_violation_warning_sent = true;
				}

			} else {
				/* inform other apps via the mission result */
				_geofence_result.geofence_violated = false;

				/* Reset the _geofence_violation_warning_sent field */
				_geofence_violation_warning_sent = false;
			}

			_geofence_result_pub.publish(_geofence_result);
		}

		/* Do stuff according to navigation state set by commander */
		NavigatorMode *navigation_mode_new{nullptr};

		switch (_vstatus.nav_state) {
		case vehicle_status_s::NAVIGATION_STATE_AUTO_MISSION:
			_pos_sp_triplet_published_invalid_once = false;

			_mission.set_execution_mode(mission_result_s::MISSION_EXECUTION_MODE_NORMAL);
			navigation_mode_new = &_mission;

			break;

		case vehicle_status_s::NAVIGATION_STATE_AUTO_LOITER:
			_pos_sp_triplet_published_invalid_once = false;
			navigation_mode_new = &_loiter;
			break;

		case vehicle_status_s::NAVIGATION_STATE_AUTO_RCRECOVER:
			_pos_sp_triplet_published_invalid_once = false;
			navigation_mode_new = &_rcLoss;
			break;

		case vehicle_status_s::NAVIGATION_STATE_AUTO_RTL: {
				_pos_sp_triplet_published_invalid_once = false;

				const bool rtl_activated = _previous_nav_state != vehicle_status_s::NAVIGATION_STATE_AUTO_RTL;

				switch (rtl_type()) {
				case RTL::RTL_LAND:
					if (rtl_activated) {
						mavlink_and_console_log_info(get_mavlink_log_pub(), "RTL LAND activated");
					}

					// if RTL is set to use a mission landing and mission has a planned landing, then use MISSION to fly there directly
					if (on_mission_landing() && !get_land_detected()->landed) {
						_mission.set_execution_mode(mission_result_s::MISSION_EXECUTION_MODE_FAST_FORWARD);
						navigation_mode_new = &_mission;

					} else {
						navigation_mode_new = &_rtl;
					}

					break;

				case RTL::RTL_MISSION:
					if (_mission.get_land_start_available() && !get_land_detected()->landed) {
						// the mission contains a landing spot
						_mission.set_execution_mode(mission_result_s::MISSION_EXECUTION_MODE_FAST_FORWARD);

						if (_navigation_mode != &_mission) {
							if (_navigation_mode == nullptr) {
								// switching from an manual mode, go to landing if not already landing
								if (!on_mission_landing()) {
									start_mission_landing();
								}

							} else {
								// switching from an auto mode, continue the mission from the closest item
								_mission.set_closest_item_as_current();
							}
						}

						if (rtl_activated) {
							mavlink_and_console_log_info(get_mavlink_log_pub(), "RTL Mission activated, continue mission");
						}

						navigation_mode_new = &_mission;

					} else {
						// fly the mission in reverse if switching from a non-manual mode
						_mission.set_execution_mode(mission_result_s::MISSION_EXECUTION_MODE_REVERSE);

						if ((_navigation_mode != nullptr && (_navigation_mode != &_rtl || _mission.get_mission_changed())) &&
						    (! _mission.get_mission_finished()) &&
						    (!get_land_detected()->landed)) {
							// determine the closest mission item if switching from a non-mission mode, and we are either not already
							// mission mode or the mission waypoints changed.
							// The seconds condition is required so that when no mission was uploaded and one is available the closest
							// mission item is determined and also that if the user changes the active mission index while rtl is active
							// always that waypoint is tracked first.
							if ((_navigation_mode != &_mission) && (rtl_activated || _mission.get_mission_waypoints_changed())) {
								_mission.set_closest_item_as_current();
							}

							if (rtl_activated) {
								mavlink_and_console_log_info(get_mavlink_log_pub(), "RTL Mission activated, fly mission in reverse");
							}

							navigation_mode_new = &_mission;

						} else {
							if (rtl_activated) {
								mavlink_and_console_log_info(get_mavlink_log_pub(), "RTL Mission activated, fly to home");
							}

							navigation_mode_new = &_rtl;
						}
					}

					break;

				default:
					if (rtl_activated) {
						mavlink_and_console_log_info(get_mavlink_log_pub(), "RTL HOME activated");
					}

					navigation_mode_new = &_rtl;
					break;
				}

				break;
			}

		case vehicle_status_s::NAVIGATION_STATE_AUTO_TAKEOFF:
			_pos_sp_triplet_published_invalid_once = false;
			navigation_mode_new = &_takeoff;
			break;

		case vehicle_status_s::NAVIGATION_STATE_AUTO_LAND:
			_pos_sp_triplet_published_invalid_once = false;
			navigation_mode_new = &_land;
			break;

		case vehicle_status_s::NAVIGATION_STATE_AUTO_PRECLAND:
			_pos_sp_triplet_published_invalid_once = false;
			navigation_mode_new = &_precland;
			_precland.set_mode(PrecLandMode::Required);
			break;

		case vehicle_status_s::NAVIGATION_STATE_DESCEND:
			_pos_sp_triplet_published_invalid_once = false;
			navigation_mode_new = &_land;
			break;

		case vehicle_status_s::NAVIGATION_STATE_AUTO_RTGS:
			_pos_sp_triplet_published_invalid_once = false;
			navigation_mode_new = &_dataLinkLoss;
			break;

		case vehicle_status_s::NAVIGATION_STATE_AUTO_LANDENGFAIL:
			_pos_sp_triplet_published_invalid_once = false;
			navigation_mode_new = &_engineFailure;
			break;

		case vehicle_status_s::NAVIGATION_STATE_AUTO_LANDGPSFAIL:
			_pos_sp_triplet_published_invalid_once = false;
			navigation_mode_new = &_gpsFailure;
			break;

		case vehicle_status_s::NAVIGATION_STATE_AUTO_FOLLOW_TARGET:
			_pos_sp_triplet_published_invalid_once = false;
			navigation_mode_new = &_follow_target;
			break;

		case vehicle_status_s::NAVIGATION_STATE_MANUAL:
		case vehicle_status_s::NAVIGATION_STATE_ACRO:
		case vehicle_status_s::NAVIGATION_STATE_ALTCTL:
		case vehicle_status_s::NAVIGATION_STATE_POSCTL:
		case vehicle_status_s::NAVIGATION_STATE_TERMINATION:
		case vehicle_status_s::NAVIGATION_STATE_OFFBOARD:
		case vehicle_status_s::NAVIGATION_STATE_STAB:
		default:
			_pos_sp_triplet_published_invalid_once = false;
			navigation_mode_new = nullptr;
			_can_loiter_at_sp = false;
			break;
		}

		// update the vehicle status
		_previous_nav_state = _vstatus.nav_state;

		/* we have a new navigation mode: reset triplet */
		if (_navigation_mode != navigation_mode_new) {
			// We don't reset the triplet if we just did an auto-takeoff and are now
			// going to loiter. Otherwise, we lose the takeoff altitude and end up lower
			// than where we wanted to go.
			//
			// FIXME: a better solution would be to add reset where they are needed and remove
			//        this general reset here.
			if (!(_navigation_mode == &_takeoff &&
			      navigation_mode_new == &_loiter)) {
				reset_triplets();
			}
		}

		_navigation_mode = navigation_mode_new;

		/* iterate through navigation modes and set active/inactive for each */
		for (unsigned int i = 0; i < NAVIGATOR_MODE_ARRAY_SIZE; i++) {
			_navigation_mode_array[i]->run(_navigation_mode == _navigation_mode_array[i]);
		}

		/* if we landed and have not received takeoff setpoint then stay in idle */
		if (_land_detected.landed &&
		    !((_vstatus.nav_state == vehicle_status_s::NAVIGATION_STATE_AUTO_TAKEOFF)
		      || (_vstatus.nav_state == vehicle_status_s::NAVIGATION_STATE_AUTO_MISSION))) {

			_pos_sp_triplet.current.type = position_setpoint_s::SETPOINT_TYPE_IDLE;
			_pos_sp_triplet.current.valid = true;
			_pos_sp_triplet.previous.valid = false;
			_pos_sp_triplet.next.valid = false;

		}

		/* if nothing is running, set position setpoint triplet invalid once */
		if (_navigation_mode == nullptr && !_pos_sp_triplet_published_invalid_once) {
			_pos_sp_triplet_published_invalid_once = true;
			reset_triplets();
		}

		if (_pos_sp_triplet_updated) {
			publish_position_setpoint_triplet();
		}

		if (_mission_result_updated) {
			publish_mission_result();
		}

		perf_end(_loop_perf);
	}
}

int Navigator::task_spawn(int argc, char *argv[])
{
	_task_id = px4_task_spawn_cmd("navigator",
				      SCHED_DEFAULT,
				      SCHED_PRIORITY_NAVIGATION,
				      1800,
				      (px4_main_t)&run_trampoline,
				      (char *const *)argv);

	if (_task_id < 0) {
		_task_id = -1;
		return -errno;
	}

	return 0;
}

Navigator *Navigator::instantiate(int argc, char *argv[])
{
	Navigator *instance = new Navigator();

	if (instance == nullptr) {
		PX4_ERR("alloc failed");
	}

	return instance;
}

int
Navigator::print_status()
{
	PX4_INFO("Running");

	_geofence.printStatus();
	return 0;
}

void
Navigator::publish_position_setpoint_triplet()
{
	// do not publish an invalid setpoint
	if (!_pos_sp_triplet.current.valid) {
		return;
	}

	_pos_sp_triplet.timestamp = hrt_absolute_time();

	/* lazily publish the position setpoint triplet only once available */
	_pos_sp_triplet_pub.publish(_pos_sp_triplet);

	_pos_sp_triplet_updated = false;
}

float
Navigator::get_default_acceptance_radius()
{
	return _param_nav_acc_rad.get();
}

float
Navigator::get_acceptance_radius()
{
	return get_acceptance_radius(_param_nav_acc_rad.get());
}

float
Navigator::get_default_altitude_acceptance_radius()
{
	if (get_vstatus()->vehicle_type == vehicle_status_s::VEHICLE_TYPE_FIXED_WING) {
		return _param_nav_fw_alt_rad.get();

	} else if (get_vstatus()->vehicle_type == vehicle_status_s::VEHICLE_TYPE_ROVER) {
		return INFINITY;

	} else {
		float alt_acceptance_radius = _param_nav_mc_alt_rad.get();

		const position_controller_status_s &pos_ctrl_status = _position_controller_status_sub.get();

		if ((pos_ctrl_status.timestamp > _pos_sp_triplet.timestamp)
		    && pos_ctrl_status.altitude_acceptance > alt_acceptance_radius) {
			alt_acceptance_radius = pos_ctrl_status.altitude_acceptance;
		}

		return alt_acceptance_radius;
	}
}

float
Navigator::get_altitude_acceptance_radius()
{
	if (get_vstatus()->vehicle_type == vehicle_status_s::VEHICLE_TYPE_FIXED_WING) {
		const position_setpoint_s &next_sp = get_position_setpoint_triplet()->next;

		if (next_sp.type == position_setpoint_s::SETPOINT_TYPE_LAND && next_sp.valid) {
			// Use separate (tighter) altitude acceptance for clean altitude starting point before landing
			return _param_nav_fw_altl_rad.get();
		}
	}

	return get_default_altitude_acceptance_radius();
}

float
Navigator::get_cruising_speed()
{
	/* there are three options: The mission-requested cruise speed, or the current hover / plane speed */
	if (_vstatus.vehicle_type == vehicle_status_s::VEHICLE_TYPE_ROTARY_WING) {
		if (is_planned_mission() && _mission_cruising_speed_mc > 0.0f) {
			return _mission_cruising_speed_mc;

		} else {
			return -1.0f;
		}

	} else {
		if (is_planned_mission() && _mission_cruising_speed_fw > 0.0f) {
			return _mission_cruising_speed_fw;

		} else {
			return -1.0f;
		}
	}
}

void
Navigator::set_cruising_speed(float speed)
{
	if (_vstatus.vehicle_type == vehicle_status_s::VEHICLE_TYPE_ROTARY_WING) {
		_mission_cruising_speed_mc = speed;

	} else {
		_mission_cruising_speed_fw = speed;
	}
}

void
Navigator::reset_cruising_speed()
{
	_mission_cruising_speed_mc = -1.0f;
	_mission_cruising_speed_fw = -1.0f;
}

void
Navigator::reset_triplets()
{
	_pos_sp_triplet.current.valid = false;
	_pos_sp_triplet.previous.valid = false;
	_pos_sp_triplet.next.valid = false;
	_pos_sp_triplet_updated = true;
}

float
Navigator::get_cruising_throttle()
{
	/* Return the mission-requested cruise speed, or default FW_THR_CRUISE value */
	if (_mission_throttle > FLT_EPSILON) {
		return _mission_throttle;

	} else {
		return -1.0f;
	}
}

float
Navigator::get_acceptance_radius(float mission_item_radius)
{
	float radius = mission_item_radius;

	// XXX only use navigation capabilities for now
	// when in fixed wing mode
	// this might need locking against a commanded transition
	// so that a stale _vstatus doesn't trigger an accepted mission item.

	const position_controller_status_s &pos_ctrl_status = _position_controller_status_sub.get();

	if ((pos_ctrl_status.timestamp > _pos_sp_triplet.timestamp) && pos_ctrl_status.acceptance_radius > radius) {
		radius = pos_ctrl_status.acceptance_radius;
	}

	return radius;
}

float
Navigator::get_yaw_acceptance(float mission_item_yaw)
{
	float yaw = mission_item_yaw;

	const position_controller_status_s &pos_ctrl_status = _position_controller_status_sub.get();

	// if yaw_acceptance from position controller is NaN overwrite the mission item yaw such that
	// the waypoint can be reached from any direction
	if ((pos_ctrl_status.timestamp > _pos_sp_triplet.timestamp) && !PX4_ISFINITE(pos_ctrl_status.yaw_acceptance)) {
		yaw = pos_ctrl_status.yaw_acceptance;
	}

	return yaw;
}

void
Navigator::load_fence_from_file(const char *filename)
{
	_geofence.loadFromFile(filename);
}

/**
 * Creates a fake traffic measurement with supplied parameters.
 *
 */
void Navigator::fake_traffic(const char *callsign, float distance, float direction, float traffic_heading,
			     float altitude_diff, float hor_velocity, float ver_velocity, int emitter_type)
{
	double lat, lon;
	waypoint_from_heading_and_distance(get_global_position()->lat, get_global_position()->lon, direction, distance, &lat,
					   &lon);
	float alt = get_global_position()->alt + altitude_diff;

	// float vel_n = get_global_position()->vel_n;
	// float vel_e = get_global_position()->vel_e;
	// float vel_d = get_global_position()->vel_d;

	transponder_report_s tr{};
	tr.timestamp = hrt_absolute_time();
	tr.icao_address = 1234;
	tr.lat = lat; // Latitude, expressed as degrees
	tr.lon = lon; // Longitude, expressed as degrees
	tr.altitude_type = 0;
	tr.altitude = alt;
	tr.heading = traffic_heading; //-atan2(vel_e, vel_n); // Course over ground in radians
	tr.hor_velocity	= hor_velocity; //sqrtf(vel_e * vel_e + vel_n * vel_n); // The horizontal velocity in m/s
	tr.ver_velocity = ver_velocity; //-vel_d; // The vertical velocity in m/s, positive is up
	strncpy(&tr.callsign[0], callsign, sizeof(tr.callsign) - 1);
	tr.callsign[sizeof(tr.callsign) - 1] = 0;
	tr.emitter_type = emitter_type; // Type from ADSB_EMITTER_TYPE enum
	tr.tslc = 2; // Time since last communication in seconds
	tr.flags = transponder_report_s::PX4_ADSB_FLAGS_VALID_COORDS | transponder_report_s::PX4_ADSB_FLAGS_VALID_HEADING |
		   transponder_report_s::PX4_ADSB_FLAGS_VALID_VELOCITY |
		   transponder_report_s::PX4_ADSB_FLAGS_VALID_ALTITUDE |
		   transponder_report_s::PX4_ADSB_FLAGS_VALID_CALLSIGN; // Flags to indicate various statuses including valid data fields
	tr.squawk = 6667;


	uORB::PublicationQueued<transponder_report_s> tr_pub{ORB_ID(transponder_report)};
	tr_pub.publish(tr);
}

void Navigator::check_traffic()
{
	double lat = get_global_position()->lat;
	double lon = get_global_position()->lon;
	float alt = get_global_position()->alt;

	// TODO for non-multirotors predicting the future
	// position as accurately as possible will become relevant
	// float vel_n = get_global_position()->vel_n;
	// float vel_e = get_global_position()->vel_e;
	// float vel_d = get_global_position()->vel_d;

	bool changed = _traffic_sub.updated();


	float NAVTrafficAvoidUnmanned = _param_nav_traff_a_radu.get();
	float NAVTrafficAvoidManned = _param_nav_traff_a_radm.get();
	float horizontal_separation = NAVTrafficAvoidManned;
	float vertical_separation = NAVTrafficAvoidManned;

	while (changed) {

		vehicle_status_s vs{};
		transponder_report_s tr{};
		_traffic_sub.copy(&tr);

		uint16_t required_flags = transponder_report_s::PX4_ADSB_FLAGS_VALID_COORDS |
					  transponder_report_s::PX4_ADSB_FLAGS_VALID_HEADING |
					  transponder_report_s::PX4_ADSB_FLAGS_VALID_VELOCITY | transponder_report_s::PX4_ADSB_FLAGS_VALID_ALTITUDE;

		if ((tr.flags & required_flags) != required_flags) {
			changed = _traffic_sub.updated();
			continue;
		}

<<<<<<< HEAD
=======
		//Ignore selfpublished UTM messages
		if (vs.system_id == tr.uas_id) {
			mavlink_log_critical(&_mavlink_log_pub, "ONBOARD WARNING IGNORE");
			continue;
		}
>>>>>>> 9632efb6

		//Manned/Unmanned Vehicle Seperation Distance
		if (tr.emitter_type == transponder_report_s::ADSB_EMITTER_TYPE_UAV) {
			horizontal_separation = NAVTrafficAvoidUnmanned;
			vertical_separation = NAVTrafficAvoidUnmanned;
		}

		float d_hor, d_vert;
		get_distance_to_point_global_wgs84(lat, lon, alt,
						   tr.lat, tr.lon, tr.altitude, &d_hor, &d_vert);


		// predict final altitude (positive is up) in prediction time frame
		float end_alt = tr.altitude + (d_vert / tr.hor_velocity) * tr.ver_velocity;

		// Predict until the vehicle would have passed this system at its current speed
		float prediction_distance = d_hor + 1000.0f;

		// If the altitude is not getting close to us, do not calculate
		// the horizontal separation.
		// Since commercial flights do most of the time keep flight levels
		// check for the current and for the predicted flight level.
		// we also make the implicit assumption that this system is on the lowest
		// flight level close to ground in the
		// (end_alt - horizontal_separation < alt) condition. If this system should
		// ever be used in normal airspace this implementation would anyway be
		// inappropriate as it should be replaced with a TCAS compliant solution.

		if ((fabsf(alt - tr.altitude) < vertical_separation) || ((end_alt - horizontal_separation) < alt)) {

			double end_lat, end_lon;
			waypoint_from_heading_and_distance(tr.lat, tr.lon, tr.heading, prediction_distance, &end_lat, &end_lon);

			struct crosstrack_error_s cr;

			if (!get_distance_to_line(&cr, lat, lon, tr.lat, tr.lon, end_lat, end_lon)) {

				if (!cr.past_end && (fabsf(cr.distance) < horizontal_separation)) {

					// direction of traffic in human-readable 0..360 degree in earth frame
					int traffic_direction = math::degrees(tr.heading) + 180;
					int traffic_seperation = (int)fabsf(cr.distance);

					switch (_param_nav_traff_avoid.get()) {

					case 0: {
<<<<<<< HEAD
							/* ignore */
							PX4_WARN("TRAFFIC %s, hdg: %d, hrzl dst:: %d, type: %d",
=======
							/* Ignore */

							PX4_WARN("TRAFFIC %s! dst %d, hdg %d, type %d,
>>>>>>> 9632efb6
								 tr.flags & transponder_report_s::PX4_ADSB_FLAGS_VALID_CALLSIGN ? tr.callsign :
								 "unknown",
								 traffic_direction,
								 traffic_seperation,
								 tr.emitter_type);
							break;
						}

					case 1: {
<<<<<<< HEAD
							/*Warn only*/
							mavlink_log_critical(&_mavlink_log_pub, "WARNING TRAFFIC %s at heading %d, hrzl dst: %d, type: %d",
=======
							/* Warn only */

							mavlink_log_critical(&_mavlink_log_pub, "Warning TRAFFIC %s! dst %d, hdg %d, type %d",
>>>>>>> 9632efb6
									     tr.flags & transponder_report_s::PX4_ADSB_FLAGS_VALID_CALLSIGN ? tr.callsign : "unknown",
									     traffic_direction,
									     traffic_seperation,
									     tr.emitter_type);
							break;
						}

					case 2: {
<<<<<<< HEAD
							mavlink_log_critical(&_mavlink_log_pub, "AVOIDING TRAFFIC %s heading %d, returning home! hrzl dst: %d, type: %d",
=======
							/* RTL Mode */

							mavlink_log_critical(&_mavlink_log_pub, "TRAFFIC: %s Returning home! dst %d, hdg %d, type %d",
>>>>>>> 9632efb6
									     tr.flags & transponder_report_s::PX4_ADSB_FLAGS_VALID_CALLSIGN ? tr.callsign : "unknown",
									     traffic_direction,
									     traffic_seperation,
									     tr.emitter_type);

							// set the return altitude to minimum
							_rtl.set_return_alt_min(true);

							// ask the commander to execute an RTL
							vehicle_command_s vcmd = {};
							vcmd.command = vehicle_command_s::VEHICLE_CMD_NAV_RETURN_TO_LAUNCH;
							publish_vehicle_cmd(&vcmd);
							break;
						}

					case 3: {
							/* Land Mode */

							mavlink_log_critical(&_mavlink_log_pub, ""TRAFFIC: % s Landing! dst % d, hdg % d, type % d"",
									     tr.flags & transponder_report_s::PX4_ADSB_FLAGS_VALID_CALLSIGN ? tr.callsign : "unknown",
									     traffic_direction,
									     traffic_seperation,
									     tr.emitter_type);

							// ask the commander to land
							vehicle_command_s vcmd = {};
							vcmd.command = vehicle_command_s::VEHICLE_CMD_NAV_LAND;
							publish_vehicle_cmd(&vcmd);
							break;

						}

					case 4: {
							/* Position hold */

							mavlink_log_critical(&_mavlink_log_pub, "TRAFFIC: %s Holding position! dst %d, hdg %d, type %d",
									     tr.flags & transponder_report_s::PX4_ADSB_FLAGS_VALID_CALLSIGN ? tr.callsign : "unknown",
									     traffic_direction,
									     traffic_seperation,
									     tr.emitter_type);

							// ask the commander to Loiter
							vehicle_command_s vcmd = {};
							vcmd.command = vehicle_command_s::VEHICLE_CMD_NAV_LOITER_UNLIM;
							publish_vehicle_cmd(&vcmd);
							break;

						}
					}
				}
			}
		}

		changed = _traffic_sub.updated();
	}
}

bool
Navigator::abort_landing()
{
	// only abort if currently landing and position controller status updated
	bool should_abort = false;

	if (_pos_sp_triplet.current.valid
	    && _pos_sp_triplet.current.type == position_setpoint_s::SETPOINT_TYPE_LAND) {

		if (_pos_ctrl_landing_status_sub.updated()) {
			position_controller_landing_status_s landing_status{};

			// landing status from position controller must be newer than navigator's last position setpoint
			if (_pos_ctrl_landing_status_sub.copy(&landing_status)) {
				if (landing_status.timestamp > _pos_sp_triplet.timestamp) {
					should_abort = landing_status.abort_landing;
				}
			}
		}
	}

	return should_abort;
}

bool
Navigator::force_vtol()
{
	return _vstatus.is_vtol &&
	       (_vstatus.vehicle_type == vehicle_status_s::VEHICLE_TYPE_FIXED_WING || _vstatus.in_transition_to_fw)
	       && _param_nav_force_vt.get();
}

int Navigator::custom_command(int argc, char *argv[])
{
	if (!is_running()) {
		print_usage("not running");
		return 1;
	}

	if (!strcmp(argv[0], "fencefile")) {
		get_instance()->load_fence_from_file(GEOFENCE_FILENAME);
		return 0;

	} else if (!strcmp(argv[0], "fake_traffic")) {
		get_instance()->fake_traffic("LX007", 500, 1.0f, -1.0f, 100.0f, 90.0f, 0.001f,
					     transponder_report_s::ADSB_EMITTER_TYPE_LIGHT);
		get_instance()->fake_traffic("LX55", 1000, 0, 0, 100.0f, 90.0f, 0.001f, transponder_report_s::ADSB_EMITTER_TYPE_SMALL);
		get_instance()->fake_traffic("LX20", 15000, 1.0f, -1.0f, 280.0f, 90.0f, 0.001f,
					     transponder_report_s::ADSB_EMITTER_TYPE_LARGE);
		get_instance()->fake_traffic("UAV", 10, 1.0f, -2.0f, 10.0f, 10.0f, 0.01f, transponder_report_s::ADSB_EMITTER_TYPE_UAV);
		return 0;
	}

	return print_usage("unknown command");
}

int navigator_main(int argc, char *argv[])
{
	return Navigator::main(argc, argv);
}

void
Navigator::publish_mission_result()
{
	_mission_result.timestamp = hrt_absolute_time();

	/* lazily publish the mission result only once available */
	_mission_result_pub.publish(_mission_result);

	/* reset some of the flags */
	_mission_result.item_do_jump_changed = false;
	_mission_result.item_changed_index = 0;
	_mission_result.item_do_jump_remaining = 0;

	_mission_result_updated = false;
}

void
Navigator::set_mission_failure(const char *reason)
{
	if (!_mission_result.failure) {
		_mission_result.failure = true;
		set_mission_result_updated();
		mavlink_log_critical(&_mavlink_log_pub, "%s", reason);
	}
}

void
Navigator::publish_vehicle_cmd(vehicle_command_s *vcmd)
{
	vcmd->timestamp = hrt_absolute_time();
	vcmd->source_system = _vstatus.system_id;
	vcmd->source_component = _vstatus.component_id;
	vcmd->target_system = _vstatus.system_id;
	vcmd->confirmation = false;
	vcmd->from_external = false;

	// The camera commands are not processed on the autopilot but will be
	// sent to the mavlink links to other components.
	switch (vcmd->command) {
	case NAV_CMD_IMAGE_START_CAPTURE:
	case NAV_CMD_IMAGE_STOP_CAPTURE:
	case NAV_CMD_VIDEO_START_CAPTURE:
	case NAV_CMD_VIDEO_STOP_CAPTURE:
		vcmd->target_component = 100; // MAV_COMP_ID_CAMERA
		break;

	default:
		vcmd->target_component = _vstatus.component_id;
		break;
	}

	_vehicle_cmd_pub.publish(*vcmd);
}

void
Navigator::publish_vehicle_command_ack(const vehicle_command_s &cmd, uint8_t result)
{
	vehicle_command_ack_s command_ack = {};

	command_ack.timestamp = hrt_absolute_time();
	command_ack.command = cmd.command;
	command_ack.target_system = cmd.source_system;
	command_ack.target_component = cmd.source_component;
	command_ack.from_external = false;

	command_ack.result = result;
	command_ack.result_param1 = 0;
	command_ack.result_param2 = 0;

	_vehicle_cmd_ack_pub.publish(command_ack);
}

int Navigator::print_usage(const char *reason)
{
	if (reason) {
		PX4_WARN("%s\n", reason);
	}

	PRINT_MODULE_DESCRIPTION(
		R"DESCR_STR(
### Description
Module that is responsible for autonomous flight modes. This includes missions (read from dataman),
takeoff and RTL.
It is also responsible for geofence violation checking.

### Implementation
The different internal modes are implemented as separate classes that inherit from a common base class `NavigatorMode`.
The member `_navigation_mode` contains the current active mode.

Navigator publishes position setpoint triplets (`position_setpoint_triplet_s`), which are then used by the position
controller.

)DESCR_STR");

	PRINT_MODULE_USAGE_NAME("navigator", "controller");
	PRINT_MODULE_USAGE_COMMAND("start");
	PRINT_MODULE_USAGE_COMMAND_DESCR("fencefile", "load a geofence file from SD card, stored at etc/geofence.txt");
	PRINT_MODULE_USAGE_COMMAND_DESCR("fake_traffic", "publishes 4 fake transponder_report_s uORB messages");
	PRINT_MODULE_USAGE_DEFAULT_COMMANDS();

	return 0;
}<|MERGE_RESOLUTION|>--- conflicted
+++ resolved
@@ -952,7 +952,7 @@
 
 	while (changed) {
 
-		vehicle_status_s vs{};
+		//vehicle_status_s vs{};
 		transponder_report_s tr{};
 		_traffic_sub.copy(&tr);
 
@@ -965,14 +965,13 @@
 			continue;
 		}
 
-<<<<<<< HEAD
-=======
 		//Ignore selfpublished UTM messages
-		if (vs.system_id == tr.uas_id) {
+		//TODO change this to work with either UUID oder Mavlink ID
+		/*
+		if (vs.system_id == 999) {
 			mavlink_log_critical(&_mavlink_log_pub, "ONBOARD WARNING IGNORE");
 			continue;
-		}
->>>>>>> 9632efb6
+		} */
 
 		//Manned/Unmanned Vehicle Seperation Distance
 		if (tr.emitter_type == transponder_report_s::ADSB_EMITTER_TYPE_UAV) {
@@ -1019,14 +1018,8 @@
 					switch (_param_nav_traff_avoid.get()) {
 
 					case 0: {
-<<<<<<< HEAD
-							/* ignore */
-							PX4_WARN("TRAFFIC %s, hdg: %d, hrzl dst:: %d, type: %d",
-=======
 							/* Ignore */
-
-							PX4_WARN("TRAFFIC %s! dst %d, hdg %d, type %d,
->>>>>>> 9632efb6
+							PX4_WARN("TRAFFIC %s! dst %d, hdg %d, type %d",
 								 tr.flags & transponder_report_s::PX4_ADSB_FLAGS_VALID_CALLSIGN ? tr.callsign :
 								 "unknown",
 								 traffic_direction,
@@ -1036,14 +1029,8 @@
 						}
 
 					case 1: {
-<<<<<<< HEAD
-							/*Warn only*/
-							mavlink_log_critical(&_mavlink_log_pub, "WARNING TRAFFIC %s at heading %d, hrzl dst: %d, type: %d",
-=======
 							/* Warn only */
-
 							mavlink_log_critical(&_mavlink_log_pub, "Warning TRAFFIC %s! dst %d, hdg %d, type %d",
->>>>>>> 9632efb6
 									     tr.flags & transponder_report_s::PX4_ADSB_FLAGS_VALID_CALLSIGN ? tr.callsign : "unknown",
 									     traffic_direction,
 									     traffic_seperation,
@@ -1052,13 +1039,8 @@
 						}
 
 					case 2: {
-<<<<<<< HEAD
-							mavlink_log_critical(&_mavlink_log_pub, "AVOIDING TRAFFIC %s heading %d, returning home! hrzl dst: %d, type: %d",
-=======
 							/* RTL Mode */
-
 							mavlink_log_critical(&_mavlink_log_pub, "TRAFFIC: %s Returning home! dst %d, hdg %d, type %d",
->>>>>>> 9632efb6
 									     tr.flags & transponder_report_s::PX4_ADSB_FLAGS_VALID_CALLSIGN ? tr.callsign : "unknown",
 									     traffic_direction,
 									     traffic_seperation,
@@ -1076,8 +1058,7 @@
 
 					case 3: {
 							/* Land Mode */
-
-							mavlink_log_critical(&_mavlink_log_pub, ""TRAFFIC: % s Landing! dst % d, hdg % d, type % d"",
+							mavlink_log_critical(&_mavlink_log_pub, "TRAFFIC: %s Landing! dst % d, hdg % d, type % d",
 									     tr.flags & transponder_report_s::PX4_ADSB_FLAGS_VALID_CALLSIGN ? tr.callsign : "unknown",
 									     traffic_direction,
 									     traffic_seperation,
@@ -1093,7 +1074,6 @@
 
 					case 4: {
 							/* Position hold */
-
 							mavlink_log_critical(&_mavlink_log_pub, "TRAFFIC: %s Holding position! dst %d, hdg %d, type %d",
 									     tr.flags & transponder_report_s::PX4_ADSB_FLAGS_VALID_CALLSIGN ? tr.callsign : "unknown",
 									     traffic_direction,
