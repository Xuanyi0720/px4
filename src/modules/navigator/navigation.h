--- conflicted
+++ resolved
@@ -107,12 +107,8 @@
 	float yaw;			/**< in radians NED -PI..+PI, NAN means don't change yaw		*/
 	float loiter_radius;		/**< loiter radius in meters, 0 for a VTOL to hover     */
 	int8_t loiter_direction;	/**< 1: positive / clockwise, -1, negative.		*/
-<<<<<<< HEAD
-	NAV_CMD nav_cmd;		/**< navigation command					*/
-=======
 	bool loiter_exit_xtrack;	/**< exit xtrack location: 0 for center of loiter wp, 1 for exit location */
 	enum NAV_CMD nav_cmd;		/**< navigation command					*/
->>>>>>> c200ef88
 	float acceptance_radius;	/**< default radius in which the mission is accepted as reached in meters */
 	float time_inside;		/**< time that the MAV should stay inside the radius before advancing in seconds */
 	float pitch_min;		/**< minimal pitch angle for fixed wing takeoff waypoints */
