/****************************************************************************
 *
 *   Copyright (c) 2013-2014 PX4 Development Team. All rights reserved.
 *
 * Redistribution and use in source and binary forms, with or without
 * modification, are permitted provided that the following conditions
 * are met:
 *
 * 1. Redistributions of source code must retain the above copyright
 *    notice, this list of conditions and the following disclaimer.
 * 2. Redistributions in binary form must reproduce the above copyright
 *    notice, this list of conditions and the following disclaimer in
 *    the documentation and/or other materials provided with the
 *    distribution.
 * 3. Neither the name PX4 nor the names of its contributors may be
 *    used to endorse or promote products derived from this software
 *    without specific prior written permission.
 *
 * THIS SOFTWARE IS PROVIDED BY THE COPYRIGHT HOLDERS AND CONTRIBUTORS
 * "AS IS" AND ANY EXPRESS OR IMPLIED WARRANTIES, INCLUDING, BUT NOT
 * LIMITED TO, THE IMPLIED WARRANTIES OF MERCHANTABILITY AND FITNESS
 * FOR A PARTICULAR PURPOSE ARE DISCLAIMED. IN NO EVENT SHALL THE
 * COPYRIGHT OWNER OR CONTRIBUTORS BE LIABLE FOR ANY DIRECT, INDIRECT,
 * INCIDENTAL, SPECIAL, EXEMPLARY, OR CONSEQUENTIAL DAMAGES (INCLUDING,
 * BUT NOT LIMITED TO, PROCUREMENT OF SUBSTITUTE GOODS OR SERVICES; LOSS
 * OF USE, DATA, OR PROFITS; OR BUSINESS INTERRUPTION) HOWEVER CAUSED
 * AND ON ANY THEORY OF LIABILITY, WHETHER IN CONTRACT, STRICT
 * LIABILITY, OR TORT (INCLUDING NEGLIGENCE OR OTHERWISE) ARISING IN
 * ANY WAY OUT OF THE USE OF THIS SOFTWARE, EVEN IF ADVISED OF THE
 * POSSIBILITY OF SUCH DAMAGE.
 *
 ****************************************************************************/
/**
 * @file navigator_mission.cpp
 *
 * Helper class to access missions
 *
 * @author Julian Oes <julian@oes.ch>
 * @author Thomas Gubler <thomasgubler@gmail.com>
 * @author Anton Babushkin <anton.babushkin@me.com>
 * @author Ban Siesta <bansiesta@gmail.com>
 * @author Simon Wilks <simon@uaventure.com>
 * @author Andreas Antener <andreas@uaventure.com>
 * @author Sander Smeets <sander@droneslab.com>
 */

#include <sys/types.h>
#include <string.h>
#include <stdlib.h>
#include <unistd.h>
#include <float.h>

#include <drivers/drv_hrt.h>

#include <dataman/dataman.h>
#include <mavlink/mavlink_log.h>
#include <systemlib/err.h>
#include <geo/geo.h>
#include <lib/mathlib/mathlib.h>
#include <navigator/navigation.h>

#include <uORB/uORB.h>
#include <uORB/topics/mission.h>
#include <uORB/topics/mission_result.h>

#include "mission.h"
#include "navigator.h"

Mission::Mission(Navigator *navigator, const char *name) :
	MissionBlock(navigator, name),
	_param_onboard_enabled(this, "MIS_ONBOARD_EN", false),
	_param_takeoff_alt(this, "MIS_TAKEOFF_ALT", false),
	_param_dist_1wp(this, "MIS_DIST_1WP", false),
	_param_altmode(this, "MIS_ALTMODE", false),
	_param_yawmode(this, "MIS_YAWMODE", false),
	_param_force_vtol(this, "VT_FORCE_VTOL", false),
	_onboard_mission{},
	_offboard_mission{},
	_current_onboard_mission_index(-1),
	_current_offboard_mission_index(-1),
	_need_takeoff(true),
	_mission_type(MISSION_TYPE_NONE),
	_inited(false),
	_home_inited(false),
	_missionFeasibilityChecker(),
	_min_current_sp_distance_xy(FLT_MAX),
	_mission_item_previous_alt(NAN),
	_distance_current_previous(0.0f),
	_work_item_type(WORK_ITEM_TYPE_DEFAULT)
{
	/* load initial params */
	updateParams();
}

Mission::~Mission()
{
}

void
Mission::on_inactive()
{
	if (_inited) {
		/* check if missions have changed so that feedback to ground station is given */
		bool onboard_updated = false;
		orb_check(_navigator->get_onboard_mission_sub(), &onboard_updated);
		if (onboard_updated) {
			update_onboard_mission();
		}

		bool offboard_updated = false;
		orb_check(_navigator->get_offboard_mission_sub(), &offboard_updated);
		if (offboard_updated) {
			update_offboard_mission();
		}

	} else {

		/* load missions from storage */
		mission_s mission_state;

		dm_lock(DM_KEY_MISSION_STATE);

		/* read current state */
		int read_res = dm_read(DM_KEY_MISSION_STATE, 0, &mission_state, sizeof(mission_s));

		dm_unlock(DM_KEY_MISSION_STATE);

		if (read_res == sizeof(mission_s)) {
			_offboard_mission.dataman_id = mission_state.dataman_id;
			_offboard_mission.count = mission_state.count;
			_current_offboard_mission_index = mission_state.current_seq;
		}

		_inited = true;
	}

	check_mission_valid();

	/* require takeoff after non-loiter or landing */
	if (!_navigator->get_can_loiter_at_sp() || _navigator->get_vstatus()->condition_landed) {
		_need_takeoff = true;
	}
}

void
Mission::on_activation()
{
	set_mission_items();
}

void
Mission::on_active()
{
	check_mission_valid();

	/* check if anything has changed */
	bool onboard_updated = false;
	orb_check(_navigator->get_onboard_mission_sub(), &onboard_updated);
	if (onboard_updated) {
		update_onboard_mission();
	}

	bool offboard_updated = false;
	orb_check(_navigator->get_offboard_mission_sub(), &offboard_updated);
	if (offboard_updated) {
		update_offboard_mission();
	}

	/* reset mission items if needed */
	if (onboard_updated || offboard_updated) {
		set_mission_items();
	}

	/* lets check if we reached the current mission item */
	if (_mission_type != MISSION_TYPE_NONE && is_mission_item_reached()) {
		set_mission_item_reached();
		if (_mission_item.autocontinue) {
			/* switch to next waypoint if 'autocontinue' flag set */
			advance_mission();
			set_mission_items();
		}

	} else if (_mission_type != MISSION_TYPE_NONE && _param_altmode.get() == MISSION_ALTMODE_FOH) {
		altitude_sp_foh_update();

	} else {
		/* if waypoint position reached allow loiter on the setpoint */
		if (_waypoint_position_reached && _mission_item.nav_cmd != NAV_CMD_IDLE) {
			_navigator->set_can_loiter_at_sp(true);
		}
	}

	/* see if we need to update the current yaw heading */
	if ((_param_yawmode.get() != MISSION_YAWMODE_NONE
			&& _param_yawmode.get() < MISSION_YAWMODE_MAX
			&& _mission_type != MISSION_TYPE_NONE)
			|| _navigator->get_vstatus()->is_vtol) {
		heading_sp_update();
	}

}

void
Mission::update_onboard_mission()
{
	if (orb_copy(ORB_ID(onboard_mission), _navigator->get_onboard_mission_sub(), &_onboard_mission) == OK) {
		/* accept the current index set by the onboard mission if it is within bounds */
		if (_onboard_mission.current_seq >=0
		&& _onboard_mission.current_seq < (int)_onboard_mission.count) {
			_current_onboard_mission_index = _onboard_mission.current_seq;
		} else {
			/* if less WPs available, reset to first WP */
			if (_current_onboard_mission_index >= (int)_onboard_mission.count) {
				_current_onboard_mission_index = 0;
			/* if not initialized, set it to 0 */
			} else if (_current_onboard_mission_index < 0) {
				_current_onboard_mission_index = 0;
			}
			/* otherwise, just leave it */
		}

		// XXX check validity here as well
		_navigator->get_mission_result()->valid = true;
		/* reset mission failure if we have an updated valid mission */
		_navigator->get_mission_result()->mission_failure = false;
		_navigator->increment_mission_instance_count();
		_navigator->set_mission_result_updated();

	} else {
		_onboard_mission.count = 0;
		_onboard_mission.current_seq = 0;
		_current_onboard_mission_index = 0;
	}
}

void
Mission::update_offboard_mission()
{
	bool failed = true;

	if (orb_copy(ORB_ID(offboard_mission), _navigator->get_offboard_mission_sub(), &_offboard_mission) == OK) {
		warnx("offboard mission updated: dataman_id=%d, count=%d, current_seq=%d", _offboard_mission.dataman_id, _offboard_mission.count, _offboard_mission.current_seq);
		/* determine current index */
		if (_offboard_mission.current_seq >= 0 && _offboard_mission.current_seq < (int)_offboard_mission.count) {
			_current_offboard_mission_index = _offboard_mission.current_seq;
		} else {
			/* if less items available, reset to first item */
			if (_current_offboard_mission_index >= (int)_offboard_mission.count) {
				_current_offboard_mission_index = 0;

			/* if not initialized, set it to 0 */
			} else if (_current_offboard_mission_index < 0) {
				_current_offboard_mission_index = 0;
			}
			/* otherwise, just leave it */
		}

		/* Check mission feasibility, for now do not handle the return value,
		 * however warnings are issued to the gcs via mavlink from inside the MissionFeasiblityChecker */
		dm_item_t dm_current = DM_KEY_WAYPOINTS_OFFBOARD(_offboard_mission.dataman_id);

		failed = !_missionFeasibilityChecker.checkMissionFeasible(_navigator->get_mavlink_fd(), (_navigator->get_vstatus()->is_rotary_wing || _navigator->get_vstatus()->is_vtol),
				dm_current, (size_t) _offboard_mission.count, _navigator->get_geofence(),
				_navigator->get_home_position()->alt, _navigator->home_position_valid(),
				_navigator->get_global_position()->lat, _navigator->get_global_position()->lon,
				_param_dist_1wp.get(), _navigator->get_mission_result()->warning, _navigator->get_acceptance_radius(),
				_navigator->get_vstatus()->condition_landed);

		_navigator->get_mission_result()->valid = !failed;
		if (!failed) {
			/* reset mission failure if we have an updated valid mission */
			_navigator->get_mission_result()->mission_failure = false;
		}
		_navigator->increment_mission_instance_count();
		_navigator->set_mission_result_updated();

	} else {
		PX4_WARN("offboard mission update failed, handle: %d", _navigator->get_offboard_mission_sub());
	}

	if (failed) {
		_offboard_mission.count = 0;
		_offboard_mission.current_seq = 0;
		_current_offboard_mission_index = 0;

		warnx("mission check failed");
	}

	set_current_offboard_mission_item();
}


void
Mission::advance_mission()
{
	/* do not advance mission item if we're processing sub mission work items */
	if (_work_item_type != WORK_ITEM_TYPE_DEFAULT) {
		return;
	}

	switch (_mission_type) {
	case MISSION_TYPE_ONBOARD:
		_current_onboard_mission_index++;
		break;

	case MISSION_TYPE_OFFBOARD:
		_current_offboard_mission_index++;
		break;

	case MISSION_TYPE_NONE:
	default:
		break;
	}
}

float
Mission::get_absolute_altitude_for_item(struct mission_item_s &mission_item)
{
	if (_mission_item.altitude_is_relative) {
		return _mission_item.altitude + _navigator->get_home_position()->alt;
	} else {
		return _mission_item.altitude;
	}
}

void
Mission::set_mission_items()
{
	/* make sure param is up to date */
	updateParams();

	/* reset the altitude foh logic, if altitude foh is enabled (param) a new foh element starts now */
	altitude_sp_foh_reset();

	struct position_setpoint_triplet_s *pos_sp_triplet = _navigator->get_position_setpoint_triplet();

	/* the home dist check provides user feedback, so we initialize it to this */
	bool user_feedback_done = false;

	/* mission item that comes after current if available */
	struct mission_item_s mission_item_next_position;
	bool has_next_position_item = false;

	work_item_type new_work_item_type = WORK_ITEM_TYPE_DEFAULT;

	/* copy information about the previous mission item */
	if (item_contains_position(&_mission_item) && pos_sp_triplet->current.valid) {
		/* Copy previous mission item altitude */
		_mission_item_previous_alt = get_absolute_altitude_for_item(_mission_item);
	}

	/* try setting onboard mission item */
	if (_param_onboard_enabled.get() && prepare_mission_items(true, &_mission_item, &mission_item_next_position, &has_next_position_item)) {
		/* if mission type changed, notify */
		if (_mission_type != MISSION_TYPE_ONBOARD) {
			mavlink_log_critical(_navigator->get_mavlink_fd(), "onboard mission now running");
			user_feedback_done = true;
		}
		_mission_type = MISSION_TYPE_ONBOARD;

	/* try setting offboard mission item */
	} else if (prepare_mission_items(false, &_mission_item, &mission_item_next_position, &has_next_position_item)) {
		/* if mission type changed, notify */
		if (_mission_type != MISSION_TYPE_OFFBOARD) {
			mavlink_log_info(_navigator->get_mavlink_fd(), "offboard mission now running");
			user_feedback_done = true;
		}
		_mission_type = MISSION_TYPE_OFFBOARD;
	} else {
		/* no mission available or mission finished, switch to loiter */
		if (_mission_type != MISSION_TYPE_NONE) {
			/* https://en.wikipedia.org/wiki/Loiter_(aeronautics) */
			mavlink_log_critical(_navigator->get_mavlink_fd(), "mission finished, loitering");
			user_feedback_done = true;

			/* use last setpoint for loiter */
			_navigator->set_can_loiter_at_sp(true);

		}

		_mission_type = MISSION_TYPE_NONE;

		/* set loiter mission item and ensure that there is a minimum clearance from home */
		set_loiter_item(&_mission_item, _param_takeoff_alt.get());

		/* update position setpoint triplet  */
		pos_sp_triplet->previous.valid = false;
		mission_item_to_position_setpoint(&_mission_item, &pos_sp_triplet->current);
		pos_sp_triplet->next.valid = false;

		/* reuse setpoint for LOITER only if it's not IDLE */
		_navigator->set_can_loiter_at_sp(pos_sp_triplet->current.type == position_setpoint_s::SETPOINT_TYPE_LOITER);

		set_mission_finished();

		if (!user_feedback_done) {
			/* only tell users that we got no mission if there has not been any
			 * better, more specific feedback yet
			 * https://en.wikipedia.org/wiki/Loiter_(aeronautics)
			 */

			if (_navigator->get_vstatus()->condition_landed) {
				/* landed, refusing to take off without a mission */

				mavlink_log_critical(_navigator->get_mavlink_fd(), "no valid mission available, refusing takeoff");
			} else {
				mavlink_log_critical(_navigator->get_mavlink_fd(), "no valid mission available, loitering");
			}

			user_feedback_done = true;

		}

		_navigator->set_position_setpoint_triplet_updated();
		return;
	}

	/*********************************** handle mission item *********************************************/

	/* handle position mission items */

	printf("NAV_CMD %.2f \n", (double)_mission_item.nav_cmd);

	if (item_contains_position(&_mission_item)) {

		/* we have a new position item so set previous position setpoint to current */
		set_previous_pos_setpoint();

		/* do takeoff before going to setpoint if needed and not already in takeoff */
		if (do_need_takeoff() && _work_item_type != WORK_ITEM_TYPE_TAKEOFF) {
			new_work_item_type = WORK_ITEM_TYPE_TAKEOFF;

			/* use current mission item as next position item */
			memcpy(&mission_item_next_position, &_mission_item, sizeof(struct mission_item_s));
			mission_item_next_position.nav_cmd = NAV_CMD_WAYPOINT;
			has_next_position_item = true;

			float takeoff_alt = calculate_takeoff_altitude(&_mission_item);

			mavlink_log_info(_navigator->get_mavlink_fd(), "takeoff to %.1f meters above home", (double)(takeoff_alt - _navigator->get_home_position()->alt));

			_mission_item.nav_cmd = NAV_CMD_TAKEOFF;
			_mission_item.lat = _navigator->get_global_position()->lat;
			_mission_item.lon = _navigator->get_global_position()->lon;
			/* ignore yaw for takeoff items */
			_mission_item.yaw = NAN;
			_mission_item.altitude = takeoff_alt;
			_mission_item.altitude_is_relative = false;
			_mission_item.autocontinue = true;
			_mission_item.time_inside = 0;
		}

		/* if we just did a takeoff navigate to the actual waypoint now */
		if (_work_item_type == WORK_ITEM_TYPE_TAKEOFF) {

<<<<<<< HEAD
			if (_mission_item.nav_cmd == NAV_CMD_VTOL_TAKEOFF
					&& _navigator->get_vstatus()->is_rotary_wing
					&& !_navigator->get_vstatus()->condition_landed
					&& has_next_position_item) {
				_mission_item.nav_cmd = NAV_CMD_DO_VTOL_TRANSITION;
				_mission_item.params[0] = vehicle_status_s::VEHICLE_VTOL_STATE_FW;
				new_work_item_type = WORK_ITEM_TYPE_TRANSITON_AFTER_TAKEOFF;
			} else {
				new_work_item_type = WORK_ITEM_TYPE_DEFAULT;
				_mission_item.nav_cmd = NAV_CMD_WAYPOINT;
				/* ignore yaw here, otherwise it might yaw before heading_sp_update takes over */
				_mission_item.yaw = NAN;
			}

		}

		if (_mission_item.nav_cmd == NAV_CMD_DO_VTOL_TRANSITION
				&& _work_item_type == WORK_ITEM_TYPE_TRANSITON_AFTER_TAKEOFF) {

			new_work_item_type = WORK_ITEM_TYPE_DEFAULT;
=======
			if (_mission_item.nav_cmd == NAV_CMD_VTOL_TAKEOFF) {
				new_work_item_type = WORK_ITEM_TYPE_TRANSITON_AFTER_TAKEOFF;

			} else {
				new_work_item_type = WORK_ITEM_TYPE_DEFAULT;
			}
			
>>>>>>> 8e9c9b3d
			_mission_item.nav_cmd = NAV_CMD_WAYPOINT;
		}

<<<<<<< HEAD
			if (_mission_item.nav_cmd == NAV_CMD_VTOL_LAND
					&& _work_item_type != WORK_ITEM_TYPE_MOVE_TO_LAND
					&& !_navigator->get_vstatus()->condition_landed) {
				printf("vtol move to land \n");

				new_work_item_type = WORK_ITEM_TYPE_MOVE_TO_LAND;

				/* use current mission item as next position item */
				memcpy(&mission_item_next_position, &_mission_item, sizeof(struct mission_item_s));
				has_next_position_item = true;

				/*
				 * Ignoring waypoint altitude:
				 * Set altitude to the same as we have now to prevent descending too fast into
				 * the ground. Actual landing will descend anyway until it touches down.
				 * XXX: We might want to change that at some point if it is clear to the user
				 * what the altitude means on this waypoint type.
				 */
				float altitude = _navigator->get_global_position()->alt;
				if (pos_sp_triplet->current.valid) {
					altitude = pos_sp_triplet->current.alt;
				}

				_mission_item.altitude = altitude;
				_mission_item.altitude_is_relative = false;
				_mission_item.nav_cmd = NAV_CMD_WAYPOINT;
				_mission_item.autocontinue = true;
				_mission_item.time_inside = 0;
			}

			if (_mission_item.nav_cmd == NAV_CMD_VTOL_LAND
					&& _work_item_type == WORK_ITEM_TYPE_MOVE_TO_LAND
					&& !_navigator->get_vstatus()->is_rotary_wing
					&& !_navigator->get_vstatus()->condition_landed) {

				_mission_item.nav_cmd = NAV_CMD_DO_VTOL_TRANSITION;
				_mission_item.params[0] = vehicle_status_s::VEHICLE_VTOL_STATE_MC;
				new_work_item_type = WORK_ITEM_TYPE_TRANSITON_BEFORE_LAND;
			}
=======
		if (_mission_item.nav_cmd == NAV_CMD_VTOL_TAKEOFF
				&& _work_item_type == WORK_ITEM_TYPE_TRANSITON_AFTER_TAKEOFF
				&& _navigator->get_vstatus()->is_rotary_wing
				&& !_navigator->get_vstatus()->condition_landed
				&& has_next_position_item) {

			new_work_item_type = WORK_ITEM_TYPE_ALIGN;
			set_align_mission_item(&_mission_item, &mission_item_next_position);
		}

		if (_mission_item.nav_cmd == NAV_CMD_VTOL_TAKEOFF
				&& _work_item_type == WORK_ITEM_TYPE_ALIGN) {

			_mission_item.nav_cmd = NAV_CMD_DO_VTOL_TRANSITION;
			_mission_item.params[0] = vehicle_status_s::VEHICLE_VTOL_STATE_FW;
			new_work_item_type = WORK_ITEM_TYPE_DEFAULT;
		}

		if(_mission_item.nav_cmd == NAV_CMD_VTOL_LAND ||
				(_mission_item.nav_cmd == NAV_CMD_LAND && _param_force_vtol.get())){

			_mission_item.nav_cmd = NAV_CMD_DO_VTOL_TRANSITION;
			_mission_item.params[0] = vehicle_status_s::VEHICLE_VTOL_STATE_MC;
			new_work_item_type = WORK_ITEM_TYPE_TRANSITON_BEFORE_LAND;
		}
>>>>>>> 8e9c9b3d

		/* move to landing waypoint before descent if necessary */
		if (do_need_move_to_land() && _work_item_type != WORK_ITEM_TYPE_MOVE_TO_LAND) {
			new_work_item_type = WORK_ITEM_TYPE_MOVE_TO_LAND;

			/* use current mission item as next position item */
			memcpy(&mission_item_next_position, &_mission_item, sizeof(struct mission_item_s));
			has_next_position_item = true;

			/*
			 * Ignoring waypoint altitude:
			 * Set altitude to the same as we have now to prevent descending too fast into
			 * the ground. Actual landing will descend anyway until it touches down.
			 * XXX: We might want to change that at some point if it is clear to the user
			 * what the altitude means on this waypoint type.
			 */
			float altitude = _navigator->get_global_position()->alt;
			if (pos_sp_triplet->current.valid) {
				altitude = pos_sp_triplet->current.alt;
			}

			_mission_item.altitude = altitude;
			_mission_item.altitude_is_relative = false;
			_mission_item.nav_cmd = NAV_CMD_WAYPOINT;
			_mission_item.autocontinue = true;
			_mission_item.time_inside = 0;
		}

		/* we just moved to the landing waypoint, now descend */
		if (_work_item_type == WORK_ITEM_TYPE_MOVE_TO_LAND
				&& _navigator->get_vstatus()->is_rotary_wing) {
			printf("move to land complete \n");
			new_work_item_type = WORK_ITEM_TYPE_DEFAULT;
		}



		/* ignore yaw for landing items */
		/* XXX: if specified heading for landing is desired we could add another step before the descent
		 * that aligns the vehicle first */
		if (_mission_item.nav_cmd == NAV_CMD_LAND) {
			_mission_item.yaw = NAN;
		}

	/* handle non-position mission items such as commands */
	} else {
		printf("not a position item \n");

		/* turn towards next waypoint before MC to FW transition */
		if (_mission_item.nav_cmd == NAV_CMD_DO_VTOL_TRANSITION
				&& _work_item_type == WORK_ITEM_TYPE_TRANSITON_AFTER_TAKEOFF
				&& _navigator->get_vstatus()->is_rotary_wing
				&& !_navigator->get_vstatus()->condition_landed
				&& has_next_position_item) {

<<<<<<< HEAD
			new_work_item_type = WORK_ITEM_TYPE_ALIGN;			
=======
			new_work_item_type = WORK_ITEM_TYPE_ALIGN;
>>>>>>> 8e9c9b3d
			set_align_mission_item(&_mission_item, &mission_item_next_position);
		}

		/* yaw is aligned now */
		if (_work_item_type == WORK_ITEM_TYPE_ALIGN) {
			new_work_item_type = WORK_ITEM_TYPE_DEFAULT;
		}

		/* don't advance mission after FW to MC command */
		if (_mission_item.nav_cmd == NAV_CMD_DO_VTOL_TRANSITION
				&& _work_item_type != WORK_ITEM_TYPE_CMD_BEFORE_MOVE
				&& !_navigator->get_vstatus()->is_rotary_wing
				&& !_navigator->get_vstatus()->condition_landed
				&& pos_sp_triplet->current.valid) {

			new_work_item_type = WORK_ITEM_TYPE_CMD_BEFORE_MOVE;
		}

		/* after FW to MC transition finish moving to the waypoint */
		if (_work_item_type == WORK_ITEM_TYPE_CMD_BEFORE_MOVE
				&& pos_sp_triplet->current.valid) {

			new_work_item_type = WORK_ITEM_TYPE_DEFAULT;

			_mission_item.nav_cmd = NAV_CMD_WAYPOINT;
			copy_positon_if_valid(&_mission_item, &(pos_sp_triplet->current));
			_mission_item.autocontinue = true;
			_mission_item.time_inside = 0;
		}

	}

	/*********************************** set setpoints and check next *********************************************/

	/* set current position setpoint from mission item (is protected agains non-position items) */
	mission_item_to_position_setpoint(&_mission_item, &pos_sp_triplet->current);

	/* issue command if ready (will do nothing for position mission items) */
	issue_command(&_mission_item);

	/* set current work item type */
	_work_item_type = new_work_item_type;

	/* require takeoff after landing or idle */
	if (pos_sp_triplet->current.type == position_setpoint_s::SETPOINT_TYPE_LAND || pos_sp_triplet->current.type == position_setpoint_s::SETPOINT_TYPE_IDLE) {
		_need_takeoff = true;
	}

	_navigator->set_can_loiter_at_sp(false);
	reset_mission_item_reached();

	if (_mission_type == MISSION_TYPE_OFFBOARD) {
		set_current_offboard_mission_item();
	}
	// TODO: report onboard mission item somehow

	if (_mission_item.autocontinue && _mission_item.time_inside <= 0.001f) {
		/* try to process next mission item */

		if (has_next_position_item) {
			/* got next mission item, update setpoint triplet */
			mission_item_to_position_setpoint(&mission_item_next_position, &pos_sp_triplet->next);
		} else {
			/* next mission item is not available */
			pos_sp_triplet->next.valid = false;
		}

	} else {
		/* vehicle will be paused on current waypoint, don't set next item */
		pos_sp_triplet->next.valid = false;
	}

	/* Save the distance between the current sp and the previous one */
	if (pos_sp_triplet->current.valid && pos_sp_triplet->previous.valid) {
		_distance_current_previous = get_distance_to_next_waypoint(
				pos_sp_triplet->current.lat,
				pos_sp_triplet->current.lon,
				pos_sp_triplet->previous.lat,
				pos_sp_triplet->previous.lon);
	}

	_navigator->set_position_setpoint_triplet_updated();
}

bool
Mission::do_need_takeoff()
{
	if (_navigator->get_vstatus()->is_rotary_wing) {
		float takeoff_alt = calculate_takeoff_altitude(&_mission_item);

		/* force takeoff if landed (additional protection) */
		if (_navigator->get_vstatus()->condition_landed) {
			_need_takeoff = true;

		/* if in-air and already above takeoff height, don't do takeoff */
		} else if (_navigator->get_global_position()->alt > takeoff_alt) {
			_need_takeoff = false;
		}

		/* check if current mission item is one that requires takeoff before */
		if (_need_takeoff && (
				_mission_item.nav_cmd == NAV_CMD_TAKEOFF ||
				_mission_item.nav_cmd == NAV_CMD_WAYPOINT ||
				_mission_item.nav_cmd == NAV_CMD_VTOL_TAKEOFF ||
				_mission_item.nav_cmd == NAV_CMD_LOITER_TIME_LIMIT ||
				_mission_item.nav_cmd == NAV_CMD_LOITER_TURN_COUNT ||
				_mission_item.nav_cmd == NAV_CMD_LOITER_UNLIMITED ||
				_mission_item.nav_cmd == NAV_CMD_RETURN_TO_LAUNCH)) {

			_need_takeoff = false;
			return true;
		}
	}

	return false;
}

bool
Mission::do_need_move_to_land()
{
	if (_navigator->get_vstatus()->is_rotary_wing && _mission_item.nav_cmd == NAV_CMD_LAND) {

		float d_current = get_distance_to_next_waypoint(_mission_item.lat, _mission_item.lon,
			_navigator->get_global_position()->lat, _navigator->get_global_position()->lon);

		return d_current > _navigator->get_acceptance_radius();
	}

	return false;
}

void
Mission::copy_positon_if_valid(struct mission_item_s *mission_item, struct position_setpoint_s *setpoint)
{
	if (setpoint->valid) {
		mission_item->lat = setpoint->lat;
		mission_item->lon = setpoint->lon;
		mission_item->altitude = setpoint->alt;

	} else {
		mission_item->lat = _navigator->get_global_position()->lat;
		mission_item->lon = _navigator->get_global_position()->lon;
		mission_item->altitude = _navigator->get_global_position()->alt;
	}

	mission_item->altitude_is_relative = false;
}

void
Mission::set_align_mission_item(struct mission_item_s *mission_item, struct mission_item_s *mission_item_next)
{
	mission_item->nav_cmd = NAV_CMD_WAYPOINT;
	copy_positon_if_valid(mission_item, &(_navigator->get_position_setpoint_triplet()->current));
	mission_item->altitude_is_relative = false;
	mission_item->autocontinue = true;
	mission_item->time_inside = 0;
	mission_item->yaw = get_bearing_to_next_waypoint(
		_navigator->get_global_position()->lat,
		_navigator->get_global_position()->lon,
		mission_item_next->lat,
		mission_item_next->lon);
	mission_item->force_heading = true;
}

float
Mission::calculate_takeoff_altitude(struct mission_item_s *mission_item)
{
	/* calculate takeoff altitude */
	float takeoff_alt = get_absolute_altitude_for_item(*mission_item);

	/* takeoff to at least NAV_TAKEOFF_ALT above home/ground, even if first waypoint is lower */
	if (_navigator->get_vstatus()->condition_landed) {
		takeoff_alt = fmaxf(takeoff_alt, _navigator->get_global_position()->alt + _param_takeoff_alt.get());

	} else {
		takeoff_alt = fmaxf(takeoff_alt, _navigator->get_home_position()->alt + _param_takeoff_alt.get());
	}

	return takeoff_alt;
}

void
Mission::heading_sp_update()
{
	/* we don't want to be yawing during takeoff, landing or aligning for a transition */
	if (_mission_item.nav_cmd == NAV_CMD_TAKEOFF
			|| _mission_item.nav_cmd == NAV_CMD_LAND
			|| _work_item_type == WORK_ITEM_TYPE_ALIGN) {
		return;
	}

	struct position_setpoint_triplet_s *pos_sp_triplet = _navigator->get_position_setpoint_triplet();

	/* Don't change setpoint if last and current waypoint are not valid */
	if (!pos_sp_triplet->previous.valid || !pos_sp_triplet->current.valid) {
		return;
	}

	/* set yaw angle for the waypoint if a loiter time has been specified */
	if (_waypoint_position_reached && _mission_item.time_inside > 0.0f) {
		// XXX: should actually be param4 from mission item
		// at the moment it will just keep the heading it has
		//_mission_item.yaw = _on_arrival_yaw;
		//pos_sp_triplet->current.yaw = _mission_item.yaw;

	} else {
		/* Calculate direction the vehicle should point to. */
		double point_from_latlon[2];
		double point_to_latlon[2];

		point_from_latlon[0] = _navigator->get_global_position()->lat;
		point_from_latlon[1] = _navigator->get_global_position()->lon;

		/* target location is home */
		if ((_param_yawmode.get() == MISSION_YAWMODE_FRONT_TO_HOME
				|| _param_yawmode.get() == MISSION_YAWMODE_BACK_TO_HOME)
				// need to be rotary wing for this but not in a transition
				// in VTOL mode this will prevent updating yaw during FW flight
				// (which would result in a wrong yaw setpoint spike during back transition)
				&& _navigator->get_vstatus()->is_rotary_wing
				&& !(_mission_item.nav_cmd == NAV_CMD_DO_VTOL_TRANSITION || _navigator->get_vstatus()->in_transition_mode)) {
			point_to_latlon[0] = _navigator->get_home_position()->lat;
			point_to_latlon[1] = _navigator->get_home_position()->lon;

		/* target location is next (current) waypoint */
		} else {
			point_to_latlon[0] = pos_sp_triplet->current.lat;
			point_to_latlon[1] = pos_sp_triplet->current.lon;
		}

		float d_current = get_distance_to_next_waypoint(
			point_from_latlon[0], point_from_latlon[1],
			point_to_latlon[0], point_to_latlon[1]);

		/* stop if positions are close together to prevent excessive yawing */
		if (d_current > _navigator->get_acceptance_radius()) {
			float yaw = get_bearing_to_next_waypoint(
				point_from_latlon[0],
				point_from_latlon[1],
				point_to_latlon[0],
				point_to_latlon[1]);

			/* always keep the back of the rotary wing pointing towards home */
			if (_param_yawmode.get() == MISSION_YAWMODE_BACK_TO_HOME) {
				_mission_item.yaw = _wrap_pi(yaw + M_PI_F);
				pos_sp_triplet->current.yaw = _mission_item.yaw;

			} else {
				_mission_item.yaw = yaw;
				pos_sp_triplet->current.yaw = _mission_item.yaw;
			}
		}
	}

	// we set yaw directly so we can run this in parallel to the FOH update
	_navigator->set_position_setpoint_triplet_updated();
}


void
Mission::altitude_sp_foh_update()
{
	struct position_setpoint_triplet_s *pos_sp_triplet = _navigator->get_position_setpoint_triplet();

	/* Don't change setpoint if last and current waypoint are not valid */
	if (!pos_sp_triplet->previous.valid || !pos_sp_triplet->current.valid ||
			!PX4_ISFINITE(_mission_item_previous_alt)) {
		return;
	}

	/* Do not try to find a solution if the last waypoint is inside the acceptance radius of the current one */
	if (_distance_current_previous - _navigator->get_acceptance_radius(_mission_item.acceptance_radius) < 0.0f) {
		return;
	}

	/* Don't do FOH for landing and takeoff waypoints, the ground may be near
	 * and the FW controller has a custom landing logic */
	if (_mission_item.nav_cmd == NAV_CMD_LAND || _mission_item.nav_cmd == NAV_CMD_TAKEOFF) {
		return;
	}

	/* Calculate distance to current waypoint */
	float d_current = get_distance_to_next_waypoint(_mission_item.lat, _mission_item.lon,
			_navigator->get_global_position()->lat, _navigator->get_global_position()->lon);

	/* Save distance to waypoint if it is the smallest ever achieved, however make sure that
	 * _min_current_sp_distance_xy is never larger than the distance between the current and the previous wp */
	_min_current_sp_distance_xy = math::min(math::min(d_current, _min_current_sp_distance_xy),
			_distance_current_previous);

	/* if the minimal distance is smaller then the acceptance radius, we should be at waypoint alt
	 * navigator will soon switch to the next waypoint item (if there is one) as soon as we reach this altitude */
	if (_min_current_sp_distance_xy < _navigator->get_acceptance_radius(_mission_item.acceptance_radius)) {
		pos_sp_triplet->current.alt = get_absolute_altitude_for_item(_mission_item);

	} else {
		/* update the altitude sp of the 'current' item in the sp triplet, but do not update the altitude sp
		* of the mission item as it is used to check if the mission item is reached
		* The setpoint is set linearly and such that the system reaches the current altitude at the acceptance
		* radius around the current waypoint
		**/
		float delta_alt = (get_absolute_altitude_for_item(_mission_item) - _mission_item_previous_alt);
		float grad = -delta_alt/(_distance_current_previous - _navigator->get_acceptance_radius(_mission_item.acceptance_radius));
		float a = _mission_item_previous_alt - grad * _distance_current_previous;
		pos_sp_triplet->current.alt = a + grad * _min_current_sp_distance_xy;
	}

	// we set altitude directly so we can run this in parallel to the heading update
	_navigator->set_position_setpoint_triplet_updated();
}

void
Mission::altitude_sp_foh_reset()
{
	_min_current_sp_distance_xy = FLT_MAX;
}

bool
Mission::prepare_mission_items(bool onboard, struct mission_item_s *mission_item,
	struct mission_item_s *next_position_mission_item, bool *has_next_position_item)
{
	bool first_res = false;
	int offset = 1;

	if (read_mission_item(onboard, 0, mission_item)) {

		first_res = true;

		/* trying to find next position mission item */
		while(read_mission_item(onboard, offset, next_position_mission_item)) {

			if (item_contains_position(next_position_mission_item)) {
				*has_next_position_item = true;
				break;
			}

			offset++;
		}
	}

	return first_res;
}

bool
Mission::read_mission_item(bool onboard, int offset, struct mission_item_s *mission_item)
{
	/* select onboard/offboard mission */
	int *mission_index_ptr;
	dm_item_t dm_item;

	struct mission_s *mission = (onboard) ? &_onboard_mission : &_offboard_mission;
	int current_index = (onboard) ? _current_onboard_mission_index : _current_offboard_mission_index;
	int index_to_read = current_index + offset;

	/* do not work on empty missions */
	if (mission->count == 0) {
		return false;
	}

	if (onboard) {
		/* onboard mission */
		mission_index_ptr = (offset == 0) ? &_current_onboard_mission_index : &index_to_read;
		dm_item = DM_KEY_WAYPOINTS_ONBOARD;

	} else {
		/* offboard mission */
		mission_index_ptr = (offset == 0) ? &_current_offboard_mission_index : &index_to_read;
		dm_item = DM_KEY_WAYPOINTS_OFFBOARD(_offboard_mission.dataman_id);
	}

	/* Repeat this several times in case there are several DO JUMPS that we need to follow along, however, after
	 * 10 iterations we have to assume that the DO JUMPS are probably cycling and give up. */
	for (int i = 0; i < 10; i++) {

		if (*mission_index_ptr < 0 || *mission_index_ptr >= (int)mission->count) {
			/* mission item index out of bounds - if they are equal, we just reached the end */
			if (*mission_index_ptr != (int)mission->count) {
				mavlink_and_console_log_critical(_navigator->get_mavlink_fd(), "[wpm] err: index: %d, max: %d", *mission_index_ptr, (int)mission->count);
			}
			return false;
		}

		const ssize_t len = sizeof(struct mission_item_s);

		/* read mission item to temp storage first to not overwrite current mission item if data damaged */
		struct mission_item_s mission_item_tmp;

		/* read mission item from datamanager */
		if (dm_read(dm_item, *mission_index_ptr, &mission_item_tmp, len) != len) {
			/* not supposed to happen unless the datamanager can't access the SD card, etc. */
			mavlink_and_console_log_critical(_navigator->get_mavlink_fd(),
								 "ERROR waypoint could not be read");
			return false;
		}

		/* check for DO_JUMP item, and whether it hasn't not already been repeated enough times */
		if (mission_item_tmp.nav_cmd == NAV_CMD_DO_JUMP) {

			/* do DO_JUMP as many times as requested */
			if (mission_item_tmp.do_jump_current_count < mission_item_tmp.do_jump_repeat_count) {

				/* only raise the repeat count if this is for the current mission item
				* but not for the read ahead mission item */
				if (offset == 0) {
					(mission_item_tmp.do_jump_current_count)++;
					/* save repeat count */
					if (dm_write(dm_item, *mission_index_ptr, DM_PERSIST_POWER_ON_RESET,
						&mission_item_tmp, len) != len) {
						/* not supposed to happen unless the datamanager can't access the
						 * dataman */
						mavlink_log_critical(_navigator->get_mavlink_fd(),
									 "ERROR DO JUMP waypoint could not be written");
						return false;
					}
					report_do_jump_mission_changed(*mission_index_ptr,
									   mission_item_tmp.do_jump_repeat_count);
				}
				/* set new mission item index and repeat
				* we don't have to validate here, if it's invalid, we should realize this later .*/
				*mission_index_ptr = mission_item_tmp.do_jump_mission_index;

			} else {
				if (offset == 0) {
					mavlink_log_info(_navigator->get_mavlink_fd(),
								 "DO JUMP repetitions completed");
				}
				/* no more DO_JUMPS, therefore just try to continue with next mission item */
				(*mission_index_ptr)++;
			}

		} else {
			/* if it's not a DO_JUMP, then we were successful */
			memcpy(mission_item, &mission_item_tmp, sizeof(struct mission_item_s));
			return true;
		}
	}

	/* we have given up, we don't want to cycle forever */
	mavlink_log_critical(_navigator->get_mavlink_fd(),
				 "ERROR DO JUMP is cycling, giving up");
	return false;
}

void
Mission::save_offboard_mission_state()
{
	mission_s mission_state;

	/* lock MISSION_STATE item */
	dm_lock(DM_KEY_MISSION_STATE);

	/* read current state */
	int read_res = dm_read(DM_KEY_MISSION_STATE, 0, &mission_state, sizeof(mission_s));

	if (read_res == sizeof(mission_s)) {
		/* data read successfully, check dataman ID and items count */
		if (mission_state.dataman_id == _offboard_mission.dataman_id && mission_state.count == _offboard_mission.count) {
			/* navigator may modify only sequence, write modified state only if it changed */
			if (mission_state.current_seq != _current_offboard_mission_index) {
				if (dm_write(DM_KEY_MISSION_STATE, 0, DM_PERSIST_POWER_ON_RESET, &mission_state, sizeof(mission_s)) != sizeof(mission_s)) {
					warnx("ERROR: can't save mission state");
					mavlink_log_critical(_navigator->get_mavlink_fd(), "ERROR: can't save mission state");
				}
			}
		}

	} else {
		/* invalid data, this must not happen and indicates error in offboard_mission publisher */
		mission_state.dataman_id = _offboard_mission.dataman_id;
		mission_state.count = _offboard_mission.count;
		mission_state.current_seq = _current_offboard_mission_index;

		warnx("ERROR: invalid mission state");
		mavlink_log_critical(_navigator->get_mavlink_fd(), "ERROR: invalid mission state");

		/* write modified state only if changed */
		if (dm_write(DM_KEY_MISSION_STATE, 0, DM_PERSIST_POWER_ON_RESET, &mission_state, sizeof(mission_s)) != sizeof(mission_s)) {
			warnx("ERROR: can't save mission state");
			mavlink_log_critical(_navigator->get_mavlink_fd(), "ERROR: can't save mission state");
		}
	}

	/* unlock MISSION_STATE item */
	dm_unlock(DM_KEY_MISSION_STATE);
}

void
Mission::report_do_jump_mission_changed(int index, int do_jumps_remaining)
{
	/* inform about the change */
	_navigator->get_mission_result()->item_do_jump_changed = true;
	_navigator->get_mission_result()->item_changed_index = index;
	_navigator->get_mission_result()->item_do_jump_remaining = do_jumps_remaining;
	_navigator->set_mission_result_updated();
}

void
Mission::set_mission_item_reached()
{
	_navigator->get_mission_result()->reached = true;
	_navigator->get_mission_result()->seq_reached = _current_offboard_mission_index;
	_navigator->set_mission_result_updated();
	reset_mission_item_reached();
}

void
Mission::set_current_offboard_mission_item()
{
	_navigator->get_mission_result()->reached = false;
	_navigator->get_mission_result()->finished = false;
	_navigator->get_mission_result()->seq_current = _current_offboard_mission_index;
	_navigator->set_mission_result_updated();

	save_offboard_mission_state();
}

void
Mission::set_mission_finished()
{
	_navigator->get_mission_result()->finished = true;
	_navigator->set_mission_result_updated();
}

bool
Mission::check_mission_valid()
{
	/* check if the home position became valid in the meantime */
	if (!_home_inited && _navigator->home_position_valid()) {

		dm_item_t dm_current = DM_KEY_WAYPOINTS_OFFBOARD(_offboard_mission.dataman_id);

		_navigator->get_mission_result()->valid = _missionFeasibilityChecker.checkMissionFeasible(_navigator->get_mavlink_fd(), (_navigator->get_vstatus()->is_rotary_wing || _navigator->get_vstatus()->is_vtol),
				dm_current, (size_t) _offboard_mission.count, _navigator->get_geofence(),
				_navigator->get_home_position()->alt, _navigator->home_position_valid(),
				_navigator->get_global_position()->lat, _navigator->get_global_position()->lon,
				_param_dist_1wp.get(), _navigator->get_mission_result()->warning, _navigator->get_acceptance_radius(),
				_navigator->get_vstatus()->condition_landed);

		_navigator->increment_mission_instance_count();
		_navigator->set_mission_result_updated();

		_home_inited = true;
	}

	return _navigator->get_mission_result()->valid;
}<|MERGE_RESOLUTION|>--- conflicted
+++ resolved
@@ -453,7 +453,6 @@
 		/* if we just did a takeoff navigate to the actual waypoint now */
 		if (_work_item_type == WORK_ITEM_TYPE_TAKEOFF) {
 
-<<<<<<< HEAD
 			if (_mission_item.nav_cmd == NAV_CMD_VTOL_TAKEOFF
 					&& _navigator->get_vstatus()->is_rotary_wing
 					&& !_navigator->get_vstatus()->condition_landed
@@ -474,19 +473,9 @@
 				&& _work_item_type == WORK_ITEM_TYPE_TRANSITON_AFTER_TAKEOFF) {
 
 			new_work_item_type = WORK_ITEM_TYPE_DEFAULT;
-=======
-			if (_mission_item.nav_cmd == NAV_CMD_VTOL_TAKEOFF) {
-				new_work_item_type = WORK_ITEM_TYPE_TRANSITON_AFTER_TAKEOFF;
-
-			} else {
-				new_work_item_type = WORK_ITEM_TYPE_DEFAULT;
-			}
-			
->>>>>>> 8e9c9b3d
 			_mission_item.nav_cmd = NAV_CMD_WAYPOINT;
 		}
 
-<<<<<<< HEAD
 			if (_mission_item.nav_cmd == NAV_CMD_VTOL_LAND
 					&& _work_item_type != WORK_ITEM_TYPE_MOVE_TO_LAND
 					&& !_navigator->get_vstatus()->condition_landed) {
@@ -526,33 +515,7 @@
 				_mission_item.params[0] = vehicle_status_s::VEHICLE_VTOL_STATE_MC;
 				new_work_item_type = WORK_ITEM_TYPE_TRANSITON_BEFORE_LAND;
 			}
-=======
-		if (_mission_item.nav_cmd == NAV_CMD_VTOL_TAKEOFF
-				&& _work_item_type == WORK_ITEM_TYPE_TRANSITON_AFTER_TAKEOFF
-				&& _navigator->get_vstatus()->is_rotary_wing
-				&& !_navigator->get_vstatus()->condition_landed
-				&& has_next_position_item) {
-
-			new_work_item_type = WORK_ITEM_TYPE_ALIGN;
-			set_align_mission_item(&_mission_item, &mission_item_next_position);
-		}
-
-		if (_mission_item.nav_cmd == NAV_CMD_VTOL_TAKEOFF
-				&& _work_item_type == WORK_ITEM_TYPE_ALIGN) {
-
-			_mission_item.nav_cmd = NAV_CMD_DO_VTOL_TRANSITION;
-			_mission_item.params[0] = vehicle_status_s::VEHICLE_VTOL_STATE_FW;
-			new_work_item_type = WORK_ITEM_TYPE_DEFAULT;
-		}
-
-		if(_mission_item.nav_cmd == NAV_CMD_VTOL_LAND ||
-				(_mission_item.nav_cmd == NAV_CMD_LAND && _param_force_vtol.get())){
-
-			_mission_item.nav_cmd = NAV_CMD_DO_VTOL_TRANSITION;
-			_mission_item.params[0] = vehicle_status_s::VEHICLE_VTOL_STATE_MC;
-			new_work_item_type = WORK_ITEM_TYPE_TRANSITON_BEFORE_LAND;
-		}
->>>>>>> 8e9c9b3d
+
 
 		/* move to landing waypoint before descent if necessary */
 		if (do_need_move_to_land() && _work_item_type != WORK_ITEM_TYPE_MOVE_TO_LAND) {
@@ -608,11 +571,7 @@
 				&& !_navigator->get_vstatus()->condition_landed
 				&& has_next_position_item) {
 
-<<<<<<< HEAD
 			new_work_item_type = WORK_ITEM_TYPE_ALIGN;			
-=======
-			new_work_item_type = WORK_ITEM_TYPE_ALIGN;
->>>>>>> 8e9c9b3d
 			set_align_mission_item(&_mission_item, &mission_item_next_position);
 		}
 
