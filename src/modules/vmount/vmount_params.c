/****************************************************************************
*
*   Copyright (c) 2013-2020 PX4 Development Team. All rights reserved.
*
* Redistribution and use in source and binary forms, with or without
* modification, are permitted provided that the following conditions
* are met:
*
* 1. Redistributions of source code must retain the above copyright
*    notice, this list of conditions and the following disclaimer.
* 2. Redistributions in binary form must reproduce the above copyright
*    notice, this list of conditions and the following disclaimer in
*    the documentation and/or other materials provided with the
*    distribution.
* 3. Neither the name PX4 nor the names of its contributors may be
*    used to endorse or promote products derived from this software
*    without specific prior written permission.
*
* THIS SOFTWARE IS PROVIDED BY THE COPYRIGHT HOLDERS AND CONTRIBUTORS
* "AS IS" AND ANY EXPRESS OR IMPLIED WARRANTIES, INCLUDING, BUT NOT
* LIMITED TO, THE IMPLIED WARRANTIES OF MERCHANTABILITY AND FITNESS
* FOR A PARTICULAR PURPOSE ARE DISCLAIMED. IN NO EVENT SHALL THE
* COPYRIGHT OWNER OR CONTRIBUTORS BE LIABLE FOR ANY DIRECT, INDIRECT,
* INCIDENTAL, SPECIAL, EXEMPLARY, OR CONSEQUENTIAL DAMAGES (INCLUDING,
* BUT NOT LIMITED TO, PROCUREMENT OF SUBSTITUTE GOODS OR SERVICES; LOSS
* OF USE, DATA, OR PROFITS; OR BUSINESS INTERRUPTION) HOWEVER CAUSED
* AND ON ANY THEORY OF LIABILITY, WHETHER IN CONTRACT, STRICT
* LIABILITY, OR TORT (INCLUDING NEGLIGENCE OR OTHERWISE) ARISING IN
* ANY WAY OUT OF THE USE OF THIS SOFTWARE, EVEN IF ADVISED OF THE
* POSSIBILITY OF SUCH DAMAGE.
*
****************************************************************************/

/**
* @file vmount_params.c
* @author Leon Müller (thedevleon)
* @author Matthew Edwards (mje-nz)
*
*/

/**
* Mount input mode
*
* RC uses the AUX input channels (see MNT_MAN_* parameters),
* MAVLINK_ROI uses the MAV_CMD_DO_SET_ROI Mavlink message, and MAVLINK_DO_MOUNT the
* MAV_CMD_DO_MOUNT_CONFIGURE and MAV_CMD_DO_MOUNT_CONTROL messages to control a mount.
*
* @value -1 DISABLED
* @value 0 AUTO
* @value 1 RC
* @value 2 MAVLINK_ROI (protocol v1)
* @value 3 MAVLINK_DO_MOUNT (protocol v1)
* @value 4 MAVlink gimbal protocol v2
* @min -1
* @max 4
* @group Mount
* @reboot_required true
*/
PARAM_DEFINE_INT32(MNT_MODE_IN, -1);

/**
* Mount output mode
*
* AUX uses the mixer output Control Group #2.
* MAVLINK uses the MAV_CMD_DO_MOUNT_CONFIGURE and MAV_CMD_DO_MOUNT_CONTROL MavLink messages
* to control a mount (set MNT_MAV_SYSID & MNT_MAV_COMPID)
*
* @value 0 AUX
* @value 1 MAVLink gimbal protocol v1
* @value 2 MAVLink gimbal protocol v2
* @min 0
* @max 2
* @group Mount
*/
PARAM_DEFINE_INT32(MNT_MODE_OUT, 0);

/**
* Mavlink System ID of the mount
*
* If MNT_MODE_OUT is MAVLink gimbal protocol v1, mount configure/control commands will be sent with this target ID.
*
* @group Mount
*/
PARAM_DEFINE_INT32(MNT_MAV_SYSID, 1);

/**
* Mavlink Component ID of the mount
*
* If MNT_MODE_OUT is MAVLink protocol v2, mount configure/control commands will be sent with this component ID.
*
* @group Mount
*/
PARAM_DEFINE_INT32(MNT_MAV_COMPID, 154);

/**
* Mixer value for selecting normal mode
*
* if required by the gimbal (only in AUX output mode)
*
* @min -1.0
* @max 1.0
* @decimal 3
* @group Mount
*/
PARAM_DEFINE_FLOAT(MNT_OB_NORM_MODE, -1.0f);

/**
* Mixer value for selecting a locking mode
*
* if required for the gimbal (only in AUX output mode)
*
* @min -1.0
* @max 1.0
* @decimal 3
* @group Mount
*/
PARAM_DEFINE_FLOAT(MNT_OB_LOCK_MODE, 0.0f);

/**
* Auxiliary channel to control roll (in AUX input or manual mode).
*
* @value 0 Disable
* @value 1 AUX1
* @value 2 AUX2
* @value 3 AUX3
* @value 4 AUX4
* @value 5 AUX5
* @value 6 AUX6
* @min 0
* @max 6
* @group Mount
*/
PARAM_DEFINE_INT32(MNT_MAN_ROLL, 0);

/**
* Auxiliary channel to control pitch (in AUX input or manual mode).
*
* @value 0 Disable
* @value 1 AUX1
* @value 2 AUX2
* @value 3 AUX3
* @value 4 AUX4
* @value 5 AUX5
* @value 6 AUX6
* @min 0
* @max 6
* @group Mount
*/
PARAM_DEFINE_INT32(MNT_MAN_PITCH, 0);

/**
* Auxiliary channel to control yaw (in AUX input or manual mode).
*
* @value 0 Disable
* @value 1 AUX1
* @value 2 AUX2
* @value 3 AUX3
* @value 4 AUX4
* @value 5 AUX5
* @value 6 AUX6
* @min 0
* @max 6
* @group Mount
*/
PARAM_DEFINE_INT32(MNT_MAN_YAW, 0);

/**
* Stabilize the mount
*
* Set to true for servo gimbal, false for passthrough.
* This is required for a gimbal which is not capable of stabilizing itself
* and relies on the IMU's attitude estimation.
*
* @value 0 Disable
* @value 1 Stabilize all axis
* @value 2 Stabilize yaw for absolute/lock mode.
* @min 0
* @max 2
* @group Mount
*/
PARAM_DEFINE_INT32(MNT_DO_STAB, 0);

/**
* Range of pitch channel output in degrees (only in AUX output mode).
*
* @min 1.0
* @max 720.0
* @decimal 1
* @group Mount
*/
PARAM_DEFINE_FLOAT(MNT_RANGE_PITCH, 360.0f);

/**
* Range of roll channel output in degrees (only in AUX output mode).
*
* @min 1.0
* @max 720.0
* @decimal 1
* @group Mount
*/
PARAM_DEFINE_FLOAT(MNT_RANGE_ROLL, 360.0f);

/**
* Range of yaw channel output in degrees (only in AUX output mode).
*
* @min 1.0
* @max 720.0
* @decimal 1
* @group Mount
*/
PARAM_DEFINE_FLOAT(MNT_RANGE_YAW, 360.0f);

/**
* Offset for pitch channel output in degrees.
*
* @min -360.0
* @max 360.0
* @decimal 1
* @group Mount
*/
PARAM_DEFINE_FLOAT(MNT_OFF_PITCH, 0.0f);

/**
* Offset for roll channel output in degrees.
*
* @min -360.0
* @max 360.0
* @decimal 1
* @group Mount
*/
PARAM_DEFINE_FLOAT(MNT_OFF_ROLL, 0.0f);

/**
* Offset for yaw channel output in degrees.
*
* @min -360.0
* @max 360.0
* @decimal 1
* @group Mount
*/
PARAM_DEFINE_FLOAT(MNT_OFF_YAW, 0.0f);

/**
<<<<<<< HEAD
* Define the gimbal action if failsafe gets triggered
* A value of 1 makes the gimbal rotate upwards
* to prevent damage to the camera.
*
* @value 0 No action
* @value 1 Pitch -45 degrees
* @min 0
* @max 1
* @group Mount
* @reboot_required true
*/
PARAM_DEFINE_INT32(MNT_FS_ACTION, 0);
=======
 * Angular pitch rate for manual input in degrees/second.
 *
 * Full stick input [-1..1] translats to [-pitch rate..pitch rate].
 *
 * @min 1.0
 * @max 90.0
 * @group Mount
 */
PARAM_DEFINE_FLOAT(MNT_RATE_PITCH, 30.0f);

/**
 * Angular yaw rate for manual input in degrees/second.
 *
 * Full stick input [-1..1] translats to [-yaw rate..yaw rate].
 *
 * @min 1.0
 * @max 90.0
 * @group Mount
 */
PARAM_DEFINE_FLOAT(MNT_RATE_YAW, 30.0f);
>>>>>>> e9a21ee9
<|MERGE_RESOLUTION|>--- conflicted
+++ resolved
@@ -241,7 +241,6 @@
 PARAM_DEFINE_FLOAT(MNT_OFF_YAW, 0.0f);
 
 /**
-<<<<<<< HEAD
 * Define the gimbal action if failsafe gets triggered
 * A value of 1 makes the gimbal rotate upwards
 * to prevent damage to the camera.
@@ -254,7 +253,8 @@
 * @reboot_required true
 */
 PARAM_DEFINE_INT32(MNT_FS_ACTION, 0);
-=======
+
+/**
  * Angular pitch rate for manual input in degrees/second.
  *
  * Full stick input [-1..1] translats to [-pitch rate..pitch rate].
@@ -274,5 +274,4 @@
  * @max 90.0
  * @group Mount
  */
-PARAM_DEFINE_FLOAT(MNT_RATE_YAW, 30.0f);
->>>>>>> e9a21ee9
+PARAM_DEFINE_FLOAT(MNT_RATE_YAW, 30.0f);