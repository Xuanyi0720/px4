/****************************************************************************
*
*   Copyright (c) 2016-2017 PX4 Development Team. All rights reserved.
*
* Redistribution and use in source and binary forms, with or without
* modification, are permitted provided that the following conditions
* are met:
*
* 1. Redistributions of source code must retain the above copyright
*    notice, this list of conditions and the following disclaimer.
* 2. Redistributions in binary form must reproduce the above copyright
*    notice, this list of conditions and the following disclaimer in
*    the documentation and/or other materials provided with the
*    distribution.
* 3. Neither the name PX4 nor the names of its contributors may be
*    used to endorse or promote products derived from this software
*    without specific prior written permission.
*
* THIS SOFTWARE IS PROVIDED BY THE COPYRIGHT HOLDERS AND CONTRIBUTORS
* "AS IS" AND ANY EXPRESS OR IMPLIED WARRANTIES, INCLUDING, BUT NOT
* LIMITED TO, THE IMPLIED WARRANTIES OF MERCHANTABILITY AND FITNESS
* FOR A PARTICULAR PURPOSE ARE DISCLAIMED. IN NO EVENT SHALL THE
* COPYRIGHT OWNER OR CONTRIBUTORS BE LIABLE FOR ANY DIRECT, INDIRECT,
* INCIDENTAL, SPECIAL, EXEMPLARY, OR CONSEQUENTIAL DAMAGES (INCLUDING,
* BUT NOT LIMITED TO, PROCUREMENT OF SUBSTITUTE GOODS OR SERVICES; LOSS
* OF USE, DATA, OR PROFITS; OR BUSINESS INTERRUPTION) HOWEVER CAUSED
* AND ON ANY THEORY OF LIABILITY, WHETHER IN CONTRACT, STRICT
* LIABILITY, OR TORT (INCLUDING NEGLIGENCE OR OTHERWISE) ARISING IN
* ANY WAY OUT OF THE USE OF THIS SOFTWARE, EVEN IF ADVISED OF THE
* POSSIBILITY OF SUCH DAMAGE.
*
****************************************************************************/

/**
 * @file input.h
 * @author Beat Küng <beat-kueng@gmx.net>
 *
 */

#pragma once

#include "common.h"
#include <uORB/Subscription.hpp>
#include <uORB/topics/actuator_armed.h>

namespace vmount
{

/* Action, corresponding to the param MNT_FS_ACTION */
enum FailsafeAction {
	MNT_FS_ACTION_NONE = 0,
	MNT_FS_ACTION_PITCH_M45 = 1
};

/**
 ** class InputBase
 * Base class for all driver input classes
 */
class InputBase
{
public:
	InputBase() = default;
	virtual ~InputBase() = default;

	/**
	 * Wait for an input update, with a timeout.
	 * @param timeout_ms timeout in ms
	 * @param control_data unchanged on error. On success it is nullptr if no new
	 *                     data is available, otherwise set to an object.
	 *                     If it is set, the returned object will not be changed for
	 *                     subsequent calls to update() that return no new data
	 *                     (in other words: if (some) control_data values change,
	 *                     non-null will be returned).
	 * @param already_active true if the mode was already active last time, false if it was not and "major"
	 *                       change is necessary such as big stick movement for RC.
	 * @return 0 on success, <0 otherwise
	 */
	virtual int update(unsigned int timeout_ms, ControlData **control_data, bool already_active);

	/** report status to stdout */
	virtual void print_status() = 0;

<<<<<<< HEAD

	void set_failsafe_action(FailsafeAction action) { _failsafe_action = action; }
=======
	void set_stabilize(bool roll_stabilize, bool pitch_stabilize, bool yaw_stabilize);
>>>>>>> e9a21ee9

protected:
	virtual int update_impl(unsigned int timeout_ms, ControlData **control_data, bool already_active) = 0;

	virtual int initialize() { return 0; }

	void control_data_set_lon_lat(double lon, double lat, float altitude, float roll_angle = 0.f,
				      float pitch_fixed_angle = -10.f);


	ControlData _control_data;

private:
	bool _initialized = false;
	bool _failsafe_triggered = false;
	FailsafeAction _failsafe_action{MNT_FS_ACTION_NONE};
	uORB::Subscription					_actuator_armed_sub {ORB_ID(actuator_armed)};
};


} /* namespace vmount */<|MERGE_RESOLUTION|>--- conflicted
+++ resolved
@@ -80,12 +80,9 @@
 	/** report status to stdout */
 	virtual void print_status() = 0;
 
-<<<<<<< HEAD
+	void set_failsafe_action(FailsafeAction action) { _failsafe_action = action; }
 
-	void set_failsafe_action(FailsafeAction action) { _failsafe_action = action; }
-=======
 	void set_stabilize(bool roll_stabilize, bool pitch_stabilize, bool yaw_stabilize);
->>>>>>> e9a21ee9
 
 protected:
 	virtual int update_impl(unsigned int timeout_ms, ControlData **control_data, bool already_active) = 0;
