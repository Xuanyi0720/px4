/****************************************************************************
 *
 *   Copyright (c) 2013-2019 PX4 Development Team. All rights reserved.
 *
 * Redistribution and use in source and binary forms, with or without
 * modification, are permitted provided that the following conditions
 * are met:
 *
 * 1. Redistributions of source code must retain the above copyright
 *    notice, this list of conditions and the following disclaimer.
 * 2. Redistributions in binary form must reproduce the above copyright
 *    notice, this list of conditions and the following disclaimer in
 *    the documentation and/or other materials provided with the
 *    distribution.
 * 3. Neither the name PX4 nor the names of its contributors may be
 *    used to endorse or promote products derived from this software
 *    without specific prior written permission.
 *
 * THIS SOFTWARE IS PROVIDED BY THE COPYRIGHT HOLDERS AND CONTRIBUTORS
 * "AS IS" AND ANY EXPRESS OR IMPLIED WARRANTIES, INCLUDING, BUT NOT
 * LIMITED TO, THE IMPLIED WARRANTIES OF MERCHANTABILITY AND FITNESS
 * FOR A PARTICULAR PURPOSE ARE DISCLAIMED. IN NO EVENT SHALL THE
 * COPYRIGHT OWNER OR CONTRIBUTORS BE LIABLE FOR ANY DIRECT, INDIRECT,
 * INCIDENTAL, SPECIAL, EXEMPLARY, OR CONSEQUENTIAL DAMAGES (INCLUDING,
 * BUT NOT LIMITED TO, PROCUREMENT OF SUBSTITUTE GOODS OR SERVICES; LOSS
 * OF USE, DATA, OR PROFITS; OR BUSINESS INTERRUPTION) HOWEVER CAUSED
 * AND ON ANY THEORY OF LIABILITY, WHETHER IN CONTRACT, STRICT
 * LIABILITY, OR TORT (INCLUDING NEGLIGENCE OR OTHERWISE) ARISING IN
 * ANY WAY OUT OF THE USE OF THIS SOFTWARE, EVEN IF ADVISED OF THE
 * POSSIBILITY OF SUCH DAMAGE.
 *
 ****************************************************************************/

/**
 * @file ControlAllocator.hpp
 *
 * Control allocator.
 *
 * @author Julien Lecoeur <julien.lecoeur@gmail.com>
 */

#pragma once

#include <ActuatorEffectiveness.hpp>
#include <ActuatorEffectivenessMultirotor.hpp>
#include <ActuatorEffectivenessStandardVTOL.hpp>
#include <ActuatorEffectivenessSpacecraft.hpp>
#include <ActuatorEffectivenessTiltrotorVTOL.hpp>
#include <ActuatorEffectivenessTailsitterVTOL.hpp>
#include <ActuatorEffectivenessRoverAckermann.hpp>
#include <ActuatorEffectivenessFixedWing.hpp>
#include <ActuatorEffectivenessMCTilt.hpp>
#include <ActuatorEffectivenessCustom.hpp>
#include <ActuatorEffectivenessUUV.hpp>
#include <ActuatorEffectivenessHelicopter.hpp>
#include <ActuatorEffectivenessHelicopterCoaxial.hpp>

#include <ControlAllocation.hpp>
#include <ControlAllocationPseudoInverse.hpp>
#include <ControlAllocationSequentialDesaturation.hpp>

#include <lib/matrix/matrix/math.hpp>
#include <lib/perf/perf_counter.h>
#include <px4_platform_common/px4_config.h>
#include <px4_platform_common/module.h>
#include <px4_platform_common/module_params.h>
#include <px4_platform_common/px4_work_queue/ScheduledWorkItem.hpp>
#include <uORB/Publication.hpp>
#include <uORB/PublicationMulti.hpp>
#include <uORB/Subscription.hpp>
#include <uORB/SubscriptionCallback.hpp>
#include <uORB/topics/actuator_motors.h>
#include <uORB/topics/actuator_servos.h>
#include <uORB/topics/actuator_servos_trim.h>
#include <uORB/topics/control_allocator_status.h>
#include <uORB/topics/parameter_update.h>
#include <uORB/topics/vehicle_control_mode.h>
#include <uORB/topics/vehicle_torque_setpoint.h>
#include <uORB/topics/vehicle_thrust_setpoint.h>
#include <uORB/topics/vehicle_status.h>
#include <uORB/topics/failure_detector_status.h>

class ControlAllocator : public ModuleBase<ControlAllocator>, public ModuleParams, public px4::ScheduledWorkItem
{
public:
	static constexpr int NUM_ACTUATORS = ControlAllocation::NUM_ACTUATORS;
	static constexpr int NUM_AXES = ControlAllocation::NUM_AXES;

	static constexpr int MAX_NUM_MOTORS = actuator_motors_s::NUM_CONTROLS;
	static constexpr int MAX_NUM_THRUSTERS = actuator_motors_s::NUM_CONTROLS;
	static constexpr int MAX_NUM_SERVOS = actuator_servos_s::NUM_CONTROLS;

	using ActuatorVector = ActuatorEffectiveness::ActuatorVector;

	ControlAllocator();

	virtual ~ControlAllocator();

	/** @see ModuleBase */
	static int task_spawn(int argc, char *argv[]);

	/** @see ModuleBase */
	static int custom_command(int argc, char *argv[]);

	/** @see ModuleBase */
	static int print_usage(const char *reason = nullptr);

	/** @see ModuleBase::print_status() */
	int print_status() override;

	void Run() override;

	bool init();

private:

	struct ParamHandles {
		param_t slew_rate_motors[MAX_NUM_MOTORS];
		param_t slew_rate_servos[MAX_NUM_SERVOS];
	};

	struct Params {
		float slew_rate_motors[MAX_NUM_MOTORS];
		float slew_rate_servos[MAX_NUM_SERVOS];
	};

	/**
	 * initialize some vectors/matrices from parameters
	 */
	void parameters_updated();

	void update_allocation_method(bool force);
	bool update_effectiveness_source();

	void update_effectiveness_matrix_if_needed(EffectivenessUpdateReason reason);

	void check_for_motor_failures();

	void publish_control_allocator_status(int matrix_index);

	void publish_actuator_controls();

	AllocationMethod _allocation_method_id{AllocationMethod::NONE};
	ControlAllocation *_control_allocation[ActuatorEffectiveness::MAX_NUM_MATRICES] {}; 	///< class for control allocation calculations
	int _num_control_allocation{0};
	hrt_abstime _last_effectiveness_update{0};

	enum class EffectivenessSource {
		NONE = -1,
		MULTIROTOR = 0,
		FIXED_WING = 1,
		STANDARD_VTOL = 2,
		TILTROTOR_VTOL = 3,
		TAILSITTER_VTOL = 4,
		ROVER_ACKERMANN = 5,
		ROVER_DIFFERENTIAL = 6,
		MOTORS_6DOF = 7,
		MULTIROTOR_WITH_TILT = 8,
		CUSTOM = 9,
		HELICOPTER_TAIL_ESC = 10,
		HELICOPTER_TAIL_SERVO = 11,
<<<<<<< HEAD
		HELICOPTER_COAXIAL = 12,
=======
		SPACECRAFT_2D = 12,
		SPACECRAFT_3D = 13,
>>>>>>> 4f880a11
	};

	enum class FailureMode {
		IGNORE = 0,
		REMOVE_FIRST_FAILING_MOTOR = 1,
	};

	EffectivenessSource _effectiveness_source_id{EffectivenessSource::NONE};
	ActuatorEffectiveness *_actuator_effectiveness{nullptr}; 	///< class providing actuator effectiveness

	uint8_t _control_allocation_selection_indexes[NUM_ACTUATORS * ActuatorEffectiveness::MAX_NUM_MATRICES] {};
	int _num_actuators[(int)ActuatorType::COUNT] {};

	// Inputs
	uORB::SubscriptionCallbackWorkItem _vehicle_torque_setpoint_sub{this, ORB_ID(vehicle_torque_setpoint)};  /**< vehicle torque setpoint subscription */
	uORB::SubscriptionCallbackWorkItem _vehicle_thrust_setpoint_sub{this, ORB_ID(vehicle_thrust_setpoint)};	 /**< vehicle thrust setpoint subscription */

	uORB::Subscription _vehicle_torque_setpoint1_sub{ORB_ID(vehicle_torque_setpoint), 1};  /**< vehicle torque setpoint subscription (2. instance) */
	uORB::Subscription _vehicle_thrust_setpoint1_sub{ORB_ID(vehicle_thrust_setpoint), 1};	 /**< vehicle thrust setpoint subscription (2. instance) */

	// Outputs
	uORB::PublicationMulti<control_allocator_status_s> _control_allocator_status_pub[2] {ORB_ID(control_allocator_status), ORB_ID(control_allocator_status)};

	uORB::Publication<actuator_motors_s>	_actuator_motors_pub{ORB_ID(actuator_motors)};
	uORB::Publication<actuator_servos_s>	_actuator_servos_pub{ORB_ID(actuator_servos)};
	uORB::Publication<actuator_servos_trim_s>	_actuator_servos_trim_pub{ORB_ID(actuator_servos_trim)};

	uORB::SubscriptionInterval _parameter_update_sub{ORB_ID(parameter_update), 1_s};

	uORB::Subscription _vehicle_status_sub{ORB_ID(vehicle_status)};
	uORB::Subscription _vehicle_control_mode_sub{ORB_ID(vehicle_control_mode)};
	uORB::Subscription _failure_detector_status_sub{ORB_ID(failure_detector_status)};

	matrix::Vector3f _torque_sp;
	matrix::Vector3f _thrust_sp;
	bool _publish_controls{true};

	// Reflects motor failures that are currently handled, not motor failures that are reported.
	// For example, the system might report two motor failures, but only the first one is handled by CA
	uint16_t _handled_motor_failure_bitmask{0};

	perf_counter_t	_loop_perf;			/**< loop duration performance counter */

	bool _armed{false};
	hrt_abstime _last_run{0};
	hrt_abstime _timestamp_sample{0};
	hrt_abstime _last_status_pub{0};

	ParamHandles _param_handles{};
	Params _params{};
	bool _has_slew_rate{false};

	DEFINE_PARAMETERS(
		(ParamInt<px4::params::CA_AIRFRAME>) _param_ca_airframe,
		(ParamInt<px4::params::CA_METHOD>) _param_ca_method,
		(ParamInt<px4::params::CA_FAILURE_MODE>) _param_ca_failure_mode,
		(ParamInt<px4::params::CA_R_REV>) _param_r_rev
	)

};<|MERGE_RESOLUTION|>--- conflicted
+++ resolved
@@ -159,12 +159,9 @@
 		CUSTOM = 9,
 		HELICOPTER_TAIL_ESC = 10,
 		HELICOPTER_TAIL_SERVO = 11,
-<<<<<<< HEAD
 		HELICOPTER_COAXIAL = 12,
-=======
-		SPACECRAFT_2D = 12,
-		SPACECRAFT_3D = 13,
->>>>>>> 4f880a11
+		SPACECRAFT_2D = 13,
+		SPACECRAFT_3D = 14,
 	};
 
 	enum class FailureMode {
