
#include "rw_uart.h"
#include "rw_uart_define.h"

/**
* daemon management function.
 */
__EXPORT int rw_uart_main(int argc, char *argv[]);

static bool rw_thread_should_exit = false;		/**< px4_uart exit flag */
static bool rw_uart_thread_running = false;		/**< px4_uart status flag */
//static uint64_t last_time_send;
static pthread_mutex_t mutex;

int uart_read;
uint8_t param_saved[62];
Waypoint_saved wp_data;
MSG_orb_sub msg_fd;
MSG_orb_data msg_data;
MSG_orb_pub msg_pd;
MSG_param_hd msg_hd;

static int rw_uart_task;				/**< Handle of px4_uart task / thread */
static int rw_uart_init(void);
static int set_rw_uart_baudrate(const int fd, unsigned int baud);

void msg_orb_sub (void);
void msg_orb_data(void);
void msg_orb_unsub (void);
void msg_param_hd_cache (void);

/**
 * Mainloop of daemon.
 */
int rw_uart_thread_main(int argc, char *argv[]);

/**
 * Print the correct usage.
 */
static void usage(const char *reason);

static void usage(const char *reason)
{
        if (reason) {
                printf("%s\n", reason);
        }

       printf("usage: rw_uart {start|stop|status} [-p <additional params>]\n\n");
}

int set_rw_uart_baudrate(const int fd, unsigned int baud)
{
        int speed;

        switch (baud) {
        case 9600:   speed = B9600;   break;
        case 19200:  speed = B19200;  break;
        case 38400:  speed = B38400;  break;
        case 57600:  speed = B57600;  break;
        case 115200: speed = B115200; break;
        default:
                printf("ERR: baudrate: %d\n", baud);
                return -EINVAL;
        }

        struct termios uart_config;

        int termios_state;

        tcgetattr(fd, &uart_config); // 获取终端参数

        /* clear ONLCR flag (which appends a CR for every LF) */
        uart_config.c_oflag &= ~ONLCR;// 将NL转换成CR(回车)-NL后输出。

        /* 无偶校验，一个停止位 */
        uart_config.c_cflag &= ~(CSTOPB | PARENB);// CSTOPB 使用两个停止位，PARENB 表示偶校验

        cfmakeraw(&uart_config);

         /* 设置波特率 */
        if ((termios_state = cfsetispeed(&uart_config, speed)) < 0) {
                 printf("ERR: %d (cfsetispeed)\n", termios_state);
                return false;
        }

        if ((termios_state = cfsetospeed(&uart_config, speed)) < 0) {
                  printf("ERR: %d (cfsetospeed)\n", termios_state);
                return false;
        }
        // 设置与终端相关的参数，TCSANOW 立即改变参数
        if ((termios_state = tcsetattr(fd, TCSANOW, &uart_config)) < 0) {
                printf("ERR: %d (tcsetattr)\n", termios_state);
                return false;
        }

        return true;
}


int rw_uart_init (void)
{
<<<<<<< HEAD
       char *uart_name = "/dev/ttyS2";
       //char uart_name[] = "/dev/ttyS3";
=======
       char *uart_name = "/dev/ttyS3";
       //char *uart_name = "/dev/ttyS2";
>>>>>>> b5dcd779
       int serial_fd = open(uart_name, O_RDWR | O_NONBLOCK | O_NOCTTY);
       //int serial_fd = open(uart_name, O_RDWR | O_NOCTTY);
        // 选项 O_NOCTTY 表示不能把本串口当成控制终端，否则用户的键盘输入信息将影响程序的执行
        if (serial_fd < 0) {
                printf("failed to open port: %s\n", uart_name);
                return false;
        }
        printf("Open the %s\n",uart_name);
        return serial_fd;
}


void msg_orb_sub (void)
{
    msg_fd.arm_fd = orb_subscribe(ORB_ID(actuator_armed));
    msg_fd.gps_fd = orb_subscribe(ORB_ID(vehicle_gps_position));
    msg_fd.command_fd = orb_subscribe(ORB_ID(vehicle_command));
    msg_fd.mission_fd = orb_subscribe(ORB_ID(mission_result));
    msg_fd.manual_fd = orb_subscribe(ORB_ID(manual_control_setpoint));
    msg_fd.status_fd = orb_subscribe(ORB_ID(vehicle_status));
    msg_fd.local_position_sp_fd = orb_subscribe(ORB_ID(vehicle_local_position_setpoint));
    msg_fd.local_position_fd = orb_subscribe(ORB_ID(vehicle_local_position));
    msg_fd.air_data_fd = orb_subscribe(ORB_ID(vehicle_air_data));
    msg_fd.attitude_fd = orb_subscribe(ORB_ID(vehicle_attitude));
    msg_fd.battery_fd = orb_subscribe(ORB_ID(battery_status));
    msg_fd.geofence_fd = orb_subscribe(ORB_ID(geofence_result));
    //msg_fd->rc_input_fd = orb_subscribe(ORB_ID(input_rc));
    msg_fd.vibe_fd = orb_subscribe(ORB_ID(estimator_status));
    msg_fd.global_position_fd = orb_subscribe(ORB_ID(vehicle_global_position));
    msg_fd.attitude_sp_fd = orb_subscribe(ORB_ID(vehicle_attitude_setpoint));
}


void msg_orb_data(void)
{
   orb_copy(ORB_ID(actuator_armed), msg_fd.arm_fd,&msg_data.arm_data);
   orb_copy(ORB_ID(vehicle_gps_position), msg_fd.gps_fd,&msg_data.gps_data);
   orb_copy(ORB_ID(vehicle_command), msg_fd.command_fd,&msg_data.command_data);
   orb_copy(ORB_ID(mission_result), msg_fd.mission_fd, &msg_data.mission_data);
   orb_copy(ORB_ID(manual_control_setpoint), msg_fd.manual_fd, &msg_data.manual_data);
   orb_copy(ORB_ID(vehicle_status), msg_fd.status_fd, &msg_data.status_data);
   orb_copy(ORB_ID(vehicle_local_position_setpoint), msg_fd.local_position_sp_fd, &msg_data.local_position_sp_data);
   orb_copy(ORB_ID(vehicle_local_position), msg_fd.local_position_fd, &msg_data.local_position_data);
   orb_copy(ORB_ID(vehicle_air_data), msg_fd.air_data_fd, &msg_data.air_data);
   orb_copy(ORB_ID(vehicle_attitude), msg_fd.attitude_fd, &msg_data.attitude_data);
   orb_copy(ORB_ID(battery_status), msg_fd.battery_fd, &msg_data.battery_data);
   orb_copy(ORB_ID(geofence_result), msg_fd.geofence_fd, &msg_data.geofence_data);
   //orb_copy(ORB_ID(input_rc), msg_fd.rc_input_fd, &msg_data->input_rc_data);
   orb_copy(ORB_ID(estimator_status), msg_fd.vibe_fd, &msg_data.vibe_data);
   orb_copy(ORB_ID(vehicle_global_position), msg_fd.global_position_fd, &msg_data.global_position_data);
   orb_copy(ORB_ID(vehicle_attitude_setpoint), msg_fd.attitude_sp_fd, &msg_data.attitude_sp_data);
}

void msg_orb_unsub (void)
{
    orb_unsubscribe(msg_fd.arm_fd);
    orb_unsubscribe(msg_fd.gps_fd);
    orb_unsubscribe(msg_fd.command_fd);
    orb_unsubscribe(msg_fd.mission_fd);
    orb_unsubscribe(msg_fd.manual_fd);
    orb_unsubscribe(msg_fd.status_fd);
    orb_unsubscribe(msg_fd.local_position_sp_fd);
    orb_unsubscribe(msg_fd.local_position_fd);
    orb_unsubscribe(msg_fd.air_data_fd);
    orb_unsubscribe(msg_fd.attitude_fd);
    //orb_unsubscribe(msg_fd->rc_input_fd);
    orb_unsubscribe(msg_fd.battery_fd);
    orb_unsubscribe(msg_fd.geofence_fd);
    orb_unsubscribe(msg_fd.vibe_fd);
    orb_unsubscribe(msg_fd.global_position_fd);
    orb_unsubscribe(msg_fd.attitude_sp_fd);
}

void msg_param_hd_cache (void)
{
    msg_hd.roll_p_hd = param_find("MC_ROLLRATE_P");
    msg_hd.roll_i_hd = param_find("MC_ROLLRATE_I");
    msg_hd.roll_d_hd = param_find("MC_ROLLRATE_D");
    msg_hd.pitch_p_hd = param_find("MC_PITCHRATE_P");
    msg_hd.pitch_i_hd = param_find("MC_PITCHRATE_I");
    msg_hd.pitch_d_hd = param_find("MC_PITCHRATE_D");
    msg_hd.yaw_p_hd = param_find("MC_YAWRATE_P");
    msg_hd.yaw_i_hd = param_find("MC_YAWRATE_I");
    msg_hd.yaw_d_hd = param_find("MC_YAWRATE_D");
    msg_hd.z_p_hd = param_find("MPC_Z_P");
    msg_hd.up_vel_max_hd = param_find("MPC_Z_VEL_MAX_UP");
    msg_hd.xy_vel_max_hd = param_find("MPC_VEL_MANUAL");
    msg_hd.roll_rate_hd = param_find("MC_ROLLRATE_MAX");
    msg_hd.pitch_rate_hd = param_find("MC_PITCHRATE_MAX");
    msg_hd.yaw_rate_hd = param_find("MC_YAWRATE_MAX");
    msg_hd.acc_up_max_hd = param_find("MPC_ACC_UP_MAX");
    msg_hd.yaw_max_hd = param_find("MPC_MAN_Y_MAX");
    msg_hd.roll_max_hd = param_find("MPC_MAN_TILT_MAX");
    msg_hd.pitch_max_hd =param_find("MPC_TILTMAX_AIR");
    msg_hd.higt_max_hd = param_find("GF_MAX_VER_DIST");
    msg_hd.acc_hor_max_hd = param_find("MPC_ACC_HOR_MAX");
    msg_hd.dist_max_hd = param_find("GF_MAX_HOR_DIST");
    msg_hd.mav_type_hd = param_find("SYS_AUTOSTART");
    msg_hd.battery_n_cells_hd = param_find("BAT_N_CELLS");
    msg_hd.battery_warn_hd = param_find("BAT_LOW_THR");
    msg_hd.battery_fail_hd = param_find("COM_LOW_BAT_ACT");
    msg_hd.rc_lost_act_hd = param_find("NAV_RCL_ACT");
    msg_hd.dn_vel_max_hd = param_find("MPC_Z_VEL_MAX_DN");
    msg_hd.rc_on_off_hd = param_find("COM_RC_IN_MODE");
    //msg_hd->hover_thrust_hd = param_find("MPC_THR_HOVER");
    msg_hd.yaw_force_hd = param_find("MPC_YAW_MODE");
    msg_hd.pwm_min_hd = param_find("PWM_MIN");
}

int read_to_buff(uint8_t *buffer, int start, int end)
{
    uint8_t data = 0;
    int error_count = 0;
    int  i = start;
    for (; i < end;)
    {
        if (read(uart_read,&data,1) > 0){
            buffer[i] = data;
            printf("buffer[%d] is %x\n", i ,data);
            i++;
            error_count = 0;
        }
        else{
            error_count++;
        }
        if (error_count > 10) {
            //printf("buffer i is %d\n", i);
            return (i - start);
        }
    }
    return (i - start);
}


int rw_uart_main(int argc, char *argv[])
{
        if (argc < 2) {
                usage("missing command");
                return 1;
        }

        if (!strcmp(argv[1], "start")) {

                if (rw_uart_thread_running) {
                       printf("px4_uart already running\n");
                        /* this is not an error */
                        return 0;
                }

                rw_thread_should_exit = false;//定义一个守护进程
                rw_uart_task = px4_task_spawn_cmd("rw_uart",
                        SCHED_DEFAULT,
                        SCHED_PRIORITY_DEFAULT,//调度优先级
                        PX4_STACK_ADJUSTED(6000),//堆栈分配大小
                        rw_uart_thread_main,
                        (argv) ? (char *const *)&argv[2] : (char *const *)NULL);
                return 0;
        }

        if (!strcmp(argv[1], "stop")) {
                rw_thread_should_exit = true;
                return 0;
        }

        if (!strcmp(argv[1], "status")) {
                if (rw_uart_thread_running) {
                        printf("\trunning\n");

                }
                else {
                        printf("\tnot started\n");
                }

                return 0;
        }

        usage("unrecognized command");
        return 1;
}

static void *receive_loop(void *arg)
{
    uint8_t buffer[150] ={};
    px4_pollfd_struct_t fds[1] = {
        { .fd = uart_read, .events = POLLIN }
    };
    int nread = 0;
    int read_finish = 0;
    int remain =0;
    int find_type_finish =0;
    int error_count = 0;

    while(!rw_thread_should_exit){

       if (error_count >20) {
           remain = 0;
           error_count =0;
       }

      if (error_count >0 || poll(&fds[0], 1, 20) > 0)
        {

          nread= read(uart_read, &buffer[remain], sizeof(buffer) - (size_t)remain);
          if (nread < 0) nread =0;
//           pthread_mutex_lock(&mutex);
          for ( read_finish = 0; read_finish < (nread + remain); ) {
               if ((nread + remain - read_finish) < 30) break;
               if (buffer[read_finish] == '$'){
                    find_type_finish = find_r_type(&buffer[read_finish], &msg_data, &msg_pd, msg_hd);
                    if (find_type_finish < 0) {
                        error_count ++;
                        break;
                    }
                    else {
                        read_finish += find_type_finish;
                        error_count = 0;
                    }
                }
               else {
                   read_finish++;
               }
            }
            remain = nread + remain - read_finish;
            uint8_t buffer_move[150] = {};
            memcpy(buffer_move, &buffer[read_finish], (size_t)remain);
            memcpy(buffer, buffer_move, sizeof(buffer_move));
//            if (find_type_finish >= 0) usleep(20000);
//           if (find_type_finish < 0) usleep(1000);
//           else usleep(5000);
        }
    }
    return NULL;
}

void receive_start(pthread_t *thread)
{
    pthread_attr_t receiveloop_attr;
    pthread_attr_init(&receiveloop_attr);

    struct sched_param param;
    (void)pthread_attr_getschedparam(&receiveloop_attr, &param);
    param.sched_priority = SCHED_PRIORITY_MAX - 80;
    (void)pthread_attr_setschedparam(&receiveloop_attr, &param);

    pthread_attr_setstacksize(&receiveloop_attr, PX4_STACK_ADJUSTED(4000));
    pthread_create(thread, &receiveloop_attr, receive_loop, NULL);

    pthread_attr_destroy(&receiveloop_attr);
}


int rw_uart_thread_main(int argc, char *argv[])
{

        /*
                GPS1:/dev/ttyS3
                TEL1:/dev/ttyS1
                TEL2:/dev/ttyS2
                TEL4:/dev/ttyS0
         */

         uart_read = rw_uart_init();

         if (false == set_rw_uart_baudrate(uart_read, COM_PORT_BAUDRATE)) {
                 printf("set_rw_uart_baudrate is failed\n");
                 return -1;
         }
         printf("uart init is successful\n");

        //MSG_orb_sub msg_fd;
        memset(&msg_fd, 0, sizeof(msg_fd));
        msg_orb_sub();

        //MSG_orb_pub msg_pd;
        memset(&msg_pd, 0, sizeof(msg_pd));

        //MSG_param_hd msg_hd;
        memset(&msg_hd, 0, sizeof(msg_hd));
        msg_param_hd_cache();

        //MSG_orb_data msg_data;

//        uint8_t buffer[65];

        //uint8_t data;

//        px4_pollfd_struct_t fds[] = {
//               { .fd = uart_read,   .events = POLLIN },
//           };

//        int error_counter = 0;

        memset(param_saved, 0, sizeof(param_saved));
        msg_param_saved_get(msg_hd);

        memset(&wp_data, 0, sizeof(wp_data));
        wp_data.push = wp_data.setd;

        pthread_mutex_init(&mutex, NULL);

        pthread_t receive_thread;

        rw_uart_thread_running = true;

        receive_start(&receive_thread);

        //last_time_send = hrt_absolute_time();

        while (!rw_thread_should_exit)
        {
            //data = 0;
            //memset(buffer, 0, sizeof(buffer));

            //if (hrt_absolute_time() - last_time_send  > 200000)
            {
                pthread_mutex_lock(&mutex);
                memset(&msg_data, 0, sizeof(msg_data));
                msg_orb_data();
                pthread_mutex_unlock(&mutex);
                msg_pack_send(msg_data, &msg_pd);
                //last_time_send = hrt_absolute_time();
                //fflush(stdout);
                usleep(100000);
            }

//            int poll_ret = poll(fds,1,10);//阻塞等待10ms
//            if (poll_ret == 0)
//            {
//                    /* this means none of our providers is giving us data */
//                  //printf("No receive data for 10ms\n");
//            } else if (poll_ret < 0)
//            {
//               /* this is seriously bad - should be an emergency */
//               if (error_counter < 10 || error_counter % 50 == 0)
//               {
//                       /* use a counter to prevent flooding (and slowing us down) */
//                       printf("ERROR return value from poll(): %d\n", poll_ret);
//               }
//                   error_counter++;
//            }
//            else
//            {
//               if (fds[0].revents & POLLIN)
//               {
                       /*接收服务系统发过来的消息*/
                       //read(uart_read,&data,1);//读取串口数据
//                        read_to_buff(buffer, 0, 1);
//                       if(buffer[0] == '$')
//                       {//找到帧头$
//                               buffer[0] = '$';
//                               if (read_to_buff(buffer, 1, 5)) find_r_type(buffer, &msg_data, &msg_pd, msg_hd);
//                       }
                       //printf("data=%s\n", buffer);
//                       usleep(50000);
//               }
//            }
        }

        msg_orb_unsub();
        //printf("[rw_uart] exiting\n");
        rw_uart_thread_running = false;
        close(uart_read);
        printf("uart close\n");

        fflush(stdout);
        return 0;
}<|MERGE_RESOLUTION|>--- conflicted
+++ resolved
@@ -99,13 +99,7 @@
 
 int rw_uart_init (void)
 {
-<<<<<<< HEAD
-       char *uart_name = "/dev/ttyS2";
-       //char uart_name[] = "/dev/ttyS3";
-=======
-       char *uart_name = "/dev/ttyS3";
-       //char *uart_name = "/dev/ttyS2";
->>>>>>> b5dcd779
+       char *uart_name = "/dev/ttyS1";
        int serial_fd = open(uart_name, O_RDWR | O_NONBLOCK | O_NOCTTY);
        //int serial_fd = open(uart_name, O_RDWR | O_NOCTTY);
         // 选项 O_NOCTTY 表示不能把本串口当成控制终端，否则用户的键盘输入信息将影响程序的执行
@@ -361,10 +355,10 @@
 {
 
         /*
-                GPS1:/dev/ttyS3
-                TEL1:/dev/ttyS1
-                TEL2:/dev/ttyS2
-                TEL4:/dev/ttyS0
+                GPS1:/dev/ttyS0
+		GPS2:/dev/ttyS1
+                TEL1:/dev/ttyS2
+                TEL2:/dev/ttyS3
          */
 
          uart_read = rw_uart_init();
