--- conflicted
+++ resolved
@@ -419,15 +419,7 @@
 	float qw;
 };
 
-<<<<<<< HEAD
-/* ATTITUDE CONTROLS (ACTUATOR_1 CONTROLS) */
-#define LOG_FWC_MSG 39
-struct log_FWC_s {
-	float roll;
-	float pitch;
-};
-
-=======
+
 /* --- ENCODERS - ENCODER DATA --- */
 #define LOG_ENCD_MSG 39
 struct log_ENCD_s {
@@ -437,8 +429,13 @@
 	float vel1;
 };
 
-
->>>>>>> 9d986f5d
+/* ATTITUDE CONTROLS (ACTUATOR_1 CONTROLS) */
+#define LOG_FWC_MSG 40
+struct log_FWC_s {
+	float roll;
+	float pitch;
+};
+
 /********** SYSTEM MESSAGES, ID > 0x80 **********/
 
 /* --- TIME - TIME STAMP --- */
