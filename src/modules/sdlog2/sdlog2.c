/****************************************************************************
 *
 *   Copyright (c) 2012-2014 PX4 Development Team. All rights reserved.
 *
 * Redistribution and use in source and binary forms, with or without
 * modification, are permitted provided that the following conditions
 * are met:
 *
 * 1. Redistributions of source code must retain the above copyright
 *    notice, this list of conditions and the following disclaimer.
 * 2. Redistributions in binary form must reproduce the above copyright
 *    notice, this list of conditions and the following disclaimer in
 *    the documentation and/or other materials provided with the
 *    distribution.
 * 3. Neither the name PX4 nor the names of its contributors may be
 *    used to endorse or promote products derived from this software
 *    without specific prior written permission.
 *
 * THIS SOFTWARE IS PROVIDED BY THE COPYRIGHT HOLDERS AND CONTRIBUTORS
 * "AS IS" AND ANY EXPRESS OR IMPLIED WARRANTIES, INCLUDING, BUT NOT
 * LIMITED TO, THE IMPLIED WARRANTIES OF MERCHANTABILITY AND FITNESS
 * FOR A PARTICULAR PURPOSE ARE DISCLAIMED. IN NO EVENT SHALL THE
 * COPYRIGHT OWNER OR CONTRIBUTORS BE LIABLE FOR ANY DIRECT, INDIRECT,
 * INCIDENTAL, SPECIAL, EXEMPLARY, OR CONSEQUENTIAL DAMAGES (INCLUDING,
 * BUT NOT LIMITED TO, PROCUREMENT OF SUBSTITUTE GOODS OR SERVICES; LOSS
 * OF USE, DATA, OR PROFITS; OR BUSINESS INTERRUPTION) HOWEVER CAUSED
 * AND ON ANY THEORY OF LIABILITY, WHETHER IN CONTRACT, STRICT
 * LIABILITY, OR TORT (INCLUDING NEGLIGENCE OR OTHERWISE) ARISING IN
 * ANY WAY OUT OF THE USE OF THIS SOFTWARE, EVEN IF ADVISED OF THE
 * POSSIBILITY OF SUCH DAMAGE.
 *
 ****************************************************************************/

/**
 * @file sdlog2.c
 *
 * Simple SD logger for flight data. Buffers new sensor values and
 * does the heavy SD I/O in a low-priority worker thread.
 *
 * @author Lorenz Meier <lm@inf.ethz.ch>
 * @author Anton Babushkin <anton.babushkin@me.com>
 */

#include <nuttx/config.h>
#include <sys/types.h>
#include <sys/stat.h>
#include <sys/prctl.h>
#include <fcntl.h>
#include <errno.h>
#include <unistd.h>
#include <stdio.h>
#include <poll.h>
#include <stdlib.h>
#include <string.h>
#include <ctype.h>
#include <systemlib/err.h>
#include <unistd.h>
#include <drivers/drv_hrt.h>
#include <math.h>

#include <drivers/drv_range_finder.h>

#include <uORB/uORB.h>
#include <uORB/topics/vehicle_status.h>
#include <uORB/topics/sensor_combined.h>
#include <uORB/topics/vehicle_attitude.h>
#include <uORB/topics/vehicle_attitude_setpoint.h>
#include <uORB/topics/vehicle_rates_setpoint.h>
#include <uORB/topics/actuator_outputs.h>
#include <uORB/topics/actuator_controls.h>
#include <uORB/topics/vehicle_command.h>
#include <uORB/topics/vehicle_local_position.h>
#include <uORB/topics/vehicle_local_position_setpoint.h>
#include <uORB/topics/vehicle_global_position.h>
#include <uORB/topics/position_setpoint_triplet.h>
#include <uORB/topics/vehicle_gps_position.h>
#include <uORB/topics/satellite_info.h>
#include <uORB/topics/vehicle_vicon_position.h>
#include <uORB/topics/vehicle_global_velocity_setpoint.h>
#include <uORB/topics/optical_flow.h>
#include <uORB/topics/battery_status.h>
#include <uORB/topics/differential_pressure.h>
#include <uORB/topics/airspeed.h>
#include <uORB/topics/rc_channels.h>
#include <uORB/topics/esc_status.h>
#include <uORB/topics/telemetry_status.h>
#include <uORB/topics/estimator_status.h>
#include <uORB/topics/tecs_status.h>
#include <uORB/topics/system_power.h>
#include <uORB/topics/servorail_status.h>
#include <uORB/topics/wind_estimate.h>

#include <systemlib/systemlib.h>
#include <systemlib/param/param.h>
#include <systemlib/perf_counter.h>
#include <version/version.h>

#include <mavlink/mavlink_log.h>

#include "logbuffer.h"
#include "sdlog2_format.h"
#include "sdlog2_messages.h"

/**
 * Logging rate.
 *
 * A value of -1 indicates the commandline argument
 * should be obeyed. A value of 0 sets the minimum rate,
 * any other value is interpreted as rate in Hertz. This
 * parameter is only read out before logging starts (which
 * commonly is before arming).
 *
 * @min -1
 * @max  1
 * @group SD Logging
 */
PARAM_DEFINE_INT32(SDLOG_RATE, -1);

/**
 * Enable extended logging mode.
 *
 * A value of -1 indicates the commandline argument
 * should be obeyed. A value of 0 disables extended
 * logging mode, a value of 1 enables it. This
 * parameter is only read out before logging starts
 * (which commonly is before arming).
 *
 * @min -1
 * @max  1
 * @group SD Logging
 */
PARAM_DEFINE_INT32(SDLOG_EXT, -1);

#define LOGBUFFER_WRITE_AND_COUNT(_msg) if (logbuffer_write(&lb, &log_msg, LOG_PACKET_SIZE(_msg))) { \
		log_msgs_written++; \
	} else { \
		log_msgs_skipped++; \
	}

#define LOG_ORB_SUBSCRIBE(_var, _topic) subs.##_var##_sub = orb_subscribe(ORB_ID(##_topic##)); \
	fds[fdsc_count].fd = subs.##_var##_sub; \
	fds[fdsc_count].events = POLLIN; \
	fdsc_count++;

#define MIN(X,Y) ((X) < (Y) ? (X) : (Y))

static bool main_thread_should_exit = false;		/**< Deamon exit flag */
static bool thread_running = false;			/**< Deamon status flag */
static int deamon_task;						/**< Handle of deamon task / thread */
static bool logwriter_should_exit = false;	/**< Logwriter thread exit flag */
static const unsigned MAX_NO_LOGFOLDER = 999;	/**< Maximum number of log dirs */
static const unsigned MAX_NO_LOGFILE = 999;		/**< Maximum number of log files */
static const int LOG_BUFFER_SIZE_DEFAULT = 8192;
static const int MAX_WRITE_CHUNK = 512;
static const int MIN_BYTES_TO_WRITE = 512;

static bool _extended_logging = false;

static const char *log_root = "/fs/microsd/log";
static int mavlink_fd = -1;
struct logbuffer_s lb;

/* mutex / condition to synchronize threads */
static pthread_mutex_t logbuffer_mutex;
static pthread_cond_t logbuffer_cond;

static char log_dir[32];

/* statistics counters */
static uint64_t start_time = 0;
static unsigned long log_bytes_written = 0;
static unsigned long log_msgs_written = 0;
static unsigned long log_msgs_skipped = 0;

/* GPS time, used for log files naming */
static uint64_t gps_time = 0;

/* current state of logging */
static bool logging_enabled = false;
/* use date/time for naming directories and files (-t option) */
static bool log_name_timestamp = false;

/* helper flag to track system state changes */
static bool flag_system_armed = false;

static pthread_t logwriter_pthread = 0;
static pthread_attr_t logwriter_attr;

/**
 * Log buffer writing thread. Open and close file here.
 */
static void *logwriter_thread(void *arg);

/**
 * SD log management function.
 */
__EXPORT int sdlog2_main(int argc, char *argv[]);

static bool copy_if_updated(orb_id_t topic, int handle, void *buffer);

/**
 * Mainloop of sd log deamon.
 */
int sdlog2_thread_main(int argc, char *argv[]);

/**
 * Print the correct usage.
 */
static void sdlog2_usage(const char *reason);

/**
 * Print the current status.
 */
static void sdlog2_status(void);

/**
 * Start logging: create new file and start log writer thread.
 */
static void sdlog2_start_log(void);

/**
 * Stop logging: stop log writer thread and close log file.
 */
static void sdlog2_stop_log(void);

/**
 * Write a header to log file: list of message formats.
 */
static int write_formats(int fd);

/**
 * Write version message to log file.
 */
static int write_version(int fd);

/**
 * Write parameters to log file.
 */
static int write_parameters(int fd);

static bool file_exist(const char *filename);

static int file_copy(const char *file_old, const char *file_new);

static void handle_command(struct vehicle_command_s *cmd);

static void handle_status(struct vehicle_status_s *cmd);

/**
 * Create dir for current logging session. Store dir name in 'log_dir'.
 */
static int create_log_dir(void);

/**
 * Select first free log file name and open it.
 */
static int open_log_file(void);

static int open_perf_file(const char* str);

static void
sdlog2_usage(const char *reason)
{
	if (reason) {
		fprintf(stderr, "%s\n", reason);
	}

	errx(1, "usage: sdlog2 {start|stop|status} [-r <log rate>] [-b <buffer size>] -e -a -t -x\n"
		 "\t-r\tLog rate in Hz, 0 means unlimited rate\n"
		 "\t-b\tLog buffer size in KiB, default is 8\n"
		 "\t-e\tEnable logging by default (if not, can be started by command)\n"
		 "\t-a\tLog only when armed (can be still overriden by command)\n"
		 "\t-t\tUse date/time for naming log directories and files\n"
		 "\t-x\tExtended logging");
}

/**
 * The logger deamon app only briefly exists to start
 * the background job. The stack size assigned in the
 * Makefile does only apply to this management task.
 *
 * The actual stack size should be set in the call
 * to task_spawn().
 */
int sdlog2_main(int argc, char *argv[])
{
	if (argc < 2) {
		sdlog2_usage("missing command");
	}

	if (!strcmp(argv[1], "start")) {

		if (thread_running) {
			warnx("already running");
			/* this is not an error */
			exit(0);
		}

		main_thread_should_exit = false;
		deamon_task = task_spawn_cmd("sdlog2",
						 SCHED_DEFAULT,
						 SCHED_PRIORITY_DEFAULT - 30,
						 3000,
						 sdlog2_thread_main,
						 (const char **)argv);
		exit(0);
	}

	if (!strcmp(argv[1], "stop")) {
		if (!thread_running) {
			warnx("not started");
		}

		main_thread_should_exit = true;
		exit(0);
	}

	if (!strcmp(argv[1], "status")) {
		if (thread_running) {
			sdlog2_status();

		} else {
			warnx("not started\n");
		}

		exit(0);
	}

	sdlog2_usage("unrecognized command");
	exit(1);
}

int create_log_dir()
{
	/* create dir on sdcard if needed */
	uint16_t dir_number = 1; // start with dir sess001
	int mkdir_ret;

	if (log_name_timestamp && gps_time != 0) {
		/* use GPS date for log dir naming: e.g. /fs/microsd/2014-01-19 */
		time_t gps_time_sec = gps_time / 1000000;
		struct tm t;
		gmtime_r(&gps_time_sec, &t);
		int n = snprintf(log_dir, sizeof(log_dir), "%s/", log_root);
		strftime(log_dir + n, sizeof(log_dir) - n, "%Y-%m-%d", &t);
		mkdir_ret = mkdir(log_dir, S_IRWXU | S_IRWXG | S_IRWXO);

		if (mkdir_ret == OK) {
			warnx("log dir created: %s", log_dir);

		} else if (errno != EEXIST) {
			warn("failed creating new dir: %s", log_dir);
			return -1;
		}

	} else {
		/* look for the next dir that does not exist */
		while (dir_number <= MAX_NO_LOGFOLDER) {
			/* format log dir: e.g. /fs/microsd/sess001 */
			sprintf(log_dir, "%s/sess%03u", log_root, dir_number);
			mkdir_ret = mkdir(log_dir, S_IRWXU | S_IRWXG | S_IRWXO);

			if (mkdir_ret == 0) {
				warnx("log dir created: %s", log_dir);
				break;

			} else if (errno != EEXIST) {
				warn("failed creating new dir: %s", log_dir);
				return -1;
			}

			/* dir exists already */
			dir_number++;
			continue;
		}

		if (dir_number >= MAX_NO_LOGFOLDER) {
			/* we should not end up here, either we have more than MAX_NO_LOGFOLDER on the SD card, or another problem */
			warnx("all %d possible dirs exist already", MAX_NO_LOGFOLDER);
			return -1;
		}
	}

	/* print logging path, important to find log file later */
	warnx("log dir: %s", log_dir);
	mavlink_log_info(mavlink_fd, "[sdlog2] log dir: %s", log_dir);
	return 0;
}

int open_log_file()
{
	/* string to hold the path to the log */
	char log_file_name[32] = "";
	char log_file_path[64] = "";

	if (log_name_timestamp && gps_time != 0) {
		/* use GPS time for log file naming, e.g. /fs/microsd/2014-01-19/19_37_52.bin */
		time_t gps_time_sec = gps_time / 1000000;
		struct tm t;
		gmtime_r(&gps_time_sec, &t);
		strftime(log_file_name, sizeof(log_file_name), "%H_%M_%S.bin", &t);
		snprintf(log_file_path, sizeof(log_file_path), "%s/%s", log_dir, log_file_name);

	} else {
		uint16_t file_number = 1; // start with file log001

		/* look for the next file that does not exist */
		while (file_number <= MAX_NO_LOGFILE) {
			/* format log file path: e.g. /fs/microsd/sess001/log001.bin */
			snprintf(log_file_name, sizeof(log_file_name), "log%03u.bin", file_number);
			snprintf(log_file_path, sizeof(log_file_path), "%s/%s", log_dir, log_file_name);

			if (!file_exist(log_file_path)) {
				break;
			}

			file_number++;
		}

		if (file_number > MAX_NO_LOGFILE) {
			/* we should not end up here, either we have more than MAX_NO_LOGFILE on the SD card, or another problem */
			mavlink_log_critical(mavlink_fd, "[sdlog2] ERR: max files %d", MAX_NO_LOGFILE);
			return -1;
		}
	}

	int fd = open(log_file_path, O_CREAT | O_WRONLY | O_DSYNC);

	if (fd < 0) {
		warn("failed opening log: %s", log_file_name);
		mavlink_log_critical(mavlink_fd, "[sdlog2] failed opening log: %s", log_file_name);

	} else {
		warnx("log file: %s", log_file_name);
		mavlink_log_info(mavlink_fd, "[sdlog2] log file: %s", log_file_name);
	}

	return fd;
}

int open_perf_file(const char* str)
{
	/* string to hold the path to the log */
	char log_file_name[32] = "";
	char log_file_path[64] = "";

	if (log_name_timestamp && gps_time != 0) {
		/* use GPS time for log file naming, e.g. /fs/microsd/2014-01-19/19_37_52.bin */
		time_t gps_time_sec = gps_time / 1000000;
		struct tm t;
		gmtime_r(&gps_time_sec, &t);
		strftime(log_file_name, sizeof(log_file_name), "perf%H_%M_%S.txt", &t);
		snprintf(log_file_path, sizeof(log_file_path), "%s/%s_%s", log_dir, str, log_file_name);

	} else {
		unsigned file_number = 1; // start with file log001

		/* look for the next file that does not exist */
		while (file_number <= MAX_NO_LOGFILE) {
			/* format log file path: e.g. /fs/microsd/sess001/log001.bin */
			snprintf(log_file_name, sizeof(log_file_name), "perf%03u.txt", file_number);
			snprintf(log_file_path, sizeof(log_file_path), "%s/%s_%s", log_dir, str, log_file_name);

			if (!file_exist(log_file_path)) {
				break;
			}

			file_number++;
		}

		if (file_number > MAX_NO_LOGFILE) {
			/* we should not end up here, either we have more than MAX_NO_LOGFILE on the SD card, or another problem */
			mavlink_log_critical(mavlink_fd, "[sdlog2] ERR: max files %d", MAX_NO_LOGFILE);
			return -1;
		}
	}

	int fd = open(log_file_path, O_CREAT | O_WRONLY | O_DSYNC);

	if (fd < 0) {
		warn("failed opening log: %s", log_file_name);
		mavlink_log_critical(mavlink_fd, "[sdlog2] failed opening log: %s", log_file_name);

	} else {
		warnx("log file: %s", log_file_name);
		mavlink_log_info(mavlink_fd, "[sdlog2] log file: %s", log_file_name);
	}

	return fd;
}

static void *logwriter_thread(void *arg)
{
	/* set name */
	prctl(PR_SET_NAME, "sdlog2_writer", 0);

	int log_fd = open_log_file();

	if (log_fd < 0) {
		return NULL;
	}

	struct logbuffer_s *logbuf = (struct logbuffer_s *)arg;

	/* write log messages formats, version and parameters */
	log_bytes_written += write_formats(log_fd);

	log_bytes_written += write_version(log_fd);

	log_bytes_written += write_parameters(log_fd);

	fsync(log_fd);

	int poll_count = 0;

	void *read_ptr;

	int n = 0;

	bool should_wait = false;

	bool is_part = false;

	while (true) {
		/* make sure threads are synchronized */
		pthread_mutex_lock(&logbuffer_mutex);

		/* update read pointer if needed */
		if (n > 0) {
			logbuffer_mark_read(&lb, n);
		}

		/* only wait if no data is available to process */
		if (should_wait && !logwriter_should_exit) {
			/* blocking wait for new data at this line */
			pthread_cond_wait(&logbuffer_cond, &logbuffer_mutex);
		}

		/* only get pointer to thread-safe data, do heavy I/O a few lines down */
		int available = logbuffer_get_ptr(logbuf, &read_ptr, &is_part);

		/* continue */
		pthread_mutex_unlock(&logbuffer_mutex);

		if (available > 0) {
			/* do heavy IO here */
			if (available > MAX_WRITE_CHUNK) {
				n = MAX_WRITE_CHUNK;

			} else {
				n = available;
			}

			n = write(log_fd, read_ptr, n);

			should_wait = (n == available) && !is_part;

			if (n < 0) {
				main_thread_should_exit = true;
				err(1, "error writing log file");
			}

			if (n > 0) {
				log_bytes_written += n;
			}

		} else {
			n = 0;

			/* exit only with empty buffer */
			if (main_thread_should_exit || logwriter_should_exit) {
				break;
			}

			should_wait = true;
		}

		if (++poll_count == 10) {
			fsync(log_fd);
			poll_count = 0;
		}
	}

	fsync(log_fd);
	close(log_fd);

	return NULL;
}

void sdlog2_start_log()
{
	warnx("start logging");
	mavlink_log_info(mavlink_fd, "[sdlog2] start logging");

	/* create log dir if needed */
	if (create_log_dir() != 0) {
		mavlink_log_critical(mavlink_fd, "[sdlog2] error creating log dir");
		errx(1, "error creating log dir");
	}

	/* initialize statistics counter */
	log_bytes_written = 0;
	start_time = hrt_absolute_time();
	log_msgs_written = 0;
	log_msgs_skipped = 0;

	/* initialize log buffer emptying thread */
	pthread_attr_init(&logwriter_attr);

	struct sched_param param;
	/* low priority, as this is expensive disk I/O */
	param.sched_priority = SCHED_PRIORITY_DEFAULT - 40;
	(void)pthread_attr_setschedparam(&logwriter_attr, &param);

	pthread_attr_setstacksize(&logwriter_attr, 2048);

	logwriter_should_exit = false;

	/* start log buffer emptying thread */
	if (0 != pthread_create(&logwriter_pthread, &logwriter_attr, logwriter_thread, &lb)) {
		errx(1, "error creating logwriter thread");
	}

	/* write all performance counters */
	int perf_fd = open_perf_file("preflight");
	dprintf(perf_fd, "PERFORMANCE COUNTERS PRE-FLIGHT\n\n");
	perf_print_all(perf_fd);
	close(perf_fd);

	logging_enabled = true;
}

void sdlog2_stop_log()
{
	warnx("stop logging");
	mavlink_log_info(mavlink_fd, "[sdlog2] stop logging");

	logging_enabled = false;

	/* wake up write thread one last time */
	pthread_mutex_lock(&logbuffer_mutex);
	logwriter_should_exit = true;
	pthread_cond_signal(&logbuffer_cond);
	/* unlock, now the writer thread may return */
	pthread_mutex_unlock(&logbuffer_mutex);

	/* wait for write thread to return */
	int ret;

	if ((ret = pthread_join(logwriter_pthread, NULL)) != 0) {
		warnx("error joining logwriter thread: %i", ret);
	}

	logwriter_pthread = 0;
	pthread_attr_destroy(&logwriter_attr);

	/* write all performance counters */
	int perf_fd = open_perf_file("postflight");
	dprintf(perf_fd, "PERFORMANCE COUNTERS POST-FLIGHT\n\n");
	perf_print_all(perf_fd);
	close(perf_fd);

	sdlog2_status();
}

int write_formats(int fd)
{
	/* construct message format packet */
	struct {
		LOG_PACKET_HEADER;
		struct log_format_s body;
	} log_msg_format = {
		LOG_PACKET_HEADER_INIT(LOG_FORMAT_MSG),
	};

	int written = 0;

	/* fill message format packet for each format and write it */
	for (unsigned i = 0; i < log_formats_num; i++) {
		log_msg_format.body = log_formats[i];
		written += write(fd, &log_msg_format, sizeof(log_msg_format));
	}

	return written;
}

int write_version(int fd)
{
	/* construct version message */
	struct {
		LOG_PACKET_HEADER;
		struct log_VER_s body;
	} log_msg_VER = {
		LOG_PACKET_HEADER_INIT(LOG_VER_MSG),
	};

	/* fill version message and write it */
	strncpy(log_msg_VER.body.fw_git, FW_GIT, sizeof(log_msg_VER.body.fw_git));
	strncpy(log_msg_VER.body.arch, HW_ARCH, sizeof(log_msg_VER.body.arch));
	return write(fd, &log_msg_VER, sizeof(log_msg_VER));
}

int write_parameters(int fd)
{
	/* construct parameter message */
	struct {
		LOG_PACKET_HEADER;
		struct log_PARM_s body;
	} log_msg_PARM = {
		LOG_PACKET_HEADER_INIT(LOG_PARM_MSG),
	};

	int written = 0;
	param_t params_cnt = param_count();

	for (param_t param = 0; param < params_cnt; param++) {
		/* fill parameter message and write it */
		strncpy(log_msg_PARM.body.name, param_name(param), sizeof(log_msg_PARM.body.name));
		float value = NAN;

		switch (param_type(param)) {
		case PARAM_TYPE_INT32: {
				int32_t i;
				param_get(param, &i);
				value = i;	// cast integer to float
				break;
			}

		case PARAM_TYPE_FLOAT:
			param_get(param, &value);
			break;

		default:
			break;
		}

		log_msg_PARM.body.value = value;
		written += write(fd, &log_msg_PARM, sizeof(log_msg_PARM));
	}

	return written;
}

bool copy_if_updated(orb_id_t topic, int handle, void *buffer)
{
	bool updated;

	orb_check(handle, &updated);

	if (updated) {
		orb_copy(topic, handle, buffer);
	}

	return updated;
}

int sdlog2_thread_main(int argc, char *argv[])
{
	mavlink_fd = open(MAVLINK_LOG_DEVICE, 0);

	if (mavlink_fd < 0) {
		warnx("failed to open MAVLink log stream, start mavlink app first");
	}

	/* delay = 1 / rate (rate defined by -r option), default log rate: 50 Hz */
	useconds_t sleep_delay = 20000;
	int log_buffer_size = LOG_BUFFER_SIZE_DEFAULT;
	logging_enabled = false;
	/* enable logging on start (-e option) */
	bool log_on_start = false;
	/* enable logging when armed (-a option) */
	bool log_when_armed = false;
	log_name_timestamp = false;

	flag_system_armed = false;

	/* work around some stupidity in task_create's argv handling */
	argc -= 2;
	argv += 2;
	int ch;

	/* don't exit from getopt loop to leave getopt global variables in consistent state,
	 * set error flag instead */
	bool err_flag = false;

	while ((ch = getopt(argc, argv, "r:b:eatx")) != EOF) {
		switch (ch) {
		case 'r': {
				unsigned long r = strtoul(optarg, NULL, 10);

				if (r == 0) {
					r = 1;
				}

				sleep_delay = 1000000 / r;
			}
			break;

		case 'b': {
				unsigned long s = strtoul(optarg, NULL, 10);

				if (s < 1) {
					s = 1;
				}

				log_buffer_size = 1024 * s;
			}
			break;

		case 'e':
			log_on_start = true;
			break;

		case 'a':
			log_when_armed = true;
			break;

		case 't':
			log_name_timestamp = true;
			break;

		case 'x':
			_extended_logging = true;
			break;

		case '?':
			if (optopt == 'c') {
				warnx("option -%c requires an argument", optopt);

			} else if (isprint(optopt)) {
				warnx("unknown option `-%c'", optopt);

			} else {
				warnx("unknown option character `\\x%x'", optopt);
			}
			err_flag = true;
			break;

		default:
			warnx("unrecognized flag");
			err_flag = true;
			break;
		}
	}

	if (err_flag) {
		sdlog2_usage(NULL);
	}

	gps_time = 0;

	/* interpret logging params */

	param_t log_rate_ph = param_find("SDLOG_RATE");

	if (log_rate_ph != PARAM_INVALID) {
		int32_t param_log_rate;
		param_get(log_rate_ph, &param_log_rate);

		if (param_log_rate > 0) {

			/* we can't do more than ~ 500 Hz, even with a massive buffer */
			if (param_log_rate > 500) {
				param_log_rate = 500;
			}

			sleep_delay = 1000000 / param_log_rate;
		} else if (param_log_rate == 0) {
			/* we need at minimum 10 Hz to be able to see anything */
			sleep_delay = 1000000 / 10;
		}
	}

	param_t log_ext_ph = param_find("SDLOG_EXT");

	if (log_ext_ph != PARAM_INVALID) {

		int32_t param_log_extended;
		param_get(log_ext_ph, &param_log_extended);

		if (param_log_extended > 0) {
			_extended_logging = true;
		} else if (param_log_extended == 0) {
			_extended_logging = false;
		}
		/* any other value means to ignore the parameter, so no else case */

	}

	/* create log root dir */
	int mkdir_ret = mkdir(log_root, S_IRWXU | S_IRWXG | S_IRWXO);

	if (mkdir_ret != 0 && errno != EEXIST) {
		err(1, "failed creating log root dir: %s", log_root);
	}

	/* copy conversion scripts */
	const char *converter_in = "/etc/logging/conv.zip";
	char *converter_out = malloc(64);
	snprintf(converter_out, 64, "%s/conv.zip", log_root);

	if (file_copy(converter_in, converter_out) != OK) {
		warn("unable to copy conversion scripts");
	}

	free(converter_out);

	/* initialize log buffer with specified size */
	warnx("log buffer size: %i bytes", log_buffer_size);

	if (OK != logbuffer_init(&lb, log_buffer_size)) {
		errx(1, "can't allocate log buffer, exiting");
	}

	struct vehicle_status_s buf_status;

	struct vehicle_gps_position_s buf_gps_pos_0;
	struct vehicle_gps_position_s buf_gps_pos_1;

	memset(&buf_status, 0, sizeof(buf_status));

	memset(&buf_gps_pos_0, 0, sizeof(buf_gps_pos_0));
	memset(&buf_gps_pos_1, 0, sizeof(buf_gps_pos_1));

	/* warning! using union here to save memory, elements should be used separately! */
	union {
		struct vehicle_command_s cmd;
		struct sensor_combined_s sensor;
		struct vehicle_attitude_s att;
		struct vehicle_attitude_setpoint_s att_sp;
		struct vehicle_rates_setpoint_s rates_sp;
		struct actuator_outputs_s act_outputs;
		struct actuator_controls_s act_controls;
		struct vehicle_local_position_s local_pos;
		struct vehicle_local_position_setpoint_s local_pos_sp;
		struct vehicle_global_position_s global_pos;
		struct position_setpoint_triplet_s triplet;
		struct vehicle_vicon_position_s vicon_pos;
		struct optical_flow_s flow;
		struct rc_channels_s rc;
		struct differential_pressure_s diff_pres;
		struct airspeed_s airspeed;
		struct esc_status_s esc;
		struct vehicle_global_velocity_setpoint_s global_vel_sp;
		struct battery_status_s battery;
		struct telemetry_status_s telemetry;
		struct range_finder_report range_finder;
		struct estimator_status_report estimator_status;
		struct tecs_status_s tecs_status;
		struct system_power_s system_power;
		struct servorail_status_s servorail_status;
		struct satellite_info_s sat_info;
		struct wind_estimate_s wind_estimate;
	} buf;

	memset(&buf, 0, sizeof(buf));

	/* log message buffer: header + body */
#pragma pack(push, 1)
	struct {
		LOG_PACKET_HEADER;
		union {
			struct log_TIME_s log_TIME;
			struct log_ATT_s log_ATT;
			struct log_ATSP_s log_ATSP;
			struct log_IMU_s log_IMU;
			struct log_SENS_s log_SENS;
			struct log_LPOS_s log_LPOS;
			struct log_LPSP_s log_LPSP;
			struct log_GPS_s log_GPS;
			struct log_ATTC_s log_ATTC;
			struct log_STAT_s log_STAT;
			struct log_RC_s log_RC;
			struct log_OUT0_s log_OUT0;
			struct log_AIRS_s log_AIRS;
			struct log_ARSP_s log_ARSP;
			struct log_FLOW_s log_FLOW;
			struct log_GPOS_s log_GPOS;
			struct log_GPSP_s log_GPSP;
			struct log_ESC_s log_ESC;
			struct log_GVSP_s log_GVSP;
			struct log_BATT_s log_BATT;
			struct log_DIST_s log_DIST;
			struct log_TEL_s log_TEL;
			struct log_EST0_s log_EST0;
			struct log_EST1_s log_EST1;
			struct log_PWR_s log_PWR;
			struct log_VICN_s log_VICN;
			struct log_GS0A_s log_GS0A;
			struct log_GS0B_s log_GS0B;
			struct log_GS1A_s log_GS1A;
			struct log_GS1B_s log_GS1B;
			struct log_TECS_s log_TECS;
			struct log_WIND_s log_WIND;
		} body;
	} log_msg = {
		LOG_PACKET_HEADER_INIT(0)
	};
#pragma pack(pop)
	memset(&log_msg.body, 0, sizeof(log_msg.body));

	struct {
		int cmd_sub;
		int status_sub;
		int sensor_sub;
		int att_sub;
		int att_sp_sub;
		int rates_sp_sub;
		int act_outputs_sub;
		int act_controls_sub;
		int local_pos_sub;
		int local_pos_sp_sub;
		int global_pos_sub;
		int triplet_sub;
<<<<<<< HEAD
		int gps_pos_sub_0;
		int gps_pos_sub_1;
=======
		int gps_pos_sub;
		int sat_info_sub;
>>>>>>> 163224ed
		int vicon_pos_sub;
		int flow_sub;
		int rc_sub;
		int airspeed_sub;
		int esc_sub;
		int global_vel_sp_sub;
		int battery_sub;
		int telemetry_subs[TELEMETRY_STATUS_ORB_ID_NUM];
		int range_finder_sub;
		int estimator_status_sub;
		int tecs_status_sub;
		int system_power_sub;
		int servorail_status_sub;
		int wind_sub;
	} subs;

	subs.cmd_sub = orb_subscribe(ORB_ID(vehicle_command));
	subs.status_sub = orb_subscribe(ORB_ID(vehicle_status));
<<<<<<< HEAD
	subs.gps_pos_sub_0 = orb_subscribe(ORB_ID(vehicle_gps_position_0));
	subs.gps_pos_sub_1 = orb_subscribe(ORB_ID(vehicle_gps_position_1));
=======
	subs.gps_pos_sub = orb_subscribe(ORB_ID(vehicle_gps_position));
	subs.sat_info_sub = orb_subscribe(ORB_ID(satellite_info));
>>>>>>> 163224ed
	subs.sensor_sub = orb_subscribe(ORB_ID(sensor_combined));
	subs.att_sub = orb_subscribe(ORB_ID(vehicle_attitude));
	subs.att_sp_sub = orb_subscribe(ORB_ID(vehicle_attitude_setpoint));
	subs.rates_sp_sub = orb_subscribe(ORB_ID(vehicle_rates_setpoint));
	subs.act_outputs_sub = orb_subscribe(ORB_ID_VEHICLE_CONTROLS);
	subs.act_controls_sub = orb_subscribe(ORB_ID_VEHICLE_ATTITUDE_CONTROLS);
	subs.local_pos_sub = orb_subscribe(ORB_ID(vehicle_local_position));
	subs.local_pos_sp_sub = orb_subscribe(ORB_ID(vehicle_local_position_setpoint));
	subs.global_pos_sub = orb_subscribe(ORB_ID(vehicle_global_position));
	subs.triplet_sub = orb_subscribe(ORB_ID(position_setpoint_triplet));
	subs.vicon_pos_sub = orb_subscribe(ORB_ID(vehicle_vicon_position));
	subs.flow_sub = orb_subscribe(ORB_ID(optical_flow));
	subs.rc_sub = orb_subscribe(ORB_ID(rc_channels));
	subs.airspeed_sub = orb_subscribe(ORB_ID(airspeed));
	subs.esc_sub = orb_subscribe(ORB_ID(esc_status));
	subs.global_vel_sp_sub = orb_subscribe(ORB_ID(vehicle_global_velocity_setpoint));
	subs.battery_sub = orb_subscribe(ORB_ID(battery_status));
	for (int i = 0; i < TELEMETRY_STATUS_ORB_ID_NUM; i++) {
		subs.telemetry_subs[i] = orb_subscribe(telemetry_status_orb_id[i]);
	}
	subs.range_finder_sub = orb_subscribe(ORB_ID(sensor_range_finder));
	subs.estimator_status_sub = orb_subscribe(ORB_ID(estimator_status));
	subs.tecs_status_sub = orb_subscribe(ORB_ID(tecs_status));
	subs.system_power_sub = orb_subscribe(ORB_ID(system_power));
	subs.servorail_status_sub = orb_subscribe(ORB_ID(servorail_status));
	subs.wind_sub = orb_subscribe(ORB_ID(wind_estimate));
	/* we need to rate-limit wind, as we do not need the full update rate */
	orb_set_interval(subs.wind_sub, 90);

	thread_running = true;

	/* initialize thread synchronization */
	pthread_mutex_init(&logbuffer_mutex, NULL);
	pthread_cond_init(&logbuffer_cond, NULL);

	/* track changes in sensor_combined topic */
	hrt_abstime gyro_timestamp = 0;
	hrt_abstime accelerometer_timestamp = 0;
	hrt_abstime magnetometer_timestamp = 0;
	hrt_abstime barometer_timestamp = 0;
	hrt_abstime differential_pressure_timestamp = 0;
	hrt_abstime gyro1_timestamp = 0;
	hrt_abstime accelerometer1_timestamp = 0;
	hrt_abstime magnetometer1_timestamp = 0;
	hrt_abstime gyro2_timestamp = 0;
	hrt_abstime accelerometer2_timestamp = 0;
	hrt_abstime magnetometer2_timestamp = 0;

	/* initialize calculated mean SNR */
	float snr_mean = 0.0f;

	/* enable logging on start if needed */
	if (log_on_start) {
		/* check GPS topic to get GPS time */
		if (log_name_timestamp) {
<<<<<<< HEAD
			if (copy_if_updated(ORB_ID(vehicle_gps_position_0), subs.gps_pos_sub_0, &buf_gps_pos_0)) {
				gps_time = buf_gps_pos_0.time_gps_usec;
=======
			if (!orb_copy(ORB_ID(vehicle_gps_position), subs.gps_pos_sub, &buf_gps_pos)) {
				gps_time = buf_gps_pos.time_gps_usec;
>>>>>>> 163224ed
			}
		}

		sdlog2_start_log();
	}

	while (!main_thread_should_exit) {
		usleep(sleep_delay);

		/* --- VEHICLE COMMAND - LOG MANAGEMENT --- */
		if (copy_if_updated(ORB_ID(vehicle_command), subs.cmd_sub, &buf.cmd)) {
			handle_command(&buf.cmd);
		}

		/* --- VEHICLE STATUS - LOG MANAGEMENT --- */
		bool status_updated = copy_if_updated(ORB_ID(vehicle_status), subs.status_sub, &buf_status);

		if (status_updated) {
			if (log_when_armed) {
				handle_status(&buf_status);
			}
		}

		/* --- GPS POSITION - LOG MANAGEMENT --- */
		bool gps_pos_0_updated = copy_if_updated(ORB_ID(vehicle_gps_position_0), subs.gps_pos_sub_0, &buf_gps_pos_0);
		bool gps_pos_1_updated = copy_if_updated(ORB_ID(vehicle_gps_position_1), subs.gps_pos_sub_1, &buf_gps_pos_1);

		if (gps_pos_0_updated && log_name_timestamp) {
			gps_time = buf_gps_pos_0.time_gps_usec;
		}

		if (!logging_enabled) {
			continue;
		}

		pthread_mutex_lock(&logbuffer_mutex);

		/* write time stamp message */
		log_msg.msg_type = LOG_TIME_MSG;
		log_msg.body.log_TIME.t = hrt_absolute_time();
		LOGBUFFER_WRITE_AND_COUNT(TIME);

		/* --- VEHICLE STATUS --- */
		if (status_updated) {
			log_msg.msg_type = LOG_STAT_MSG;
			log_msg.body.log_STAT.main_state = (uint8_t) buf_status.main_state;
			log_msg.body.log_STAT.arming_state = (uint8_t) buf_status.arming_state;
			log_msg.body.log_STAT.failsafe_state = (uint8_t) buf_status.failsafe;
			log_msg.body.log_STAT.battery_remaining = buf_status.battery_remaining;
			log_msg.body.log_STAT.battery_warning = (uint8_t) buf_status.battery_warning;
			log_msg.body.log_STAT.landed = (uint8_t) buf_status.condition_landed;
			LOGBUFFER_WRITE_AND_COUNT(STAT);
		}

		/* --- GPS POSITION - UNIT #0 --- */
		if (gps_pos_0_updated) {

<<<<<<< HEAD
			float snr_mean = 0.0f;

			for (unsigned i = 0; i < buf_gps_pos_0.satellites_visible; i++) {
				snr_mean += buf_gps_pos_0.satellite_snr[i];
			}

			snr_mean /= buf_gps_pos_0.satellites_visible;

			log_msg.msg_type = LOG_GPS_MSG;
			log_msg.body.log_GPS.gps_time = buf_gps_pos_0.time_gps_usec;
			log_msg.body.log_GPS.fix_type = buf_gps_pos_0.fix_type;
			log_msg.body.log_GPS.eph = buf_gps_pos_0.eph_m;
			log_msg.body.log_GPS.epv = buf_gps_pos_0.epv_m;
			log_msg.body.log_GPS.lat = buf_gps_pos_0.lat;
			log_msg.body.log_GPS.lon = buf_gps_pos_0.lon;
			log_msg.body.log_GPS.alt = buf_gps_pos_0.alt * 0.001f;
			log_msg.body.log_GPS.vel_n = buf_gps_pos_0.vel_n_m_s;
			log_msg.body.log_GPS.vel_e = buf_gps_pos_0.vel_e_m_s;
			log_msg.body.log_GPS.vel_d = buf_gps_pos_0.vel_d_m_s;
			log_msg.body.log_GPS.cog = buf_gps_pos_0.cog_rad;

			log_msg.body.log_GPS.cog = buf_gps_pos_0.cog_rad;
			log_msg.body.log_GPS.sats = buf_gps_pos_0.satellites_visible;
=======
			log_msg.msg_type = LOG_GPS_MSG;
			log_msg.body.log_GPS.gps_time = buf_gps_pos.time_gps_usec;
			log_msg.body.log_GPS.fix_type = buf_gps_pos.fix_type;
			log_msg.body.log_GPS.eph = buf_gps_pos.eph;
			log_msg.body.log_GPS.epv = buf_gps_pos.epv;
			log_msg.body.log_GPS.lat = buf_gps_pos.lat;
			log_msg.body.log_GPS.lon = buf_gps_pos.lon;
			log_msg.body.log_GPS.alt = buf_gps_pos.alt * 0.001f;
			log_msg.body.log_GPS.vel_n = buf_gps_pos.vel_n_m_s;
			log_msg.body.log_GPS.vel_e = buf_gps_pos.vel_e_m_s;
			log_msg.body.log_GPS.vel_d = buf_gps_pos.vel_d_m_s;
			log_msg.body.log_GPS.cog = buf_gps_pos.cog_rad;
			log_msg.body.log_GPS.sats = buf_gps_pos.satellites_used;
>>>>>>> 163224ed
			log_msg.body.log_GPS.snr_mean = snr_mean;
			log_msg.body.log_GPS.noise_per_ms = buf_gps_pos_0.noise_per_ms;
			log_msg.body.log_GPS.jamming_indicator = buf_gps_pos_0.jamming_indicator;
			LOGBUFFER_WRITE_AND_COUNT(GPS);
		}

		/* --- SATELLITE INFO - UNIT #1 --- */
		if (_extended_logging) {

			if (copy_if_updated(ORB_ID(satellite_info), subs.sat_info_sub, &buf.sat_info)) {

				/* log the SNR of each satellite for a detailed view of signal quality */
<<<<<<< HEAD
				unsigned gps_msg_max_snr = sizeof(buf_gps_pos_0.satellite_snr) / sizeof(buf_gps_pos_0.satellite_snr[0]);
=======
				unsigned sat_info_count = MIN(buf.sat_info.count, sizeof(buf.sat_info.snr) / sizeof(buf.sat_info.snr[0]));
>>>>>>> 163224ed
				unsigned log_max_snr = sizeof(log_msg.body.log_GS0A.satellite_snr) / sizeof(log_msg.body.log_GS0A.satellite_snr[0]);

				log_msg.msg_type = LOG_GS0A_MSG;
				memset(&log_msg.body.log_GS0A, 0, sizeof(log_msg.body.log_GS0A));
				snr_mean = 0.0f;

<<<<<<< HEAD
					int satindex = buf_gps_pos_0.satellite_prn[i] - 1;
=======
				/* fill set A and calculate mean SNR */
				for (unsigned i = 0; i < sat_info_count; i++) {

					snr_mean += buf.sat_info.snr[i];

					int satindex = buf.sat_info.svid[i] - 1;
>>>>>>> 163224ed

					/* handles index exceeding and wraps to to arithmetic errors */
					if ((satindex >= 0) && (satindex < (int)log_max_snr)) {
						/* map satellites by their ID so that logs from two receivers can be compared */
<<<<<<< HEAD
						log_msg.body.log_GS0A.satellite_snr[satindex] = buf_gps_pos_0.satellite_snr[i];
=======
						log_msg.body.log_GS0A.satellite_snr[satindex] = buf.sat_info.snr[i];
>>>>>>> 163224ed
					}
				}
				LOGBUFFER_WRITE_AND_COUNT(GS0A);
				snr_mean /= sat_info_count;

				log_msg.msg_type = LOG_GS0B_MSG;
				memset(&log_msg.body.log_GS0B, 0, sizeof(log_msg.body.log_GS0B));

				/* fill set B */
				for (unsigned i = 0; i < sat_info_count; i++) {

					/* get second bank of satellites, thus deduct bank size from index */
<<<<<<< HEAD
					int satindex = buf_gps_pos_0.satellite_prn[i] - 1 - log_max_snr;
=======
					int satindex = buf.sat_info.svid[i] - 1 - log_max_snr;
>>>>>>> 163224ed

					/* handles index exceeding and wraps to to arithmetic errors */
					if ((satindex >= 0) && (satindex < (int)log_max_snr)) {
						/* map satellites by their ID so that logs from two receivers can be compared */
<<<<<<< HEAD
						log_msg.body.log_GS0B.satellite_snr[satindex] = buf_gps_pos_0.satellite_snr[i];
=======
						log_msg.body.log_GS0B.satellite_snr[satindex] = buf.sat_info.snr[i];
>>>>>>> 163224ed
					}
				}
				LOGBUFFER_WRITE_AND_COUNT(GS0B);
			}
		}

		/* --- GPS POSITION - UNIT #1 --- */
		if (gps_pos_1_updated) {
			// XXX actually log here
			warnx("second GPS unit updated!");
		}

		/* --- SENSOR COMBINED --- */
		if (copy_if_updated(ORB_ID(sensor_combined), subs.sensor_sub, &buf.sensor)) {
			bool write_IMU = false;
			bool write_IMU1 = false;
			bool write_IMU2 = false;
			bool write_SENS = false;

			if (buf.sensor.timestamp != gyro_timestamp) {
				gyro_timestamp = buf.sensor.timestamp;
				write_IMU = true;
			}

			if (buf.sensor.accelerometer_timestamp != accelerometer_timestamp) {
				accelerometer_timestamp = buf.sensor.accelerometer_timestamp;
				write_IMU = true;
			}

			if (buf.sensor.magnetometer_timestamp != magnetometer_timestamp) {
				magnetometer_timestamp = buf.sensor.magnetometer_timestamp;
				write_IMU = true;
			}

			if (buf.sensor.baro_timestamp != barometer_timestamp) {
				barometer_timestamp = buf.sensor.baro_timestamp;
				write_SENS = true;
			}

			if (buf.sensor.differential_pressure_timestamp != differential_pressure_timestamp) {
				differential_pressure_timestamp = buf.sensor.differential_pressure_timestamp;
				write_SENS = true;
			}

			if (write_IMU) {
				log_msg.msg_type = LOG_IMU_MSG;
				log_msg.body.log_IMU.gyro_x = buf.sensor.gyro_rad_s[0];
				log_msg.body.log_IMU.gyro_y = buf.sensor.gyro_rad_s[1];
				log_msg.body.log_IMU.gyro_z = buf.sensor.gyro_rad_s[2];
				log_msg.body.log_IMU.acc_x = buf.sensor.accelerometer_m_s2[0];
				log_msg.body.log_IMU.acc_y = buf.sensor.accelerometer_m_s2[1];
				log_msg.body.log_IMU.acc_z = buf.sensor.accelerometer_m_s2[2];
				log_msg.body.log_IMU.mag_x = buf.sensor.magnetometer_ga[0];
				log_msg.body.log_IMU.mag_y = buf.sensor.magnetometer_ga[1];
				log_msg.body.log_IMU.mag_z = buf.sensor.magnetometer_ga[2];
				LOGBUFFER_WRITE_AND_COUNT(IMU);
			}

			if (write_SENS) {
				log_msg.msg_type = LOG_SENS_MSG;
				log_msg.body.log_SENS.baro_pres = buf.sensor.baro_pres_mbar;
				log_msg.body.log_SENS.baro_alt = buf.sensor.baro_alt_meter;
				log_msg.body.log_SENS.baro_temp = buf.sensor.baro_temp_celcius;
				log_msg.body.log_SENS.diff_pres = buf.sensor.differential_pressure_pa;
				log_msg.body.log_SENS.diff_pres_filtered = buf.sensor.differential_pressure_filtered_pa;
				LOGBUFFER_WRITE_AND_COUNT(SENS);
			}

			if (buf.sensor.accelerometer1_timestamp != accelerometer1_timestamp) {
				accelerometer1_timestamp = buf.sensor.accelerometer1_timestamp;
				write_IMU1 = true;
			}

			if (buf.sensor.gyro1_timestamp != gyro1_timestamp) {
				gyro1_timestamp = buf.sensor.gyro1_timestamp;
				write_IMU1 = true;
			}

			if (buf.sensor.magnetometer1_timestamp != magnetometer1_timestamp) {
				magnetometer1_timestamp = buf.sensor.magnetometer1_timestamp;
				write_IMU1 = true;
			}

			if (write_IMU1) {
				log_msg.msg_type = LOG_IMU1_MSG;
				log_msg.body.log_IMU.gyro_x = buf.sensor.gyro1_rad_s[0];
				log_msg.body.log_IMU.gyro_y = buf.sensor.gyro1_rad_s[1];
				log_msg.body.log_IMU.gyro_z = buf.sensor.gyro1_rad_s[2];
				log_msg.body.log_IMU.acc_x = buf.sensor.accelerometer1_m_s2[0];
				log_msg.body.log_IMU.acc_y = buf.sensor.accelerometer1_m_s2[1];
				log_msg.body.log_IMU.acc_z = buf.sensor.accelerometer1_m_s2[2];
				log_msg.body.log_IMU.mag_x = buf.sensor.magnetometer1_ga[0];
				log_msg.body.log_IMU.mag_y = buf.sensor.magnetometer1_ga[1];
				log_msg.body.log_IMU.mag_z = buf.sensor.magnetometer1_ga[2];
				LOGBUFFER_WRITE_AND_COUNT(IMU);
			}

			if (buf.sensor.accelerometer2_timestamp != accelerometer2_timestamp) {
				accelerometer2_timestamp = buf.sensor.accelerometer2_timestamp;
				write_IMU2 = true;
			}

			if (buf.sensor.gyro2_timestamp != gyro2_timestamp) {
				gyro2_timestamp = buf.sensor.gyro2_timestamp;
				write_IMU2 = true;
			}

			if (buf.sensor.magnetometer2_timestamp != magnetometer2_timestamp) {
				magnetometer2_timestamp = buf.sensor.magnetometer2_timestamp;
				write_IMU2 = true;
			}

			if (write_IMU2) {
				log_msg.msg_type = LOG_IMU2_MSG;
				log_msg.body.log_IMU.gyro_x = buf.sensor.gyro2_rad_s[0];
				log_msg.body.log_IMU.gyro_y = buf.sensor.gyro2_rad_s[1];
				log_msg.body.log_IMU.gyro_z = buf.sensor.gyro2_rad_s[2];
				log_msg.body.log_IMU.acc_x = buf.sensor.accelerometer2_m_s2[0];
				log_msg.body.log_IMU.acc_y = buf.sensor.accelerometer2_m_s2[1];
				log_msg.body.log_IMU.acc_z = buf.sensor.accelerometer2_m_s2[2];
				log_msg.body.log_IMU.mag_x = buf.sensor.magnetometer2_ga[0];
				log_msg.body.log_IMU.mag_y = buf.sensor.magnetometer2_ga[1];
				log_msg.body.log_IMU.mag_z = buf.sensor.magnetometer2_ga[2];
				LOGBUFFER_WRITE_AND_COUNT(IMU);
			}

		}

		/* --- ATTITUDE --- */
		if (copy_if_updated(ORB_ID(vehicle_attitude), subs.att_sub, &buf.att)) {
			log_msg.msg_type = LOG_ATT_MSG;
			log_msg.body.log_ATT.roll = buf.att.roll;
			log_msg.body.log_ATT.pitch = buf.att.pitch;
			log_msg.body.log_ATT.yaw = buf.att.yaw;
			log_msg.body.log_ATT.roll_rate = buf.att.rollspeed;
			log_msg.body.log_ATT.pitch_rate = buf.att.pitchspeed;
			log_msg.body.log_ATT.yaw_rate = buf.att.yawspeed;
			log_msg.body.log_ATT.gx = buf.att.g_comp[0];
			log_msg.body.log_ATT.gy = buf.att.g_comp[1];
			log_msg.body.log_ATT.gz = buf.att.g_comp[2];
			LOGBUFFER_WRITE_AND_COUNT(ATT);
		}

		/* --- ATTITUDE SETPOINT --- */
		if (copy_if_updated(ORB_ID(vehicle_attitude_setpoint), subs.att_sp_sub, &buf.att_sp)) {
			log_msg.msg_type = LOG_ATSP_MSG;
			log_msg.body.log_ATSP.roll_sp = buf.att_sp.roll_body;
			log_msg.body.log_ATSP.pitch_sp = buf.att_sp.pitch_body;
			log_msg.body.log_ATSP.yaw_sp = buf.att_sp.yaw_body;
			log_msg.body.log_ATSP.thrust_sp = buf.att_sp.thrust;
			LOGBUFFER_WRITE_AND_COUNT(ATSP);
		}

		/* --- RATES SETPOINT --- */
		if (copy_if_updated(ORB_ID(vehicle_rates_setpoint), subs.rates_sp_sub, &buf.rates_sp)) {
			log_msg.msg_type = LOG_ARSP_MSG;
			log_msg.body.log_ARSP.roll_rate_sp = buf.rates_sp.roll;
			log_msg.body.log_ARSP.pitch_rate_sp = buf.rates_sp.pitch;
			log_msg.body.log_ARSP.yaw_rate_sp = buf.rates_sp.yaw;
			LOGBUFFER_WRITE_AND_COUNT(ARSP);
		}

		/* --- ACTUATOR OUTPUTS --- */
		if (copy_if_updated(ORB_ID(actuator_outputs_0), subs.act_outputs_sub, &buf.act_outputs)) {
			log_msg.msg_type = LOG_OUT0_MSG;
			memcpy(log_msg.body.log_OUT0.output, buf.act_outputs.output, sizeof(log_msg.body.log_OUT0.output));
			LOGBUFFER_WRITE_AND_COUNT(OUT0);
		}

		/* --- ACTUATOR CONTROL --- */
		if (copy_if_updated(ORB_ID_VEHICLE_ATTITUDE_CONTROLS, subs.act_controls_sub, &buf.act_controls)) {
			log_msg.msg_type = LOG_ATTC_MSG;
			log_msg.body.log_ATTC.roll = buf.act_controls.control[0];
			log_msg.body.log_ATTC.pitch = buf.act_controls.control[1];
			log_msg.body.log_ATTC.yaw = buf.act_controls.control[2];
			log_msg.body.log_ATTC.thrust = buf.act_controls.control[3];
			LOGBUFFER_WRITE_AND_COUNT(ATTC);
		}

		/* --- LOCAL POSITION --- */
		if (copy_if_updated(ORB_ID(vehicle_local_position), subs.local_pos_sub, &buf.local_pos)) {
			log_msg.msg_type = LOG_LPOS_MSG;
			log_msg.body.log_LPOS.x = buf.local_pos.x;
			log_msg.body.log_LPOS.y = buf.local_pos.y;
			log_msg.body.log_LPOS.z = buf.local_pos.z;
			log_msg.body.log_LPOS.ground_dist = buf.local_pos.dist_bottom;
			log_msg.body.log_LPOS.ground_dist_rate = buf.local_pos.dist_bottom_rate;
			log_msg.body.log_LPOS.vx = buf.local_pos.vx;
			log_msg.body.log_LPOS.vy = buf.local_pos.vy;
			log_msg.body.log_LPOS.vz = buf.local_pos.vz;
			log_msg.body.log_LPOS.ref_lat = buf.local_pos.ref_lat * 1e7;
			log_msg.body.log_LPOS.ref_lon = buf.local_pos.ref_lon * 1e7;
			log_msg.body.log_LPOS.ref_alt = buf.local_pos.ref_alt;
			log_msg.body.log_LPOS.pos_flags = (buf.local_pos.xy_valid ? 1 : 0) |
											  (buf.local_pos.z_valid ? 2 : 0) |
											  (buf.local_pos.v_xy_valid ? 4 : 0) |
											  (buf.local_pos.v_z_valid ? 8 : 0) |
											  (buf.local_pos.xy_global ? 16 : 0) |
											  (buf.local_pos.z_global ? 32 : 0);
			log_msg.body.log_LPOS.landed = buf.local_pos.landed;
			log_msg.body.log_LPOS.ground_dist_flags = (buf.local_pos.dist_bottom_valid ? 1 : 0);
			log_msg.body.log_LPOS.eph = buf.local_pos.eph;
			log_msg.body.log_LPOS.epv = buf.local_pos.epv;
			LOGBUFFER_WRITE_AND_COUNT(LPOS);
		}

		/* --- LOCAL POSITION SETPOINT --- */
		if (copy_if_updated(ORB_ID(vehicle_local_position_setpoint), subs.local_pos_sp_sub, &buf.local_pos_sp)) {
			log_msg.msg_type = LOG_LPSP_MSG;
			log_msg.body.log_LPSP.x = buf.local_pos_sp.x;
			log_msg.body.log_LPSP.y = buf.local_pos_sp.y;
			log_msg.body.log_LPSP.z = buf.local_pos_sp.z;
			log_msg.body.log_LPSP.yaw = buf.local_pos_sp.yaw;
			LOGBUFFER_WRITE_AND_COUNT(LPSP);
		}

		/* --- GLOBAL POSITION --- */
		if (copy_if_updated(ORB_ID(vehicle_global_position), subs.global_pos_sub, &buf.global_pos)) {
			log_msg.msg_type = LOG_GPOS_MSG;
			log_msg.body.log_GPOS.lat = buf.global_pos.lat * 1e7;
			log_msg.body.log_GPOS.lon = buf.global_pos.lon * 1e7;
			log_msg.body.log_GPOS.alt = buf.global_pos.alt;
			log_msg.body.log_GPOS.vel_n = buf.global_pos.vel_n;
			log_msg.body.log_GPOS.vel_e = buf.global_pos.vel_e;
			log_msg.body.log_GPOS.vel_d = buf.global_pos.vel_d;
			log_msg.body.log_GPOS.eph = buf.global_pos.eph;
			log_msg.body.log_GPOS.epv = buf.global_pos.epv;
			LOGBUFFER_WRITE_AND_COUNT(GPOS);
		}

		/* --- GLOBAL POSITION SETPOINT --- */
		if (copy_if_updated(ORB_ID(position_setpoint_triplet), subs.triplet_sub, &buf.triplet)) {

			if (buf.triplet.current.valid) {
				log_msg.msg_type = LOG_GPSP_MSG;
				log_msg.body.log_GPSP.nav_state = buf.triplet.nav_state;
				log_msg.body.log_GPSP.lat = (int32_t)(buf.triplet.current.lat * 1e7d);
				log_msg.body.log_GPSP.lon = (int32_t)(buf.triplet.current.lon * 1e7d);
				log_msg.body.log_GPSP.alt = buf.triplet.current.alt;
				log_msg.body.log_GPSP.yaw = buf.triplet.current.yaw;
				log_msg.body.log_GPSP.type = buf.triplet.current.type;
				log_msg.body.log_GPSP.loiter_radius = buf.triplet.current.loiter_radius;
				log_msg.body.log_GPSP.loiter_direction = buf.triplet.current.loiter_direction;
				log_msg.body.log_GPSP.pitch_min = buf.triplet.current.pitch_min;
				LOGBUFFER_WRITE_AND_COUNT(GPSP);
			}
		}

		/* --- VICON POSITION --- */
		if (copy_if_updated(ORB_ID(vehicle_vicon_position), subs.vicon_pos_sub, &buf.vicon_pos)) {
			log_msg.msg_type = LOG_VICN_MSG;
			log_msg.body.log_VICN.x = buf.vicon_pos.x;
			log_msg.body.log_VICN.y = buf.vicon_pos.y;
			log_msg.body.log_VICN.z = buf.vicon_pos.z;
			log_msg.body.log_VICN.pitch = buf.vicon_pos.pitch;
			log_msg.body.log_VICN.roll = buf.vicon_pos.roll;
			log_msg.body.log_VICN.yaw = buf.vicon_pos.yaw;
			LOGBUFFER_WRITE_AND_COUNT(VICN);
		}

		/* --- FLOW --- */
		if (copy_if_updated(ORB_ID(optical_flow), subs.flow_sub, &buf.flow)) {
			log_msg.msg_type = LOG_FLOW_MSG;
			log_msg.body.log_FLOW.flow_raw_x = buf.flow.flow_raw_x;
			log_msg.body.log_FLOW.flow_raw_y = buf.flow.flow_raw_y;
			log_msg.body.log_FLOW.flow_comp_x = buf.flow.flow_comp_x_m;
			log_msg.body.log_FLOW.flow_comp_y = buf.flow.flow_comp_y_m;
			log_msg.body.log_FLOW.distance = buf.flow.ground_distance_m;
			log_msg.body.log_FLOW.quality = buf.flow.quality;
			log_msg.body.log_FLOW.sensor_id = buf.flow.sensor_id;
			LOGBUFFER_WRITE_AND_COUNT(FLOW);
		}

		/* --- RC CHANNELS --- */
		if (copy_if_updated(ORB_ID(rc_channels), subs.rc_sub, &buf.rc)) {
			log_msg.msg_type = LOG_RC_MSG;
			/* Copy only the first 8 channels of 14 */
			memcpy(log_msg.body.log_RC.channel, buf.rc.channels, sizeof(log_msg.body.log_RC.channel));
			log_msg.body.log_RC.channel_count = buf.rc.channel_count;
			log_msg.body.log_RC.signal_lost = buf.rc.signal_lost;
			LOGBUFFER_WRITE_AND_COUNT(RC);
		}

		/* --- AIRSPEED --- */
		if (copy_if_updated(ORB_ID(airspeed), subs.airspeed_sub, &buf.airspeed)) {
			log_msg.msg_type = LOG_AIRS_MSG;
			log_msg.body.log_AIRS.indicated_airspeed = buf.airspeed.indicated_airspeed_m_s;
			log_msg.body.log_AIRS.true_airspeed = buf.airspeed.true_airspeed_m_s;
			log_msg.body.log_AIRS.air_temperature_celsius = buf.airspeed.air_temperature_celsius;
			LOGBUFFER_WRITE_AND_COUNT(AIRS);
		}

		/* --- ESCs --- */
		if (copy_if_updated(ORB_ID(esc_status), subs.esc_sub, &buf.esc)) {
			for (uint8_t i = 0; i < buf.esc.esc_count; i++) {
				log_msg.msg_type = LOG_ESC_MSG;
				log_msg.body.log_ESC.counter = buf.esc.counter;
				log_msg.body.log_ESC.esc_count = buf.esc.esc_count;
				log_msg.body.log_ESC.esc_connectiontype = buf.esc.esc_connectiontype;
				log_msg.body.log_ESC.esc_num = i;
				log_msg.body.log_ESC.esc_address = buf.esc.esc[i].esc_address;
				log_msg.body.log_ESC.esc_version = buf.esc.esc[i].esc_version;
				log_msg.body.log_ESC.esc_voltage = buf.esc.esc[i].esc_voltage;
				log_msg.body.log_ESC.esc_current = buf.esc.esc[i].esc_current;
				log_msg.body.log_ESC.esc_rpm = buf.esc.esc[i].esc_rpm;
				log_msg.body.log_ESC.esc_temperature = buf.esc.esc[i].esc_temperature;
				log_msg.body.log_ESC.esc_setpoint = buf.esc.esc[i].esc_setpoint;
				log_msg.body.log_ESC.esc_setpoint_raw = buf.esc.esc[i].esc_setpoint_raw;
				LOGBUFFER_WRITE_AND_COUNT(ESC);
			}
		}

		/* --- GLOBAL VELOCITY SETPOINT --- */
		if (copy_if_updated(ORB_ID(vehicle_global_velocity_setpoint), subs.global_vel_sp_sub, &buf.global_vel_sp)) {
			log_msg.msg_type = LOG_GVSP_MSG;
			log_msg.body.log_GVSP.vx = buf.global_vel_sp.vx;
			log_msg.body.log_GVSP.vy = buf.global_vel_sp.vy;
			log_msg.body.log_GVSP.vz = buf.global_vel_sp.vz;
			LOGBUFFER_WRITE_AND_COUNT(GVSP);
		}

		/* --- BATTERY --- */
		if (copy_if_updated(ORB_ID(battery_status), subs.battery_sub, &buf.battery)) {
			log_msg.msg_type = LOG_BATT_MSG;
			log_msg.body.log_BATT.voltage = buf.battery.voltage_v;
			log_msg.body.log_BATT.voltage_filtered = buf.battery.voltage_filtered_v;
			log_msg.body.log_BATT.current = buf.battery.current_a;
			log_msg.body.log_BATT.discharged = buf.battery.discharged_mah;
			LOGBUFFER_WRITE_AND_COUNT(BATT);
		}

		/* --- SYSTEM POWER RAILS --- */
		if (copy_if_updated(ORB_ID(system_power), subs.system_power_sub, &buf.system_power)) {
			log_msg.msg_type = LOG_PWR_MSG;
			log_msg.body.log_PWR.peripherals_5v = buf.system_power.voltage5V_v;
			log_msg.body.log_PWR.usb_ok = buf.system_power.usb_connected;
			log_msg.body.log_PWR.brick_ok = buf.system_power.brick_valid;
			log_msg.body.log_PWR.servo_ok = buf.system_power.servo_valid;
			log_msg.body.log_PWR.low_power_rail_overcurrent = buf.system_power.periph_5V_OC;
			log_msg.body.log_PWR.high_power_rail_overcurrent = buf.system_power.hipower_5V_OC;

			/* copy servo rail status topic here too */
			orb_copy(ORB_ID(servorail_status), subs.servorail_status_sub, &buf.servorail_status);
			log_msg.body.log_PWR.servo_rail_5v = buf.servorail_status.voltage_v;
			log_msg.body.log_PWR.servo_rssi = buf.servorail_status.rssi_v;

			LOGBUFFER_WRITE_AND_COUNT(PWR);
		}

		/* --- TELEMETRY --- */
		for (int i = 0; i < TELEMETRY_STATUS_ORB_ID_NUM; i++) {
			if (copy_if_updated(telemetry_status_orb_id[i], subs.telemetry_subs[i], &buf.telemetry)) {
				log_msg.msg_type = LOG_TEL0_MSG + i;
				log_msg.body.log_TEL.rssi = buf.telemetry.rssi;
				log_msg.body.log_TEL.remote_rssi = buf.telemetry.remote_rssi;
				log_msg.body.log_TEL.noise = buf.telemetry.noise;
				log_msg.body.log_TEL.remote_noise = buf.telemetry.remote_noise;
				log_msg.body.log_TEL.rxerrors = buf.telemetry.rxerrors;
				log_msg.body.log_TEL.fixed = buf.telemetry.fixed;
				log_msg.body.log_TEL.txbuf = buf.telemetry.txbuf;
				log_msg.body.log_TEL.heartbeat_time = buf.telemetry.heartbeat_time;
				LOGBUFFER_WRITE_AND_COUNT(TEL);
			}
		}

		/* --- BOTTOM DISTANCE --- */
		if (copy_if_updated(ORB_ID(sensor_range_finder), subs.range_finder_sub, &buf.range_finder)) {
			log_msg.msg_type = LOG_DIST_MSG;
			log_msg.body.log_DIST.bottom = buf.range_finder.distance;
			log_msg.body.log_DIST.bottom_rate = 0.0f;
			log_msg.body.log_DIST.flags = (buf.range_finder.valid ? 1 : 0);
			LOGBUFFER_WRITE_AND_COUNT(DIST);
		}

		/* --- ESTIMATOR STATUS --- */
		if (copy_if_updated(ORB_ID(estimator_status), subs.estimator_status_sub, &buf.estimator_status)) {
			log_msg.msg_type = LOG_EST0_MSG;
			unsigned maxcopy0 = (sizeof(buf.estimator_status.states) < sizeof(log_msg.body.log_EST0.s)) ? sizeof(buf.estimator_status.states) : sizeof(log_msg.body.log_EST0.s);
			memset(&(log_msg.body.log_EST0.s), 0, sizeof(log_msg.body.log_EST0.s));
			memcpy(&(log_msg.body.log_EST0.s), buf.estimator_status.states, maxcopy0);
			log_msg.body.log_EST0.n_states = buf.estimator_status.n_states;
			log_msg.body.log_EST0.nan_flags = buf.estimator_status.nan_flags;
			log_msg.body.log_EST0.health_flags = buf.estimator_status.health_flags;
			log_msg.body.log_EST0.timeout_flags = buf.estimator_status.timeout_flags;
			LOGBUFFER_WRITE_AND_COUNT(EST0);

			log_msg.msg_type = LOG_EST1_MSG;
			unsigned maxcopy1 = ((sizeof(buf.estimator_status.states) - maxcopy0) < sizeof(log_msg.body.log_EST1.s)) ? (sizeof(buf.estimator_status.states) - maxcopy0) : sizeof(log_msg.body.log_EST1.s);
			memset(&(log_msg.body.log_EST1.s), 0, sizeof(log_msg.body.log_EST1.s));
			memcpy(&(log_msg.body.log_EST1.s), buf.estimator_status.states + maxcopy0, maxcopy1);
			LOGBUFFER_WRITE_AND_COUNT(EST1);
		}

		/* --- TECS STATUS --- */
		if (copy_if_updated(ORB_ID(tecs_status), subs.tecs_status_sub, &buf.tecs_status)) {
			log_msg.msg_type = LOG_TECS_MSG;
			log_msg.body.log_TECS.altitudeSp = buf.tecs_status.altitudeSp;
			log_msg.body.log_TECS.altitudeFiltered = buf.tecs_status.altitude_filtered;
			log_msg.body.log_TECS.flightPathAngleSp = buf.tecs_status.flightPathAngleSp;
			log_msg.body.log_TECS.flightPathAngle = buf.tecs_status.flightPathAngle;
			log_msg.body.log_TECS.flightPathAngleFiltered = buf.tecs_status.flightPathAngleFiltered;
			log_msg.body.log_TECS.airspeedSp = buf.tecs_status.airspeedSp;
			log_msg.body.log_TECS.airspeedFiltered = buf.tecs_status.airspeed_filtered;
			log_msg.body.log_TECS.airspeedDerivativeSp = buf.tecs_status.airspeedDerivativeSp;
			log_msg.body.log_TECS.airspeedDerivative = buf.tecs_status.airspeedDerivative;
			log_msg.body.log_TECS.totalEnergyRateSp = buf.tecs_status.totalEnergyRateSp;
			log_msg.body.log_TECS.totalEnergyRate = buf.tecs_status.totalEnergyRate;
			log_msg.body.log_TECS.energyDistributionRateSp = buf.tecs_status.energyDistributionRateSp;
			log_msg.body.log_TECS.energyDistributionRate = buf.tecs_status.energyDistributionRate;
			log_msg.body.log_TECS.mode = (uint8_t)buf.tecs_status.mode;
			LOGBUFFER_WRITE_AND_COUNT(TECS);
		}

		/* --- WIND ESTIMATE --- */
		if (copy_if_updated(ORB_ID(wind_estimate), subs.wind_sub, &buf.wind_estimate)) {
			log_msg.msg_type = LOG_WIND_MSG;
			log_msg.body.log_WIND.x = buf.wind_estimate.windspeed_north;
			log_msg.body.log_WIND.y = buf.wind_estimate.windspeed_east;
			log_msg.body.log_WIND.cov_x = buf.wind_estimate.covariance_north;
			log_msg.body.log_WIND.cov_y = buf.wind_estimate.covariance_east;
			LOGBUFFER_WRITE_AND_COUNT(WIND);
		}

		/* signal the other thread new data, but not yet unlock */
		if (logbuffer_count(&lb) > MIN_BYTES_TO_WRITE) {
			/* only request write if several packets can be written at once */
			pthread_cond_signal(&logbuffer_cond);
		}

		/* unlock, now the writer thread may run */
		pthread_mutex_unlock(&logbuffer_mutex);
	}

	if (logging_enabled) {
		sdlog2_stop_log();
	}

	pthread_mutex_destroy(&logbuffer_mutex);
	pthread_cond_destroy(&logbuffer_cond);

	free(lb.data);

	warnx("exiting");

	thread_running = false;

	return 0;
}

void sdlog2_status()
{
	float kibibytes = log_bytes_written / 1024.0f;
	float mebibytes = kibibytes / 1024.0f;
	float seconds = ((float)(hrt_absolute_time() - start_time)) / 1000000.0f;

	warnx("wrote %lu msgs, %4.2f MiB (average %5.3f KiB/s), skipped %lu msgs", log_msgs_written, (double)mebibytes, (double)(kibibytes / seconds), log_msgs_skipped);
	warnx("extended logging: %s", (_extended_logging) ? "ON" : "OFF");
	mavlink_log_info(mavlink_fd, "[sdlog2] wrote %lu msgs, skipped %lu msgs", log_msgs_written, log_msgs_skipped);
}

/**
 * @return 0 if file exists
 */
bool file_exist(const char *filename)
{
	struct stat buffer;
	return stat(filename, &buffer) == 0;
}

int file_copy(const char *file_old, const char *file_new)
{
	FILE *source, *target;
	source = fopen(file_old, "r");
	int ret = 0;

	if (source == NULL) {
		warnx("failed opening input file to copy");
		return 1;
	}

	target = fopen(file_new, "w");

	if (target == NULL) {
		fclose(source);
		warnx("failed to open output file to copy");
		return 1;
	}

	char buf[128];
	int nread;

	while ((nread = fread(buf, 1, sizeof(buf), source)) > 0) {
		ret = fwrite(buf, 1, nread, target);

		if (ret <= 0) {
			warnx("error writing file");
			ret = 1;
			break;
		}
	}

	fsync(fileno(target));

	fclose(source);
	fclose(target);

	return OK;
}

void handle_command(struct vehicle_command_s *cmd)
{
	int param;

	/* request to set different system mode */
	switch (cmd->command) {

	case VEHICLE_CMD_PREFLIGHT_STORAGE:
		param = (int)(cmd->param3);

		if (param == 1)	{
			sdlog2_start_log();

		} else if (param == 0)	{
			sdlog2_stop_log();
		}

		break;

	default:
		/* silently ignore */
		break;
	}
}

void handle_status(struct vehicle_status_s *status)
{
	// TODO use flag from actuator_armed here?
	bool armed = status->arming_state == ARMING_STATE_ARMED || status->arming_state == ARMING_STATE_ARMED_ERROR;

	if (armed != flag_system_armed) {
		flag_system_armed = armed;

		if (flag_system_armed) {
			sdlog2_start_log();

		} else {
			sdlog2_stop_log();
		}
	}
}<|MERGE_RESOLUTION|>--- conflicted
+++ resolved
@@ -1012,13 +1012,9 @@
 		int local_pos_sp_sub;
 		int global_pos_sub;
 		int triplet_sub;
-<<<<<<< HEAD
 		int gps_pos_sub_0;
 		int gps_pos_sub_1;
-=======
-		int gps_pos_sub;
 		int sat_info_sub;
->>>>>>> 163224ed
 		int vicon_pos_sub;
 		int flow_sub;
 		int rc_sub;
@@ -1037,13 +1033,9 @@
 
 	subs.cmd_sub = orb_subscribe(ORB_ID(vehicle_command));
 	subs.status_sub = orb_subscribe(ORB_ID(vehicle_status));
-<<<<<<< HEAD
 	subs.gps_pos_sub_0 = orb_subscribe(ORB_ID(vehicle_gps_position_0));
 	subs.gps_pos_sub_1 = orb_subscribe(ORB_ID(vehicle_gps_position_1));
-=======
-	subs.gps_pos_sub = orb_subscribe(ORB_ID(vehicle_gps_position));
 	subs.sat_info_sub = orb_subscribe(ORB_ID(satellite_info));
->>>>>>> 163224ed
 	subs.sensor_sub = orb_subscribe(ORB_ID(sensor_combined));
 	subs.att_sub = orb_subscribe(ORB_ID(vehicle_attitude));
 	subs.att_sp_sub = orb_subscribe(ORB_ID(vehicle_attitude_setpoint));
@@ -1099,13 +1091,8 @@
 	if (log_on_start) {
 		/* check GPS topic to get GPS time */
 		if (log_name_timestamp) {
-<<<<<<< HEAD
-			if (copy_if_updated(ORB_ID(vehicle_gps_position_0), subs.gps_pos_sub_0, &buf_gps_pos_0)) {
-				gps_time = buf_gps_pos_0.time_gps_usec;
-=======
-			if (!orb_copy(ORB_ID(vehicle_gps_position), subs.gps_pos_sub, &buf_gps_pos)) {
+			if (!orb_copy(ORB_ID(vehicle_gps_position_0), subs.gps_pos_sub_0, &buf_gps_pos_0)) {
 				gps_time = buf_gps_pos.time_gps_usec;
->>>>>>> 163224ed
 			}
 		}
 
@@ -1163,20 +1150,11 @@
 		/* --- GPS POSITION - UNIT #0 --- */
 		if (gps_pos_0_updated) {
 
-<<<<<<< HEAD
-			float snr_mean = 0.0f;
-
-			for (unsigned i = 0; i < buf_gps_pos_0.satellites_visible; i++) {
-				snr_mean += buf_gps_pos_0.satellite_snr[i];
-			}
-
-			snr_mean /= buf_gps_pos_0.satellites_visible;
-
 			log_msg.msg_type = LOG_GPS_MSG;
 			log_msg.body.log_GPS.gps_time = buf_gps_pos_0.time_gps_usec;
 			log_msg.body.log_GPS.fix_type = buf_gps_pos_0.fix_type;
-			log_msg.body.log_GPS.eph = buf_gps_pos_0.eph_m;
-			log_msg.body.log_GPS.epv = buf_gps_pos_0.epv_m;
+			log_msg.body.log_GPS.eph = buf_gps_pos_0.eph;
+			log_msg.body.log_GPS.epv = buf_gps_pos_0.epv;
 			log_msg.body.log_GPS.lat = buf_gps_pos_0.lat;
 			log_msg.body.log_GPS.lon = buf_gps_pos_0.lon;
 			log_msg.body.log_GPS.alt = buf_gps_pos_0.alt * 0.001f;
@@ -1184,27 +1162,7 @@
 			log_msg.body.log_GPS.vel_e = buf_gps_pos_0.vel_e_m_s;
 			log_msg.body.log_GPS.vel_d = buf_gps_pos_0.vel_d_m_s;
 			log_msg.body.log_GPS.cog = buf_gps_pos_0.cog_rad;
-
-			log_msg.body.log_GPS.cog = buf_gps_pos_0.cog_rad;
-			log_msg.body.log_GPS.sats = buf_gps_pos_0.satellites_visible;
-=======
-			log_msg.msg_type = LOG_GPS_MSG;
-			log_msg.body.log_GPS.gps_time = buf_gps_pos.time_gps_usec;
-			log_msg.body.log_GPS.fix_type = buf_gps_pos.fix_type;
-			log_msg.body.log_GPS.eph = buf_gps_pos.eph;
-			log_msg.body.log_GPS.epv = buf_gps_pos.epv;
-			log_msg.body.log_GPS.lat = buf_gps_pos.lat;
-			log_msg.body.log_GPS.lon = buf_gps_pos.lon;
-			log_msg.body.log_GPS.alt = buf_gps_pos.alt * 0.001f;
-			log_msg.body.log_GPS.vel_n = buf_gps_pos.vel_n_m_s;
-			log_msg.body.log_GPS.vel_e = buf_gps_pos.vel_e_m_s;
-			log_msg.body.log_GPS.vel_d = buf_gps_pos.vel_d_m_s;
-			log_msg.body.log_GPS.cog = buf_gps_pos.cog_rad;
-			log_msg.body.log_GPS.sats = buf_gps_pos.satellites_used;
->>>>>>> 163224ed
-			log_msg.body.log_GPS.snr_mean = snr_mean;
-			log_msg.body.log_GPS.noise_per_ms = buf_gps_pos_0.noise_per_ms;
-			log_msg.body.log_GPS.jamming_indicator = buf_gps_pos_0.jamming_indicator;
+			log_msg.body.log_GPS.sats = buf_gps_pos_0.satellites_used;
 			LOGBUFFER_WRITE_AND_COUNT(GPS);
 		}
 
@@ -1214,36 +1172,24 @@
 			if (copy_if_updated(ORB_ID(satellite_info), subs.sat_info_sub, &buf.sat_info)) {
 
 				/* log the SNR of each satellite for a detailed view of signal quality */
-<<<<<<< HEAD
-				unsigned gps_msg_max_snr = sizeof(buf_gps_pos_0.satellite_snr) / sizeof(buf_gps_pos_0.satellite_snr[0]);
-=======
 				unsigned sat_info_count = MIN(buf.sat_info.count, sizeof(buf.sat_info.snr) / sizeof(buf.sat_info.snr[0]));
->>>>>>> 163224ed
 				unsigned log_max_snr = sizeof(log_msg.body.log_GS0A.satellite_snr) / sizeof(log_msg.body.log_GS0A.satellite_snr[0]);
 
 				log_msg.msg_type = LOG_GS0A_MSG;
 				memset(&log_msg.body.log_GS0A, 0, sizeof(log_msg.body.log_GS0A));
 				snr_mean = 0.0f;
 
-<<<<<<< HEAD
-					int satindex = buf_gps_pos_0.satellite_prn[i] - 1;
-=======
 				/* fill set A and calculate mean SNR */
 				for (unsigned i = 0; i < sat_info_count; i++) {
 
 					snr_mean += buf.sat_info.snr[i];
 
 					int satindex = buf.sat_info.svid[i] - 1;
->>>>>>> 163224ed
 
 					/* handles index exceeding and wraps to to arithmetic errors */
 					if ((satindex >= 0) && (satindex < (int)log_max_snr)) {
 						/* map satellites by their ID so that logs from two receivers can be compared */
-<<<<<<< HEAD
-						log_msg.body.log_GS0A.satellite_snr[satindex] = buf_gps_pos_0.satellite_snr[i];
-=======
 						log_msg.body.log_GS0A.satellite_snr[satindex] = buf.sat_info.snr[i];
->>>>>>> 163224ed
 					}
 				}
 				LOGBUFFER_WRITE_AND_COUNT(GS0A);
@@ -1256,20 +1202,12 @@
 				for (unsigned i = 0; i < sat_info_count; i++) {
 
 					/* get second bank of satellites, thus deduct bank size from index */
-<<<<<<< HEAD
-					int satindex = buf_gps_pos_0.satellite_prn[i] - 1 - log_max_snr;
-=======
 					int satindex = buf.sat_info.svid[i] - 1 - log_max_snr;
->>>>>>> 163224ed
 
 					/* handles index exceeding and wraps to to arithmetic errors */
 					if ((satindex >= 0) && (satindex < (int)log_max_snr)) {
 						/* map satellites by their ID so that logs from two receivers can be compared */
-<<<<<<< HEAD
-						log_msg.body.log_GS0B.satellite_snr[satindex] = buf_gps_pos_0.satellite_snr[i];
-=======
 						log_msg.body.log_GS0B.satellite_snr[satindex] = buf.sat_info.snr[i];
->>>>>>> 163224ed
 					}
 				}
 				LOGBUFFER_WRITE_AND_COUNT(GS0B);
