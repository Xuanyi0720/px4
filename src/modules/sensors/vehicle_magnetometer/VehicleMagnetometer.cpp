/****************************************************************************
 *
 *   Copyright (c) 2020 PX4 Development Team. All rights reserved.
 *
 * Redistribution and use in source and binary forms, with or without
 * modification, are permitted provided that the following conditions
 * are met:
 *
 * 1. Redistributions of source code must retain the above copyright
 *    notice, this list of conditions and the following disclaimer.
 * 2. Redistributions in binary form must reproduce the above copyright
 *    notice, this list of conditions and the following disclaimer in
 *    the documentation and/or other materials provided with the
 *    distribution.
 * 3. Neither the name PX4 nor the names of its contributors may be
 *    used to endorse or promote products derived from this software
 *    without specific prior written permission.
 *
 * THIS SOFTWARE IS PROVIDED BY THE COPYRIGHT HOLDERS AND CONTRIBUTORS
 * "AS IS" AND ANY EXPRESS OR IMPLIED WARRANTIES, INCLUDING, BUT NOT
 * LIMITED TO, THE IMPLIED WARRANTIES OF MERCHANTABILITY AND FITNESS
 * FOR A PARTICULAR PURPOSE ARE DISCLAIMED. IN NO EVENT SHALL THE
 * COPYRIGHT OWNER OR CONTRIBUTORS BE LIABLE FOR ANY DIRECT, INDIRECT,
 * INCIDENTAL, SPECIAL, EXEMPLARY, OR CONSEQUENTIAL DAMAGES (INCLUDING,
 * BUT NOT LIMITED TO, PROCUREMENT OF SUBSTITUTE GOODS OR SERVICES; LOSS
 * OF USE, DATA, OR PROFITS; OR BUSINESS INTERRUPTION) HOWEVER CAUSED
 * AND ON ANY THEORY OF LIABILITY, WHETHER IN CONTRACT, STRICT
 * LIABILITY, OR TORT (INCLUDING NEGLIGENCE OR OTHERWISE) ARISING IN
 * ANY WAY OUT OF THE USE OF THIS SOFTWARE, EVEN IF ADVISED OF THE
 * POSSIBILITY OF SUCH DAMAGE.
 *
 ****************************************************************************/

#include "VehicleMagnetometer.hpp"

#include <px4_platform_common/log.h>
#include <lib/ecl/geo/geo.h>

namespace sensors
{

using namespace matrix;
using namespace time_literals;

static constexpr uint32_t SENSOR_TIMEOUT{300_ms};

VehicleMagnetometer::VehicleMagnetometer() :
	ModuleParams(nullptr),
	ScheduledWorkItem(MODULE_NAME, px4::wq_configurations::nav_and_controllers)
{
<<<<<<< HEAD
	char str[20] {};

	for (int mag_index = 0; mag_index < MAX_SENSOR_COUNT; mag_index++) {
		// CAL_MAGx_ID
		sprintf(str, "CAL_%s%u_ID", "MAG", mag_index);
		param_find(str);

		// CAL_MAGx_ROT
		sprintf(str, "CAL_%s%u_ROT", "MAG", mag_index);
		param_find(str);

		_mag_cal_valid[mag_index].set_hysteresis_time_from(false, 30_s);
		_mag_cal_valid[mag_index].set_hysteresis_time_from(true, 0);
	}

=======
>>>>>>> 850d0bc5
	param_find("CAL_MAG_SIDES");
	param_find("CAL_MAG_ROT_AUTO");

	_voter.set_timeout(SENSOR_TIMEOUT);
	_voter.set_equal_value_threshold(1000);

	ParametersUpdate(true);
}

VehicleMagnetometer::~VehicleMagnetometer()
{
	Stop();
	perf_free(_cycle_perf);
}

bool VehicleMagnetometer::Start()
{
	ScheduleNow();
	return true;
}

void VehicleMagnetometer::Stop()
{
	Deinit();

	// clear all registered callbacks
	for (auto &sub : _sensor_sub) {
		sub.unregisterCallback();
	}
}

void VehicleMagnetometer::ParametersUpdate(bool force)
{
	// Check if parameters have changed
	if (_params_sub.updated() || force) {
		// clear update
		parameter_update_s param_update;
		_params_sub.copy(&param_update);

		updateParams();

		// Mag compensation type
		MagCompensationType mag_comp_typ = static_cast<MagCompensationType>(_param_mag_comp_typ.get());

		if (mag_comp_typ != _mag_comp_type) {
			// check mag power compensation type (change battery current subscription instance if necessary)
			if (mag_comp_typ == MagCompensationType::Current_inst0 && _mag_comp_type != MagCompensationType::Current_inst0) {
				_battery_status_sub = uORB::Subscription{ORB_ID(battery_status), 0};
			}

			if (mag_comp_typ == MagCompensationType::Current_inst1 && _mag_comp_type != MagCompensationType::Current_inst1) {
				_battery_status_sub = uORB::Subscription{ORB_ID(battery_status), 1};
			}

			if (mag_comp_typ == MagCompensationType::Throttle) {
				_actuator_controls_0_sub = uORB::Subscription{ORB_ID(actuator_controls_0)};
			}
		}

		_mag_comp_type = mag_comp_typ;

		// update mag priority (CAL_MAGx_PRIO)
		for (int mag = 0; mag < MAX_SENSOR_COUNT; mag++) {
			const int32_t priority_old = _calibration[mag].priority();
			_calibration[mag].ParametersUpdate();
			const int32_t priority_new = _calibration[mag].priority();

			if (priority_old != priority_new) {
				if (_priority[mag] == priority_old) {
					_priority[mag] = priority_new;

				} else {
					// change relative priority to incorporate any sensor faults
					int priority_change = priority_new - priority_old;
					_priority[mag] = math::constrain(_priority[mag] + priority_change, 1, 100);
				}
			}
		}
	}
}

void VehicleMagnetometer::MagCalibrationUpdate()
{
	// State variance assumed for magnetometer bias storage.
	// This is a reference variance used to calculate the fraction of learned magnetometer bias that will be used to update the stored value.
	// Smaller values will make the stored bias data adjust more slowly from flight to flight. Larger values will make it adjust faster.
	static constexpr float magb_vref = 2.5e-7f;
	static constexpr float min_var_allowed = magb_vref * 0.01f;
	static constexpr float max_var_allowed = magb_vref * 100.f;

	if (_armed && !_landed) {
		for (int i = 0; i < _estimator_sensor_bias_subs.size(); i++) {
			estimator_sensor_bias_s estimator_sensor_bias;

			if (_estimator_sensor_bias_subs[i].update(&estimator_sensor_bias)
			    && (hrt_elapsed_time(&estimator_sensor_bias.timestamp) < 1_s)) {

				const Vector3f bias{estimator_sensor_bias.mag_bias};
				const Vector3f bias_variance{estimator_sensor_bias.mag_bias_variance};

				const bool valid = (estimator_sensor_bias.mag_device_id != 0)
						   && estimator_sensor_bias.mag_bias_valid
						   && (bias_variance.min() > min_var_allowed)
						   && (bias_variance.max() < max_var_allowed);

				_mag_cal_valid[i].set_state_and_update(valid, estimator_sensor_bias.timestamp);

				if (_mag_cal_valid[i].get_state()) {
					// find corresponding mag calibration
					for (int mag_index = 0; mag_index < MAX_SENSOR_COUNT; mag_index++) {
						if (_calibration[mag_index].device_id() == estimator_sensor_bias.mag_device_id) {

							const Vector3f mag_offset{_calibration[mag_index].BiasCorrectedSensorOffset(bias)};

							// store best state to save back to parameters later, averaged across valid estimates
							if (_mag_cal_available[mag_index]) {
								_mag_cal_offset[mag_index] = (_mag_cal_offset[mag_index] + mag_offset) * 0.5f;

							} else {
								_mag_cal_offset[mag_index] = mag_offset;
							}

							_mag_cal_bias_variance[mag_index] = bias_variance;
							_mag_cal_available[mag_index] = true;

							PX4_INFO("%d (%d) offset learned: [% 05.3f % 05.3f % 05.3f] (bias [% 05.3f % 05.3f % 05.3f])",
								 mag_index, _calibration[mag_index].device_id(),
								 (double)_mag_cal_offset[mag_index](0),
								 (double)_mag_cal_offset[mag_index](1),
								 (double)_mag_cal_offset[mag_index](2),
								 (double)bias(0),
								 (double)bias(1),
								 (double)bias(2));
							break;
						}
					}
				}
			}
		}

	} else {
		// not armed and landed
		bool calibration_param_save_needed = false;

		for (int mag_index = 0; mag_index < MAX_SENSOR_COUNT; mag_index++) {
			if (_mag_cal_available[mag_index] && _mag_cal_offset[mag_index].longerThan(0.01f)) {
				Vector3f mag_cal_offset{_calibration[mag_index].offset()};
				const Vector3f &variance = _mag_cal_bias_variance[mag_index];

				// calculate weighting using ratio of variances and update stored bias values
				for (int axis_index = 0; axis_index < 3; axis_index++) {
					// Maximum fraction of learned mag bias saved at each disarm.
					// Smaller values make the saved mag bias learn slower from flight to flight.
					// Larger values make it learn faster. Must be > 0.0 and <= 1.0.
					static constexpr float magb_k = 0.2f;
					const float weighting = math::constrain(magb_vref / (magb_vref + variance(axis_index)), 0.f, magb_k);

					mag_cal_offset(axis_index) += weighting * _mag_cal_offset[mag_index](axis_index);
				}

				PX4_INFO("%d (%d) offset: [% 05.3f % 05.3f % 05.3f] -> [% 05.3f % 05.3f % 05.3f] ([% 05.3f % 05.3f % 05.3f])",
					 mag_index, _calibration[mag_index].device_id(),
					 (double)_calibration[mag_index].offset()(0),
					 (double)_calibration[mag_index].offset()(1),
					 (double)_calibration[mag_index].offset()(2),
					 (double)mag_cal_offset(0),
					 (double)mag_cal_offset(1),
					 (double)mag_cal_offset(2),
					 (double)_mag_cal_offset[mag_index](0),
					 (double)_mag_cal_offset[mag_index](1),
					 (double)_mag_cal_offset[mag_index](2));

				_calibration[mag_index].set_offset(mag_cal_offset);
				calibration_param_save_needed = true;
			}

			// clear
			_mag_cal_offset[mag_index].zero();
			_mag_cal_bias_variance[mag_index].zero();
			_mag_cal_available[mag_index] = false;
		}

		if (calibration_param_save_needed) {
			for (int mag_index = 0; mag_index < MAX_SENSOR_COUNT; mag_index++) {
				if (_calibration[mag_index].device_id() != 0) {
					_calibration[mag_index].set_calibration_index(mag_index);
					_calibration[mag_index].ParametersSave();
				}
			}

			param_notify_changes();
		}
	}
}

void VehicleMagnetometer::Run()
{
	perf_begin(_cycle_perf);

	ParametersUpdate();

	// check vehicle status for changes to armed state
	if (_vehicle_control_mode_sub.updated()) {
		vehicle_control_mode_s vehicle_control_mode;

		if (_vehicle_control_mode_sub.copy(&vehicle_control_mode)) {
			_armed = vehicle_control_mode.flag_armed;
		}
	}

	if (_vehicle_land_detected_sub.updated()) {
		vehicle_land_detected_s vehicle_land_detected;

		if (_vehicle_land_detected_sub.copy(&vehicle_land_detected)) {
			_landed = vehicle_land_detected.landed || vehicle_land_detected.maybe_landed;
		}
	}

	if (_mag_comp_type != MagCompensationType::Disabled) {
		// update power signal for mag compensation
		if (_armed) {
			if (_mag_comp_type == MagCompensationType::Throttle) {
				actuator_controls_s controls;

				if (_actuator_controls_0_sub.update(&controls)) {
					for (auto &cal : _calibration) {
						cal.UpdatePower(controls.control[actuator_controls_s::INDEX_THROTTLE]);
					}
				}

			} else if (_mag_comp_type == MagCompensationType::Current_inst0
				   || _mag_comp_type == MagCompensationType::Current_inst1) {

				battery_status_s bat_stat;

				if (_battery_status_sub.update(&bat_stat)) {
					float power = bat_stat.current_a * 0.001f; //current in [kA]

					for (auto &cal : _calibration) {
						cal.UpdatePower(power);
					}
				}
			}

		} else {
			for (auto &cal : _calibration) {
				cal.UpdatePower(0.f);
			}
		}
	}

	bool updated[MAX_SENSOR_COUNT] {};

	for (int uorb_index = 0; uorb_index < MAX_SENSOR_COUNT; uorb_index++) {

		if (!_calibration[uorb_index].enabled()) {
			continue;
		}

		if (!_advertised[uorb_index]) {
			// use data's timestamp to throttle advertisement checks
			if ((_last_data[uorb_index].timestamp == 0) || (hrt_elapsed_time(&_last_data[uorb_index].timestamp) > 1_s)) {
				if (_sensor_sub[uorb_index].advertised()) {
					if (uorb_index > 0) {
						/* the first always exists, but for each further sensor, add a new validator */
						if (!_voter.add_new_validator()) {
							PX4_ERR("failed to add validator for %s %i", "MAG", uorb_index);
						}
					}

					_advertised[uorb_index] = true;

					// advertise outputs in order if publishing all
					if (!_param_sens_mag_mode.get()) {
						for (int instance = 0; instance < uorb_index; instance++) {
							_vehicle_magnetometer_multi_pub[instance].advertise();
						}
					}

					if (_selected_sensor_sub_index < 0) {
						_sensor_sub[uorb_index].registerCallback();
					}

				} else {
					_last_data[uorb_index].timestamp = hrt_absolute_time();
				}
			}

		}

		if (_advertised[uorb_index]) {
			sensor_mag_s report;

			while (_sensor_sub[uorb_index].update(&report)) {
				updated[uorb_index] = true;

				if (_calibration[uorb_index].device_id() != report.device_id) {
					_calibration[uorb_index].set_device_id(report.device_id, report.is_external);
					_priority[uorb_index] = _calibration[uorb_index].priority();
				}

				if (_calibration[uorb_index].enabled()) {
					const Vector3f vect = _calibration[uorb_index].Correct(Vector3f{report.x, report.y, report.z});

					float mag_array[3] {vect(0), vect(1), vect(2)};
					_voter.put(uorb_index, report.timestamp, mag_array, report.error_count, _priority[uorb_index]);

					_timestamp_sample_sum[uorb_index] += report.timestamp_sample;
					_mag_sum[uorb_index] += vect;
					_mag_sum_count[uorb_index]++;

					_last_data[uorb_index].timestamp_sample = report.timestamp_sample;
					_last_data[uorb_index].device_id = report.device_id;
					_last_data[uorb_index].x = vect(0);
					_last_data[uorb_index].y = vect(1);
					_last_data[uorb_index].z = vect(2);
				}
			}
		}
	}

	// check for the current best sensor
	int best_index = 0;
	_voter.get_best(hrt_absolute_time(), &best_index);

	if (best_index >= 0) {
		if (_selected_sensor_sub_index != best_index) {
			// clear all registered callbacks
			for (auto &sub : _sensor_sub) {
				sub.unregisterCallback();
			}

			if (_param_sens_mag_mode.get()) {
				if (_selected_sensor_sub_index >= 0) {
					PX4_INFO("%s switch from #%u -> #%d", "MAG", _selected_sensor_sub_index, best_index);
				}
			}

			_selected_sensor_sub_index = best_index;
			_sensor_sub[_selected_sensor_sub_index].registerCallback();
		}
	}

	// Publish
	if (_param_sens_mag_mode.get()) {
		// publish only best mag
		if ((_selected_sensor_sub_index >= 0)
		    && (_voter.get_sensor_state(_selected_sensor_sub_index) == DataValidator::ERROR_FLAG_NO_ERROR)
		    && updated[_selected_sensor_sub_index]) {

			Publish(_selected_sensor_sub_index);
		}

	} else {
		// publish all
		for (int uorb_index = 0; uorb_index < MAX_SENSOR_COUNT; uorb_index++) {
			// publish all magnetometers as separate instances
			if (updated[uorb_index] && (_calibration[uorb_index].device_id() != 0)) {
				Publish(uorb_index, true);
			}
		}
	}


	// check failover and report
	if (_param_sens_mag_mode.get()) {
		if (_last_failover_count != _voter.failover_count()) {
			uint32_t flags = _voter.failover_state();
			int failover_index = _voter.failover_index();

			if (flags != DataValidator::ERROR_FLAG_NO_ERROR) {
				if (failover_index != -1) {
					const hrt_abstime now = hrt_absolute_time();

					if (now - _last_error_message > 3_s) {
						mavlink_log_emergency(&_mavlink_log_pub, "%s #%i failed: %s%s%s%s%s!",
								      "MAG",
								      failover_index,
								      ((flags & DataValidator::ERROR_FLAG_NO_DATA) ? " OFF" : ""),
								      ((flags & DataValidator::ERROR_FLAG_STALE_DATA) ? " STALE" : ""),
								      ((flags & DataValidator::ERROR_FLAG_TIMEOUT) ? " TIMEOUT" : ""),
								      ((flags & DataValidator::ERROR_FLAG_HIGH_ERRCOUNT) ? " ERR CNT" : ""),
								      ((flags & DataValidator::ERROR_FLAG_HIGH_ERRDENSITY) ? " ERR DNST" : ""));
						_last_error_message = now;
					}

					// reduce priority of failed sensor to the minimum
					_priority[failover_index] = 1;
				}
			}

			_last_failover_count = _voter.failover_count();
		}
	}

	if (!_armed) {
		calcMagInconsistency();
	}

	MagCalibrationUpdate();

	// reschedule timeout
	ScheduleDelayed(20_ms);

	perf_end(_cycle_perf);
}

void VehicleMagnetometer::Publish(uint8_t instance, bool multi)
{
	if ((_param_sens_mag_rate.get() > 0) && (_last_publication_timestamp[instance] ||
			(hrt_elapsed_time(&_last_publication_timestamp[instance]) >= (1e6f / _param_sens_mag_rate.get())))) {

		const Vector3f magnetometer_data = _mag_sum[instance] / _mag_sum_count[instance];
		const hrt_abstime timestamp_sample = _timestamp_sample_sum[instance] / _mag_sum_count[instance];

		// reset
		_timestamp_sample_sum[instance] = 0;
		_mag_sum[instance].zero();
		_mag_sum_count[instance] = 0;

		// populate vehicle_magnetometer with primary mag and publish
		vehicle_magnetometer_s out{};
		out.timestamp_sample = timestamp_sample;
		out.device_id = _calibration[instance].device_id();
		magnetometer_data.copyTo(out.magnetometer_ga);
		out.calibration_count = _calibration[instance].calibration_count();

		out.timestamp = hrt_absolute_time();

		if (multi) {
			_vehicle_magnetometer_multi_pub[instance].publish(out);

		} else {
			// otherwise only ever publish the first instance
			_vehicle_magnetometer_pub.publish(out);
		}

		_last_publication_timestamp[instance] = out.timestamp;
	}
}

void VehicleMagnetometer::calcMagInconsistency()
{
	sensor_preflight_mag_s preflt{};

	const sensor_mag_s &primary_mag_report = _last_data[_selected_sensor_sub_index];
	const Vector3f primary_mag(primary_mag_report.x, primary_mag_report.y,
				   primary_mag_report.z); // primary mag field vector

	float mag_angle_diff_max = 0.0f; // the maximum angle difference
	unsigned check_index = 0; // the number of sensors the primary has been checked against

	// Check each sensor against the primary
	for (int i = 0; i < MAX_SENSOR_COUNT; i++) {
		// check that the sensor we are checking against is not the same as the primary
		if (_advertised[i] && (_priority[i] > 0) && (i != _selected_sensor_sub_index)) {
			// calculate angle to 3D magnetic field vector of the primary sensor
			const sensor_mag_s &current_mag_report = _last_data[i];
			Vector3f current_mag{current_mag_report.x, current_mag_report.y, current_mag_report.z};

			float angle_error = AxisAnglef(Quatf(current_mag, primary_mag)).angle();

			// complementary filter to not fail/pass on single outliers
			_mag_angle_diff[check_index] *= 0.95f;
			_mag_angle_diff[check_index] += 0.05f * angle_error;

			mag_angle_diff_max = math::max(mag_angle_diff_max, _mag_angle_diff[check_index]);

			// increment the check index
			check_index++;
		}

		// check to see if the maximum number of checks has been reached and break
		if (check_index >= 2) {
			break;
		}
	}

	// get the vector length of the largest difference and write to the combined sensor struct
	// will be zero if there is only one magnetometer and hence nothing to compare
	preflt.mag_inconsistency_angle = mag_angle_diff_max;

	preflt.timestamp = hrt_absolute_time();
	_sensor_preflight_mag_pub.publish(preflt);
}

void VehicleMagnetometer::PrintStatus()
{
	if (_selected_sensor_sub_index >= 0) {
		PX4_INFO("selected magnetometer: %d (%d)", _last_data[_selected_sensor_sub_index].device_id,
			 _selected_sensor_sub_index);
	}

	_voter.print();

	for (int i = 0; i < MAX_SENSOR_COUNT; i++) {
		if (_advertised[i] && (_priority[i] > 0)) {
			_calibration[i].PrintStatus();
			PX4_INFO("%d estimator offset: [% 05.3f % 05.3f % 05.3f]", i,
				 (double)_mag_cal_offset[i](0), (double)_mag_cal_offset[i](1), (double)_mag_cal_offset[i](2));
		}
	}
}

}; // namespace sensors<|MERGE_RESOLUTION|>--- conflicted
+++ resolved
@@ -48,24 +48,11 @@
 	ModuleParams(nullptr),
 	ScheduledWorkItem(MODULE_NAME, px4::wq_configurations::nav_and_controllers)
 {
-<<<<<<< HEAD
-	char str[20] {};
-
 	for (int mag_index = 0; mag_index < MAX_SENSOR_COUNT; mag_index++) {
-		// CAL_MAGx_ID
-		sprintf(str, "CAL_%s%u_ID", "MAG", mag_index);
-		param_find(str);
-
-		// CAL_MAGx_ROT
-		sprintf(str, "CAL_%s%u_ROT", "MAG", mag_index);
-		param_find(str);
-
 		_mag_cal_valid[mag_index].set_hysteresis_time_from(false, 30_s);
 		_mag_cal_valid[mag_index].set_hysteresis_time_from(true, 0);
 	}
 
-=======
->>>>>>> 850d0bc5
 	param_find("CAL_MAG_SIDES");
 	param_find("CAL_MAG_ROT_AUTO");
 
