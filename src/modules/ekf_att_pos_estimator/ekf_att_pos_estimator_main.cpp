/****************************************************************************
 *
 *   Copyright (c) 2013-2015 PX4 Development Team. All rights reserved.
 *
 * Redistribution and use in source and binary forms, with or without
 * modification, are permitted provided that the following conditions
 * are met:
 *
 * 1. Redistributions of source code must retain the above copyright
 *    notice, this list of conditions and the following disclaimer.
 * 2. Redistributions in binary form must reproduce the above copyright
 *    notice, this list of conditions and the following disclaimer in
 *    the documentation and/or other materials provided with the
 *    distribution.
 * 3. Neither the name PX4 nor the names of its contributors may be
 *    used to endorse or promote products derived from this software
 *    without specific prior written permission.
 *
 * THIS SOFTWARE IS PROVIDED BY THE COPYRIGHT HOLDERS AND CONTRIBUTORS
 * "AS IS" AND ANY EXPRESS OR IMPLIED WARRANTIES, INCLUDING, BUT NOT
 * LIMITED TO, THE IMPLIED WARRANTIES OF MERCHANTABILITY AND FITNESS
 * FOR A PARTICULAR PURPOSE ARE DISCLAIMED. IN NO EVENT SHALL THE
 * COPYRIGHT OWNER OR CONTRIBUTORS BE LIABLE FOR ANY DIRECT, INDIRECT,
 * INCIDENTAL, SPECIAL, EXEMPLARY, OR CONSEQUENTIAL DAMAGES (INCLUDING,
 * BUT NOT LIMITED TO, PROCUREMENT OF SUBSTITUTE GOODS OR SERVICES; LOSS
 * OF USE, DATA, OR PROFITS; OR BUSINESS INTERRUPTION) HOWEVER CAUSED
 * AND ON ANY THEORY OF LIABILITY, WHETHER IN CONTRACT, STRICT
 * LIABILITY, OR TORT (INCLUDING NEGLIGENCE OR OTHERWISE) ARISING IN
 * ANY WAY OUT OF THE USE OF THIS SOFTWARE, EVEN IF ADVISED OF THE
 * POSSIBILITY OF SUCH DAMAGE.
 *
 ****************************************************************************/

/**
 * @file ekf_att_pos_estimator_main.cpp
 * Implementation of the attitude and position estimator.
 *
 * @author Paul Riseborough <p_riseborough@live.com.au>
 * @author Lorenz Meier <lm@inf.ethz.ch>
 * @author Johan Jansen <jnsn.johan@gmail.com>
 */

#include "AttitudePositionEstimatorEKF.h"
#include "estimator_22states.h"

#include <px4_config.h>
#include <px4_defines.h>
#include <px4_tasks.h>
#include <px4_posix.h>
#include <px4_time.h>
#include <stdio.h>
#include <stdlib.h>
#include <string.h>
#include <unistd.h>
#include <fcntl.h>
#include <errno.h>
#include <math.h>
#include <poll.h>
#include <time.h>
#include <float.h>

#include <arch/board/board.h>
#include <systemlib/param/param.h>
#include <systemlib/err.h>
#include <systemlib/systemlib.h>
#include <systemlib/mavlink_log.h>
#include <mathlib/mathlib.h>
#include <mathlib/math/filter/LowPassFilter2p.hpp>
#include <platforms/px4_defines.h>

static uint64_t IMUusec = 0;

//Constants
static constexpr float rc = 10.0f;	// RC time constant of 1st order LPF in seconds
static constexpr uint64_t FILTER_INIT_DELAY = 1 * 1000 * 1000;	///< units: microseconds
static constexpr float POS_RESET_THRESHOLD = 5.0f;				///< Seconds before we signal a total GPS failure

// These are unused
#if 0
static constexpr unsigned MAG_SWITCH_HYSTERESIS =
	10;	///< Ignore the first few mag failures (which amounts to a few milliseconds)
static constexpr unsigned GYRO_SWITCH_HYSTERESIS =
	5;	///< Ignore the first few gyro failures (which amounts to a few milliseconds)
static constexpr unsigned ACCEL_SWITCH_HYSTERESIS =
	5;	///< Ignore the first few accel failures (which amounts to a few milliseconds)
#endif

static constexpr float EPH_LARGE_VALUE = 1000.0f;
static constexpr float EPV_LARGE_VALUE = 1000.0f;

/**
 * estimator app start / stop handling function
 *
 * @ingroup apps
 */
extern "C" __EXPORT int ekf_att_pos_estimator_main(int argc, char *argv[]);

uint32_t millis();
uint64_t getMicros();
uint32_t getMillis();

uint32_t millis()
{
	return getMillis();
}

uint32_t getMillis()
{
	return getMicros() / 1000;
}

uint64_t getMicros()
{
	return IMUusec;
}

namespace estimator
{

AttitudePositionEstimatorEKF	*g_estimator = nullptr;
}

AttitudePositionEstimatorEKF::AttitudePositionEstimatorEKF() :
	SuperBlock(NULL, "PE"),
	_task_should_exit(false),
	_task_running(false),
	_estimator_task(-1),

	/* subscriptions */
	_sensor_combined_sub(-1),
	_distance_sub(-1),
	_airspeed_sub(-1),
	_baro_sub(-1),
	_gps_sub(-1),
	_vehicle_status_sub(-1),
	_vehicle_land_detected_sub(-1),
	_params_sub(-1),
	_manual_control_sub(-1),
	_mission_sub(-1),
	_home_sub(-1),
	_armedSub(-1),

	/* publications */
	_att_pub(nullptr),
	_ctrl_state_pub(nullptr),
	_global_pos_pub(nullptr),
	_local_pos_pub(nullptr),
	_estimator_status_pub(nullptr),
	_wind_pub(nullptr),

	_att{},
	_ctrl_state{},
	_gyro{},
	_accel{},
	_mag{},
	_airspeed{},
	_baro{},
	_vehicle_status{},
	_vehicle_land_detected{},
	_global_pos{},
	_local_pos{},
	_gps{},
	_wind{},
	_distance{},
	_armed{},

	_last_accel(0),
	_last_mag(0),
	_prediction_steps(0),
	_prediction_last(0),

	_sensor_combined{},

	_pos_ref{},
	_filter_ref_offset(0.0f),
	_baro_gps_offset(0.0f),

	/* performance counters */
	_loop_perf(perf_alloc(PC_ELAPSED, "ekf_att_pos_estimator")),
	_loop_intvl(perf_alloc(PC_INTERVAL, "ekf_att_pos_est_interval")),
	_perf_gyro(perf_alloc(PC_INTERVAL, "ekf_att_pos_gyro_upd")),
	_perf_mag(perf_alloc(PC_INTERVAL, "ekf_att_pos_mag_upd")),
	_perf_gps(perf_alloc(PC_INTERVAL, "ekf_att_pos_gps_upd")),
	_perf_baro(perf_alloc(PC_INTERVAL, "ekf_att_pos_baro_upd")),
	_perf_airspeed(perf_alloc(PC_INTERVAL, "ekf_att_pos_aspd_upd")),
	_perf_reset(perf_alloc(PC_COUNT, "ekf_att_pos_reset")),

	/* states */
	_gps_alt_filt(0.0f),
	_baro_alt_filt(0.0f),
	_covariancePredictionDt(0.0f),
	_gpsIsGood(false),
	_previousGPSTimestamp(0),
	_baro_init(false),
	_gps_initialized(false),
	_filter_start_time(0),
	_last_sensor_timestamp(hrt_absolute_time()),
	_distance_last_valid(0),
	_voter_gyro(3),
	_voter_accel(3),
	_voter_mag(3),
	_gyro_main(-1),
	_accel_main(-1),
	_mag_main(-1),
	_data_good(false),
	_failsafe(false),
	_vibration_warning(false),
	_ekf_logging(true),
	_debug(0),

	_newHgtData(false),
	_newAdsData(false),
	_newDataMag(false),
	_newRangeData(false),

	_mag_offset_x(this, "MAGB_X"),
	_mag_offset_y(this, "MAGB_Y"),
	_mag_offset_z(this, "MAGB_Z"),
	_parameters{},
	_parameter_handles{},
	_ekf(nullptr),
	_terrain_estimator(nullptr),

	_LP_att_P(250.0f, 20.0f),
	_LP_att_Q(250.0f, 20.0f),
	_LP_att_R(250.0f, 20.0f)
{
	_voter_mag.set_timeout(200000);

	_terrain_estimator = new TerrainEstimator();

	_parameter_handles.vel_delay_ms = param_find("PE_VEL_DELAY_MS");
	_parameter_handles.pos_delay_ms = param_find("PE_POS_DELAY_MS");
	_parameter_handles.height_delay_ms = param_find("PE_HGT_DELAY_MS");
	_parameter_handles.mag_delay_ms = param_find("PE_MAG_DELAY_MS");
	_parameter_handles.tas_delay_ms = param_find("PE_TAS_DELAY_MS");
	_parameter_handles.velne_noise = param_find("PE_VELNE_NOISE");
	_parameter_handles.veld_noise = param_find("PE_VELD_NOISE");
	_parameter_handles.posne_noise = param_find("PE_POSNE_NOISE");
	_parameter_handles.posd_noise = param_find("PE_POSD_NOISE");
	_parameter_handles.mag_noise = param_find("PE_MAG_NOISE");
	_parameter_handles.gyro_pnoise = param_find("PE_GYRO_PNOISE");
	_parameter_handles.acc_pnoise = param_find("PE_ACC_PNOISE");
	_parameter_handles.gbias_pnoise = param_find("PE_GBIAS_PNOISE");
	_parameter_handles.abias_pnoise = param_find("PE_ABIAS_PNOISE");
	_parameter_handles.mage_pnoise = param_find("PE_MAGE_PNOISE");
	_parameter_handles.magb_pnoise = param_find("PE_MAGB_PNOISE");
	_parameter_handles.eas_noise = param_find("PE_EAS_NOISE");
	_parameter_handles.pos_stddev_threshold = param_find("PE_POSDEV_INIT");

	/* indicate consumers that the current position data is not valid */
	_gps.eph = 10000.0f;
	_gps.epv = 10000.0f;

	/* fetch initial parameter values */
	parameters_update();
}

AttitudePositionEstimatorEKF::~AttitudePositionEstimatorEKF()
{
	if (_estimator_task != -1) {

		/* task wakes up every 100ms or so at the longest */
		_task_should_exit = true;

		/* wait for a second for the task to quit at our request */
		unsigned i = 0;

		do {
			/* wait 20ms */
			usleep(20000);

			/* if we have given up, kill it */
			if (++i > 50) {
				px4_task_delete(_estimator_task);
				break;
			}
		} while (_estimator_task != -1);
	}

	delete _terrain_estimator;
	delete _ekf;

	estimator::g_estimator = nullptr;
}

int AttitudePositionEstimatorEKF::enable_logging(bool logging)
{
	_ekf_logging = logging;

	return 0;
}

int AttitudePositionEstimatorEKF::parameters_update()
{
	/* update C++ param system */
	updateParams();

	param_get(_parameter_handles.vel_delay_ms, &(_parameters.vel_delay_ms));
	param_get(_parameter_handles.pos_delay_ms, &(_parameters.pos_delay_ms));
	param_get(_parameter_handles.height_delay_ms, &(_parameters.height_delay_ms));
	param_get(_parameter_handles.mag_delay_ms, &(_parameters.mag_delay_ms));
	param_get(_parameter_handles.tas_delay_ms, &(_parameters.tas_delay_ms));
	param_get(_parameter_handles.velne_noise, &(_parameters.velne_noise));
	param_get(_parameter_handles.veld_noise, &(_parameters.veld_noise));
	param_get(_parameter_handles.posne_noise, &(_parameters.posne_noise));
	param_get(_parameter_handles.posd_noise, &(_parameters.posd_noise));
	param_get(_parameter_handles.mag_noise, &(_parameters.mag_noise));
	param_get(_parameter_handles.gyro_pnoise, &(_parameters.gyro_pnoise));
	param_get(_parameter_handles.acc_pnoise, &(_parameters.acc_pnoise));
	param_get(_parameter_handles.gbias_pnoise, &(_parameters.gbias_pnoise));
	param_get(_parameter_handles.abias_pnoise, &(_parameters.abias_pnoise));
	param_get(_parameter_handles.mage_pnoise, &(_parameters.mage_pnoise));
	param_get(_parameter_handles.magb_pnoise, &(_parameters.magb_pnoise));
	param_get(_parameter_handles.eas_noise, &(_parameters.eas_noise));
	param_get(_parameter_handles.pos_stddev_threshold, &(_parameters.pos_stddev_threshold));

	if (_ekf) {
		// _ekf->yawVarScale = 1.0f;
		// _ekf->windVelSigma = 0.1f;
		_ekf->dAngBiasSigma = _parameters.gbias_pnoise;
		_ekf->dVelBiasSigma = _parameters.abias_pnoise;
		_ekf->magEarthSigma = _parameters.mage_pnoise;
		_ekf->magBodySigma  = _parameters.magb_pnoise;
		// _ekf->gndHgtSigma  = 0.02f;
		_ekf->vneSigma = _parameters.velne_noise;
		_ekf->vdSigma = _parameters.veld_noise;
		_ekf->posNeSigma = _parameters.posne_noise;
		_ekf->posDSigma = _parameters.posd_noise;
		_ekf->magMeasurementSigma = _parameters.mag_noise;
		_ekf->gyroProcessNoise = _parameters.gyro_pnoise;
		_ekf->accelProcessNoise = _parameters.acc_pnoise;
		_ekf->airspeedMeasurementSigma = _parameters.eas_noise;
		_ekf->rngFinderPitch = 0.0f; // XXX base on SENS_BOARD_Y_OFF
#if 0
		// Initially disable loading until
		// convergence is flight-test proven
		_ekf->magBias.x = _mag_offset_x.get();
		_ekf->magBias.y = _mag_offset_y.get();
		_ekf->magBias.z = _mag_offset_z.get();
#endif
	}

	return OK;
}

void AttitudePositionEstimatorEKF::vehicle_status_poll()
{
	bool updated;

	orb_check(_vehicle_status_sub, &updated);

	if (updated) {

		orb_copy(ORB_ID(vehicle_status), _vehicle_status_sub, &_vehicle_status);

		// Tell EKF that the vehicle is a fixed wing or multi-rotor
		_ekf->setIsFixedWing(!_vehicle_status.is_rotary_wing);
	}
}

void AttitudePositionEstimatorEKF::vehicle_land_detected_poll()
{
	bool updated;

	orb_check(_vehicle_land_detected_sub, &updated);

	if (updated) {

		orb_copy(ORB_ID(vehicle_land_detected), _vehicle_land_detected_sub, &_vehicle_land_detected);

		// Save params on landed
		if (!_vehicle_land_detected.landed) {
			_mag_offset_x.set(_ekf->magBias.x);
			_mag_offset_x.commit();
			_mag_offset_y.set(_ekf->magBias.y);
			_mag_offset_y.commit();
			_mag_offset_z.set(_ekf->magBias.z);
			_mag_offset_z.commit();
		}
	}
}

int AttitudePositionEstimatorEKF::check_filter_state()
{
	/*
	 *    CHECK IF THE INPUT DATA IS SANE
	 */

	struct ekf_status_report ekf_report;

	int check = _ekf->CheckAndBound(&ekf_report);

	const char *const feedback[] = { 0,
					 "NaN in states, resetting",
					 "stale sensor data, resetting",
					 "got initial position lock",
					 "excessive gyro offsets",
					 "velocity diverted, check accel config",
					 "excessive covariances",
					 "unknown condition, resetting"
				       };

	// Print out error condition
	if (check) {
		unsigned warn_index = static_cast<unsigned>(check);
		unsigned max_warn_index = (sizeof(feedback) / sizeof(feedback[0]));

		if (max_warn_index < warn_index) {
			warn_index = max_warn_index;
		}

		// Do not warn about accel offset if we have no position updates
		if (!(warn_index == 5 && _ekf->staticMode)) {
			PX4_WARN("reset: %s", feedback[warn_index]);
			mavlink_log_critical(&_mavlink_log_pub, "[ekf check] %s", feedback[warn_index]);
		}
	}

	struct estimator_status_s rep;

	memset(&rep, 0, sizeof(rep));

	// If error flag is set, we got a filter reset
	if (check && ekf_report.error) {

		// Count the reset condition
		perf_count(_perf_reset);
		// GPS is in scaled integers, convert
		double lat = _gps.lat / 1.0e7;
		double lon = _gps.lon / 1.0e7;
		float gps_alt = _gps.alt / 1e3f;

		// Set up height correctly
		orb_copy(ORB_ID(sensor_baro), _baro_sub, &_baro);

		initReferencePosition(_gps.timestamp_position, _gpsIsGood, lat, lon, gps_alt, _baro.altitude);

	} else if (_ekf_logging) {
		_ekf->GetFilterState(&ekf_report);
	}

	if (_ekf_logging || check) {
		rep.timestamp = hrt_absolute_time();

		rep.nan_flags |= (((uint8_t)ekf_report.angNaN)		<< 0);
		rep.nan_flags |= (((uint8_t)ekf_report.summedDelVelNaN)	<< 1);
		rep.nan_flags |= (((uint8_t)ekf_report.KHNaN)		<< 2);
		rep.nan_flags |= (((uint8_t)ekf_report.KHPNaN)		<< 3);
		rep.nan_flags |= (((uint8_t)ekf_report.PNaN)		<< 4);
		rep.nan_flags |= (((uint8_t)ekf_report.covarianceNaN)	<< 5);
		rep.nan_flags |= (((uint8_t)ekf_report.kalmanGainsNaN)	<< 6);
		rep.nan_flags |= (((uint8_t)ekf_report.statesNaN)	<< 7);

		rep.health_flags |= (((uint8_t)ekf_report.velHealth)	<< 0);
		rep.health_flags |= (((uint8_t)ekf_report.posHealth)	<< 1);
		rep.health_flags |= (((uint8_t)ekf_report.hgtHealth)	<< 2);
		rep.health_flags |= (((uint8_t)!ekf_report.gyroOffsetsExcessive)	<< 3);
		rep.health_flags |= (((uint8_t)ekf_report.onGround)	<< 4);
		rep.health_flags |= (((uint8_t)ekf_report.staticMode)	<< 5);
		rep.health_flags |= (((uint8_t)ekf_report.useCompass)	<< 6);
		rep.health_flags |= (((uint8_t)ekf_report.useAirspeed)	<< 7);

		rep.timeout_flags |= (((uint8_t)ekf_report.velTimeout)	<< 0);
		rep.timeout_flags |= (((uint8_t)ekf_report.posTimeout)	<< 1);
		rep.timeout_flags |= (((uint8_t)ekf_report.hgtTimeout)	<< 2);
		rep.timeout_flags |= (((uint8_t)ekf_report.imuTimeout)	<< 3);

		if (_debug > 10) {

			if (rep.health_flags < ((1 << 0) | (1 << 1) | (1 << 2) | (1 << 3))) {
				PX4_INFO("health: VEL:%s POS:%s HGT:%s OFFS:%s",
					 ((rep.health_flags & (1 << 0)) ? "OK" : "ERR"),
					 ((rep.health_flags & (1 << 1)) ? "OK" : "ERR"),
					 ((rep.health_flags & (1 << 2)) ? "OK" : "ERR"),
					 ((rep.health_flags & (1 << 3)) ? "OK" : "ERR"));
			}

			if (rep.timeout_flags) {
				PX4_INFO("timeout: %s%s%s%s",
					 ((rep.timeout_flags & (1 << 0)) ? "VEL " : ""),
					 ((rep.timeout_flags & (1 << 1)) ? "POS " : ""),
					 ((rep.timeout_flags & (1 << 2)) ? "HGT " : ""),
					 ((rep.timeout_flags & (1 << 3)) ? "IMU " : ""));
			}
		}

		// Copy all states or at least all that we can fit
		size_t ekf_n_states = ekf_report.n_states;
		size_t max_states = (sizeof(rep.states) / sizeof(rep.states[0]));
		rep.n_states = (ekf_n_states < max_states) ? ekf_n_states : max_states;

		// Copy diagonal elemnts of covariance matrix
		float covariances[28];
		_ekf->get_covariance(covariances);

		for (size_t i = 0; i < rep.n_states; i++) {
			rep.states[i] = ekf_report.states[i];
			rep.covariances[i] = covariances[i];
		}



		if (_estimator_status_pub != nullptr) {
			orb_publish(ORB_ID(estimator_status), _estimator_status_pub, &rep);

		} else {
			_estimator_status_pub = orb_advertise(ORB_ID(estimator_status), &rep);
		}
	}

	return check;
}

void AttitudePositionEstimatorEKF::task_main_trampoline(int argc, char *argv[])
{
	estimator::g_estimator->task_main();
}

void AttitudePositionEstimatorEKF::task_main()
{
	_ekf = new AttPosEKF();

	if (!_ekf) {
		PX4_ERR("OUT OF MEM!");
		return;
	}

	_filter_start_time = hrt_absolute_time();

	/*
	 * do subscriptions
	 */
	_distance_sub = orb_subscribe(ORB_ID(distance_sensor));
	_baro_sub = orb_subscribe_multi(ORB_ID(sensor_baro), 0);
	_airspeed_sub = orb_subscribe(ORB_ID(airspeed));
	_gps_sub = orb_subscribe(ORB_ID(vehicle_gps_position));
	_vehicle_status_sub = orb_subscribe(ORB_ID(vehicle_status));
	_vehicle_land_detected_sub = orb_subscribe(ORB_ID(vehicle_land_detected));
	_params_sub = orb_subscribe(ORB_ID(parameter_update));
	_home_sub = orb_subscribe(ORB_ID(home_position));
	_armedSub = orb_subscribe(ORB_ID(actuator_armed));

	_sensor_combined_sub = orb_subscribe(ORB_ID(sensor_combined));

	/* sets also parameters in the EKF object */
	parameters_update();

	/* wakeup source(s) */
	px4_pollfd_struct_t fds[2];

	/* Setup of loop */
	fds[0].fd = _params_sub;
	fds[0].events = POLLIN;

	fds[1].fd = _sensor_combined_sub;
	fds[1].events = POLLIN;

	_gps.vel_n_m_s = 0.0f;
	_gps.vel_e_m_s = 0.0f;
	_gps.vel_d_m_s = 0.0f;

	_task_running = true;

	while (!_task_should_exit) {

		/* wait for up to 100ms for data */
		int pret = px4_poll(&fds[0], (sizeof(fds) / sizeof(fds[0])), 100);

		/* timed out - periodic check for _task_should_exit, etc. */
		if (pret == 0) {
			continue;
		}

		/* this is undesirable but not much we can do - might want to flag unhappy status */
		if (pret < 0) {
			warn("POLL ERR %d, %d", pret, errno);
			continue;
		}

		perf_begin(_loop_perf);
		perf_count(_loop_intvl);

		/* only update parameters if they changed */
		if (fds[0].revents & POLLIN) {
			/* read from param to clear updated flag */
			struct parameter_update_s update;
			orb_copy(ORB_ID(parameter_update), _params_sub, &update);

			/* update parameters from storage */
			parameters_update();
		}

		/* only run estimator if gyro updated */
		if (fds[1].revents & POLLIN) {

			/* check vehicle status for changes to publication state */
			bool prev_hil = (_vehicle_status.hil_state == vehicle_status_s::HIL_STATE_ON);
			vehicle_status_poll();
			vehicle_land_detected_poll();

			perf_count(_perf_gyro);

			/* Reset baro reference if switching to HIL, reset sensor states */
			if (!prev_hil && (_vehicle_status.hil_state == vehicle_status_s::HIL_STATE_ON)) {
				/* system is in HIL now, wait for measurements to come in one last round */
				usleep(60000);

				/* HIL is slow, set permissive timeouts */
				_voter_gyro.set_timeout(500000);
				_voter_accel.set_timeout(500000);
				_voter_mag.set_timeout(500000);

				/* now read all sensor publications to ensure all real sensor data is purged */
				orb_copy(ORB_ID(sensor_combined), _sensor_combined_sub, &_sensor_combined);

				/* set sensors to de-initialized state */
				_gyro_main = -1;
				_accel_main = -1;
				_mag_main = -1;

				_baro_init = false;
				_gps_initialized = false;

				_last_sensor_timestamp = hrt_absolute_time();

				_ekf->ZeroVariables();
				_ekf->dtIMU = 0.01f;
				_filter_start_time = _last_sensor_timestamp;

				/* now skip this loop and get data on the next one, which will also re-init the filter */
				continue;
			}

			/**
			 *    PART ONE: COLLECT ALL DATA
			 **/
			pollData();

			/*
			 *    CHECK IF ITS THE RIGHT TIME TO RUN THINGS ALREADY
			 */
			if (hrt_elapsed_time(&_filter_start_time) < FILTER_INIT_DELAY) {
				continue;
			}

			/**
			 *    PART TWO: EXECUTE THE FILTER
			 *
			 *    We run the filter only once all data has been fetched
			 **/

			if (_baro_init && (_gyro_main >= 0) && (_accel_main >= 0) && (_mag_main >= 0)) {

				// maintain filtered baro and gps altitudes to calculate weather offset
				// baro sample rate is ~70Hz and measurement bandwidth is high
				// gps sample rate is 5Hz and altitude is assumed accurate when averaged over 30 seconds
				// maintain heavily filtered values for both baro and gps altitude
				// Assume the filtered output should be identical for both sensors

				if (_gpsIsGood) {
					_baro_gps_offset = _baro_alt_filt - _gps_alt_filt;
				}

//				if (hrt_elapsed_time(&_last_debug_print) >= 5e6) {
//					_last_debug_print = hrt_absolute_time();
//					perf_print_counter(_perf_baro);
//					perf_reset(_perf_baro);
//					PX4_INFO("gpsoff: %5.1f, baro_alt_filt: %6.1f, gps_alt_filt: %6.1f, gpos.alt: %5.1f, lpos.z: %6.1f",
//							(double)_baro_gps_offset,
//							(double)_baro_alt_filt,
//							(double)_gps_alt_filt,
//							(double)_global_pos.alt,
//							(double)_local_pos.z);
//				}

				/* Initialize the filter first */
				if (!_ekf->statesInitialised) {
					// North, East Down position (m)
					float initVelNED[3] = {0.0f, 0.0f, 0.0f};

					_ekf->posNE[0] = 0.0f;
					_ekf->posNE[1] = 0.0f;

					_local_pos.ref_alt = 0.0f;
					_baro_gps_offset = 0.0f;
					_baro_alt_filt = _baro.altitude;

					_ekf->InitialiseFilter(initVelNED, 0.0, 0.0, 0.0f, 0.0f);

					_filter_ref_offset = -_baro.altitude;

					PX4_INFO("filter ref off: baro_alt: %8.4f", (double)_filter_ref_offset);

				} else {

					if (!_gps_initialized && _gpsIsGood) {
						initializeGPS();
						continue;
					}

					// Check if on ground - status is used by covariance prediction
					_ekf->setOnGround(_vehicle_land_detected.landed);

					// We're apparently initialized in this case now
					// check (and reset the filter as needed)
					int check = check_filter_state();

					if (check) {
						// Let the system re-initialize itself
						continue;
					}

					// Run EKF data fusion steps
					updateSensorFusion(_gpsIsGood, _newDataMag, _newRangeData, _newHgtData, _newAdsData);

					// Run separate terrain estimator
					_terrain_estimator->predict(_ekf->dtIMU, &_att, &_sensor_combined, &_distance);
					_terrain_estimator->measurement_update(hrt_absolute_time(), &_gps, &_distance, &_att);

					// Publish attitude estimations
					publishAttitude();

					// publish control state
					publishControlState();

					// Publish Local Position estimations
					publishLocalPosition();

					// Publish Global Position, it will have a large uncertainty
					// set if only altitude is known
					publishGlobalPosition();

					// Publish wind estimates
					if (hrt_elapsed_time(&_wind.timestamp) > 99000) {
						publishWindEstimate();
					}
				}
			}

		}

		perf_end(_loop_perf);
	}

	_task_running = false;

	_estimator_task = -1;
	return;
}

void AttitudePositionEstimatorEKF::initReferencePosition(hrt_abstime timestamp,
		bool gps_valid, double lat, double lon, float gps_alt, float baro_alt)
{
	// Reference altitude
	if (PX4_ISFINITE(_ekf->states[9])) {
		_filter_ref_offset = _ekf->states[9];

	} else if (PX4_ISFINITE(-_ekf->hgtMea)) {
		_filter_ref_offset = -_ekf->hgtMea;

	} else {
		_filter_ref_offset = -_baro.altitude;
	}

	// init filtered gps and baro altitudes
	_baro_alt_filt = baro_alt;

	if (gps_valid) {
		_gps_alt_filt = gps_alt;

		// Initialize projection
		_local_pos.ref_lat = lat;
		_local_pos.ref_lon = lon;
		_local_pos.ref_alt = gps_alt;
		_local_pos.ref_timestamp = timestamp;

		map_projection_init(&_pos_ref, lat, lon);
		mavlink_and_console_log_info(&_mavlink_log_pub, "[ekf] ref: LA %.4f,LO %.4f,ALT %.2f", lat, lon, (double)gps_alt);
	}
}

void AttitudePositionEstimatorEKF::initializeGPS()
{
	// GPS is in scaled integers, convert
	double lat = _gps.lat / 1.0e7;
	double lon = _gps.lon / 1.0e7;
	float gps_alt = _gps.alt / 1e3f;

	// Set up height correctly
	orb_copy(ORB_ID(sensor_baro), _baro_sub, &_baro);

	_ekf->baroHgt = _baro.altitude;
	_ekf->hgtMea = _ekf->baroHgt;

	// Set up position variables correctly
	_ekf->GPSstatus = _gps.fix_type;

	_ekf->gpsLat = math::radians(lat);
	_ekf->gpsLon = math::radians(lon) - M_PI;
	_ekf->gpsHgt = gps_alt;

	// Look up mag declination based on current position
	float declination = math::radians(get_mag_declination(lat, lon));

	float initVelNED[3];
	initVelNED[0] = _gps.vel_n_m_s;
	initVelNED[1] = _gps.vel_e_m_s;
	initVelNED[2] = _gps.vel_d_m_s;

	_ekf->InitialiseFilter(initVelNED, math::radians(lat), math::radians(lon) - M_PI, gps_alt, declination);

	initReferencePosition(_gps.timestamp_position, _gpsIsGood, lat, lon, gps_alt, _baro.altitude);

#if 0
	PX4_INFO("HOME/REF: LA %8.4f,LO %8.4f,ALT %8.2f V: %8.4f %8.4f %8.4f", lat, lon, (double)gps_alt,
		 (double)_ekf->velNED[0], (double)_ekf->velNED[1], (double)_ekf->velNED[2]);
	PX4_INFO("BARO: %8.4f m / ref: %8.4f m / gps offs: %8.4f m", (double)_ekf->baroHgt, (double)_baro_ref,
		 (double)_filter_ref_offset);
	PX4_INFO("GPS: eph: %8.4f, epv: %8.4f, declination: %8.4f", (double)_gps.eph, (double)_gps.epv,
		 (double)math::degrees(declination));
#endif

	_gps_initialized = true;
}

void AttitudePositionEstimatorEKF::publishAttitude()
{
	// Output results
	math::Quaternion q(_ekf->states[0], _ekf->states[1], _ekf->states[2], _ekf->states[3]);
	math::Matrix<3, 3> R = q.to_dcm();
	math::Vector<3> euler = R.to_euler();

	for (int i = 0; i < 3; i++) {
		for (int j = 0; j < 3; j++) {
			PX4_R(_att.R, i, j) = R(i, j);
		}
	}

	_att.timestamp = _last_sensor_timestamp;
	_att.q[0] = _ekf->states[0];
	_att.q[1] = _ekf->states[1];
	_att.q[2] = _ekf->states[2];
	_att.q[3] = _ekf->states[3];
	_att.q_valid = true;
	_att.R_valid = true;

	_att.timestamp = _last_sensor_timestamp;
	_att.roll = euler(0);
	_att.pitch = euler(1);
	_att.yaw = euler(2);

	_att.rollspeed = _ekf->dAngIMU.x / _ekf->dtIMU - _ekf->states[10] / _ekf->dtIMUfilt;
	_att.pitchspeed = _ekf->dAngIMU.y / _ekf->dtIMU - _ekf->states[11] / _ekf->dtIMUfilt;
	_att.yawspeed = _ekf->dAngIMU.z / _ekf->dtIMU - _ekf->states[12] / _ekf->dtIMUfilt;

	// gyro offsets
	_att.rate_offsets[0] = _ekf->states[10] / _ekf->dtIMUfilt;
	_att.rate_offsets[1] = _ekf->states[11] / _ekf->dtIMUfilt;
	_att.rate_offsets[2] = _ekf->states[12] / _ekf->dtIMUfilt;

	/* lazily publish the attitude only once available */
	if (_att_pub != nullptr) {
		/* publish the attitude */
		orb_publish(ORB_ID(vehicle_attitude), _att_pub, &_att);

	} else {
		/* advertise and publish */
		_att_pub = orb_advertise(ORB_ID(vehicle_attitude), &_att);
	}
}

void AttitudePositionEstimatorEKF::publishControlState()
{
	/* Accelerations in Body Frame */
	_ctrl_state.x_acc = _ekf->accel.x;
	_ctrl_state.y_acc = _ekf->accel.y;
	_ctrl_state.z_acc = _ekf->accel.z - _ekf->states[13];

	_ctrl_state.horz_acc_mag = _ekf->getAccNavMagHorizontal();

	/* Velocity in Body Frame */
	Vector3f v_n(_ekf->states[4], _ekf->states[5], _ekf->states[6]);
	Vector3f v_n_var(_ekf->P[4][4], _ekf->P[5][5], _ekf->P[6][6]);
	Vector3f v_b = _ekf->Tnb * v_n;
	Vector3f v_b_var = _ekf->Tnb * v_n_var;

	_ctrl_state.x_vel = v_b.x;
	_ctrl_state.y_vel = v_b.y;
	_ctrl_state.z_vel = v_b.z;

	_ctrl_state.vel_variance[0] = v_b_var.x;
	_ctrl_state.vel_variance[1] = v_b_var.y;
	_ctrl_state.vel_variance[2] = v_b_var.z;

	/* Local Position */
	_ctrl_state.x_pos = _ekf->states[7];
	_ctrl_state.y_pos = _ekf->states[8];

	// XXX need to announce change of Z reference somehow elegantly
	_ctrl_state.z_pos = _ekf->states[9] - _filter_ref_offset;

	_ctrl_state.pos_variance[0] = _ekf->P[7][7];
	_ctrl_state.pos_variance[1] = _ekf->P[8][8];
	_ctrl_state.pos_variance[2] = _ekf->P[9][9];

	/* Attitude */
	_ctrl_state.timestamp = _last_sensor_timestamp;
	_ctrl_state.q[0] = _ekf->states[0];
	_ctrl_state.q[1] = _ekf->states[1];
	_ctrl_state.q[2] = _ekf->states[2];
	_ctrl_state.q[3] = _ekf->states[3];

	/* Airspeed (Groundspeed - Windspeed) */
	//_ctrl_state.airspeed = sqrt(pow(_ekf->states[4] -  _ekf->states[14], 2) + pow(_ekf->states[5] - _ekf->states[15], 2) + pow(_ekf->states[6], 2));
	// the line above was introduced by the control state PR. The airspeed it gives is totally wrong and leads to horrible flight performance in SITL
	// and in outdoor tests
	if (PX4_ISFINITE(_airspeed.indicated_airspeed_m_s) && hrt_absolute_time() - _airspeed.timestamp < 1e6
	    && _airspeed.timestamp > 0) {
		_ctrl_state.airspeed = _airspeed.indicated_airspeed_m_s;
		_ctrl_state.airspeed_valid = true;

	} else {
		_ctrl_state.airspeed_valid = false;
	}

	/* Attitude Rates */
	_ctrl_state.roll_rate = _LP_att_P.apply(_ekf->dAngIMU.x / _ekf->dtIMU) - _ekf->states[10] / _ekf->dtIMUfilt;
	_ctrl_state.pitch_rate = _LP_att_Q.apply(_ekf->dAngIMU.y / _ekf->dtIMU) - _ekf->states[11] / _ekf->dtIMUfilt;
	_ctrl_state.yaw_rate = _LP_att_R.apply(_ekf->dAngIMU.z / _ekf->dtIMU) - _ekf->states[12] / _ekf->dtIMUfilt;

	/* Guard from bad data */
	if (!PX4_ISFINITE(_ctrl_state.x_vel) ||
	    !PX4_ISFINITE(_ctrl_state.y_vel) ||
	    !PX4_ISFINITE(_ctrl_state.z_vel) ||
	    !PX4_ISFINITE(_ctrl_state.x_pos) ||
	    !PX4_ISFINITE(_ctrl_state.y_pos) ||
	    !PX4_ISFINITE(_ctrl_state.z_pos)) {
		// bad data, abort publication
		return;
	}

	/* lazily publish the control state only once available */
	if (_ctrl_state_pub != nullptr) {
		/* publish the control state */
		orb_publish(ORB_ID(control_state), _ctrl_state_pub, &_ctrl_state);

	} else {
		/* advertise and publish */
		_ctrl_state_pub = orb_advertise(ORB_ID(control_state), &_ctrl_state);
	}
}

void AttitudePositionEstimatorEKF::publishLocalPosition()
{
	_local_pos.timestamp = _last_sensor_timestamp;
	_local_pos.x = _ekf->states[7];
	_local_pos.y = _ekf->states[8];

	// XXX need to announce change of Z reference somehow elegantly
	_local_pos.z = _ekf->states[9] - _filter_ref_offset;
	//_local_pos.z_stable = _ekf->states[9];

	_local_pos.vx = _ekf->states[4];
	_local_pos.vy = _ekf->states[5];
	_local_pos.vz = _ekf->states[6];

	_local_pos.xy_valid = _gps_initialized && _gpsIsGood;
	_local_pos.z_valid = true;
	_local_pos.v_xy_valid = _gps_initialized && _gpsIsGood;
	_local_pos.v_z_valid = true;
	_local_pos.xy_global = _gps_initialized; //TODO: Handle optical flow mode here

	_local_pos.z_global = false;
	_local_pos.yaw = _att.yaw;

	if (!PX4_ISFINITE(_local_pos.x) ||
	    !PX4_ISFINITE(_local_pos.y) ||
	    !PX4_ISFINITE(_local_pos.z) ||
	    !PX4_ISFINITE(_local_pos.vx) ||
	    !PX4_ISFINITE(_local_pos.vy) ||
	    !PX4_ISFINITE(_local_pos.vz)) {
		// bad data, abort publication
		return;
	}

	/* lazily publish the local position only once available */
	if (_local_pos_pub != nullptr) {
		/* publish the attitude setpoint */
		orb_publish(ORB_ID(vehicle_local_position), _local_pos_pub, &_local_pos);

	} else {
		/* advertise and publish */
		_local_pos_pub = orb_advertise(ORB_ID(vehicle_local_position), &_local_pos);
	}
}

void AttitudePositionEstimatorEKF::publishGlobalPosition()
{
	_global_pos.timestamp = _local_pos.timestamp;

	if (_local_pos.xy_global) {
		double est_lat, est_lon;
		map_projection_reproject(&_pos_ref, _local_pos.x, _local_pos.y, &est_lat, &est_lon);
		_global_pos.lat = est_lat;
		_global_pos.lon = est_lon;
		_global_pos.time_utc_usec = _gps.time_utc_usec;

	} else {
		_global_pos.lat = 0.0;
		_global_pos.lon = 0.0;
		_global_pos.time_utc_usec = 0;
	}

	if (_local_pos.v_xy_valid) {
		_global_pos.vel_n = _local_pos.vx;
		_global_pos.vel_e = _local_pos.vy;

	} else {
		_global_pos.vel_n = 0.0f;
		_global_pos.vel_e = 0.0f;
	}

	/* local pos alt is negative, change sign and add alt offsets */
	_global_pos.alt = (-_local_pos.z) - _filter_ref_offset -  _baro_gps_offset;

	if (_local_pos.v_z_valid) {
		_global_pos.vel_d = _local_pos.vz;

	} else {
		_global_pos.vel_d = 0.0f;
	}

	/* terrain altitude */
	if (_terrain_estimator->is_valid()) {
		_global_pos.terrain_alt = _global_pos.alt - _terrain_estimator->get_distance_to_ground();
		_global_pos.terrain_alt_valid = true;

	} else {
		_global_pos.terrain_alt_valid = false;
	}

	/* baro altitude */
	_global_pos.pressure_alt = _ekf->baroHgt;

	_global_pos.yaw = _local_pos.yaw;

	const float dtLastGoodGPS = static_cast<float>(hrt_absolute_time() - _previousGPSTimestamp) / 1e6f;

	if (!_local_pos.xy_global ||
	    !_local_pos.v_xy_valid ||
	    _gps.timestamp_position == 0 ||
	    (dtLastGoodGPS >= POS_RESET_THRESHOLD)) {

		_global_pos.eph = EPH_LARGE_VALUE;
		_global_pos.epv = EPV_LARGE_VALUE;

	} else {
		_global_pos.eph = _gps.eph;
		_global_pos.epv = _gps.epv;
	}

	if (!PX4_ISFINITE(_global_pos.lat) ||
	    !PX4_ISFINITE(_global_pos.lon) ||
	    !PX4_ISFINITE(_global_pos.alt) ||
	    !PX4_ISFINITE(_global_pos.vel_n) ||
	    !PX4_ISFINITE(_global_pos.vel_e) ||
	    !PX4_ISFINITE(_global_pos.vel_d)) {
		// bad data, abort publication
		return;
	}

	/* lazily publish the global position only once available */
	if (_global_pos_pub != nullptr) {
		/* publish the global position */
		orb_publish(ORB_ID(vehicle_global_position), _global_pos_pub, &_global_pos);

	} else {
		/* advertise and publish */
		_global_pos_pub = orb_advertise(ORB_ID(vehicle_global_position), &_global_pos);
	}
}

void AttitudePositionEstimatorEKF::publishWindEstimate()
{
	_wind.timestamp = _global_pos.timestamp;
	_wind.windspeed_north = _ekf->states[14];
	_wind.windspeed_east = _ekf->states[15];

	// XXX we need to do something smart about the covariance here
	// but we default to the estimate covariance for now
	_wind.covariance_north = _ekf->P[14][14];
	_wind.covariance_east = _ekf->P[15][15];

	/* lazily publish the wind estimate only once available */
	if (_wind_pub != nullptr) {
		/* publish the wind estimate */
		orb_publish(ORB_ID(wind_estimate), _wind_pub, &_wind);

	} else {
		/* advertise and publish */
		_wind_pub = orb_advertise(ORB_ID(wind_estimate), &_wind);
	}

}

void AttitudePositionEstimatorEKF::updateSensorFusion(const bool fuseGPS, const bool fuseMag,
		const bool fuseRangeSensor, const bool fuseBaro, const bool fuseAirSpeed)
{
	// Run the strapdown INS equations every IMU update
	_ekf->UpdateStrapdownEquationsNED();

	// store the predicted states for subsequent use by measurement fusion
	_ekf->StoreStates(getMillis());

	// sum delta angles and time used by covariance prediction
	_ekf->summedDelAng = _ekf->summedDelAng + _ekf->correctedDelAng;
	_ekf->summedDelVel = _ekf->summedDelVel + _ekf->dVelIMU;
	_covariancePredictionDt += _ekf->dtIMU;

	// only fuse every few steps
	if (_prediction_steps < MAX_PREDICITION_STEPS && ((hrt_absolute_time() - _prediction_last) < 20 * 1000)) {
		_prediction_steps++;
		return;

	} else {
		_prediction_steps = 0;
		_prediction_last = hrt_absolute_time();
	}

	// perform a covariance prediction if the total delta angle has exceeded the limit
	// or the time limit will be exceeded at the next IMU update
	if ((_covariancePredictionDt >= (_ekf->covTimeStepMax - _ekf->dtIMU))
	    || (_ekf->summedDelAng.length() > _ekf->covDelAngMax)) {
		_ekf->CovariancePrediction(_covariancePredictionDt);
		_ekf->summedDelAng.zero();
		_ekf->summedDelVel.zero();
		_covariancePredictionDt = 0.0f;
	}

	// Fuse GPS Measurements
	if (fuseGPS && _gps_initialized) {
		// Convert GPS measurements to Pos NE, hgt and Vel NED

		// set fusion flags
		_ekf->fuseVelData = _gps.vel_ned_valid;
		_ekf->fusePosData = true;

		// recall states stored at time of measurement after adjusting for delays
		_ekf->RecallStates(_ekf->statesAtVelTime, (getMillis() - _parameters.vel_delay_ms));
		_ekf->RecallStates(_ekf->statesAtPosTime, (getMillis() - _parameters.pos_delay_ms));

		// run the fusion step
		_ekf->FuseVelposNED();

	} else if (!_gps_initialized) {

		// force static mode
		_ekf->staticMode = true;

		// Convert GPS measurements to Pos NE, hgt and Vel NED
		_ekf->velNED[0] = 0.0f;
		_ekf->velNED[1] = 0.0f;
		_ekf->velNED[2] = 0.0f;

		_ekf->posNE[0] = 0.0f;
		_ekf->posNE[1] = 0.0f;

		// set fusion flags
		_ekf->fuseVelData = true;
		_ekf->fusePosData = true;

		// recall states stored at time of measurement after adjusting for delays
		_ekf->RecallStates(_ekf->statesAtVelTime, (getMillis() - _parameters.vel_delay_ms));
		_ekf->RecallStates(_ekf->statesAtPosTime, (getMillis() - _parameters.pos_delay_ms));

		// run the fusion step
		_ekf->FuseVelposNED();

	} else {
		_ekf->fuseVelData = false;
		_ekf->fusePosData = false;
	}

	if (fuseBaro) {
		// Could use a blend of GPS and baro alt data if desired
		_ekf->hgtMea = _ekf->baroHgt;
		_ekf->fuseHgtData = true;

		// recall states stored at time of measurement after adjusting for delays
		_ekf->RecallStates(_ekf->statesAtHgtTime, (getMillis() - _parameters.height_delay_ms));

		// run the fusion step
		_ekf->FuseVelposNED();

	} else {
		_ekf->fuseHgtData = false;
	}

	// Fuse Magnetometer Measurements
	if (fuseMag) {
		_ekf->fuseMagData = true;
		_ekf->RecallStates(_ekf->statesAtMagMeasTime,
				   (getMillis() - _parameters.mag_delay_ms)); // Assume 50 msec avg delay for magnetometer data

		_ekf->magstate.obsIndex = 0;
		_ekf->FuseMagnetometer();
		_ekf->FuseMagnetometer();
		_ekf->FuseMagnetometer();

	} else {
		_ekf->fuseMagData = false;
	}

	// Fuse Airspeed Measurements
	if (fuseAirSpeed && _airspeed.true_airspeed_m_s > 5.0f) {
		_ekf->fuseVtasData = true;
		_ekf->RecallStates(_ekf->statesAtVtasMeasTime,
				   (getMillis() - _parameters.tas_delay_ms)); // assume 100 msec avg delay for airspeed data
		_ekf->FuseAirspeed();

	} else {
		_ekf->fuseVtasData = false;
	}

	// Fuse Rangefinder Measurements
	if (fuseRangeSensor) {
		if (_ekf->Tnb.z.z > 0.9f) {
			// _ekf->rngMea is set in sensor readout already
			_ekf->fuseRngData = true;
			_ekf->fuseOptFlowData = false;
			_ekf->RecallStates(_ekf->statesAtRngTime, (getMillis() - 100.0f));
			_ekf->OpticalFlowEKF();
			_ekf->fuseRngData = false;
		}
	}
}

int AttitudePositionEstimatorEKF::start()
{
	ASSERT(_estimator_task == -1);

	/* start the task */
	_estimator_task = px4_task_spawn_cmd("ekf_att_pos_estimator",
					     SCHED_DEFAULT,
					     SCHED_PRIORITY_MAX - 20,
					     4600,
					     (px4_main_t)&AttitudePositionEstimatorEKF::task_main_trampoline,
					     nullptr);

	if (_estimator_task < 0) {
		warn("task start failed");
		return -errno;
	}

	return OK;
}

void AttitudePositionEstimatorEKF::print_status()
{
	math::Quaternion q(_ekf->states[0], _ekf->states[1], _ekf->states[2], _ekf->states[3]);
	math::Matrix<3, 3> R = q.to_dcm();
	math::Vector<3> euler = R.to_euler();

	PX4_INFO("attitude: roll: %8.4f, pitch %8.4f, yaw: %8.4f degrees\n",
		 (double)math::degrees(euler(0)), (double)math::degrees(euler(1)), (double)math::degrees(euler(2)));

	// State vector:
	// 0-3: quaternions (q0, q1, q2, q3)
	// 4-6: Velocity - m/sec (North, East, Down)
	// 7-9: Position - m (North, East, Down)
	// 10-12: Delta Angle bias - rad (X,Y,Z)
	// 13:    Delta Velocity Bias - m/s (Z)
	// 14-15: Wind Vector  - m/sec (North,East)
	// 16-18: Earth Magnetic Field Vector - gauss (North, East, Down)
	// 19-21: Body Magnetic Field Vector - gauss (X,Y,Z)

	PX4_INFO("dtIMU: %8.6f filt: %8.6f IMU (ms): %d", (double)_ekf->dtIMU, (double)_ekf->dtIMUfilt, (int)getMillis());
	PX4_INFO("alt RAW: baro alt: %8.4f GPS alt: %8.4f", (double)_baro.altitude, (double)_ekf->gpsHgt);
	PX4_INFO("alt EST: local alt: %8.4f (NED), AMSL alt: %8.4f (ENU)", (double)(_local_pos.z), (double)_global_pos.alt);
	PX4_INFO("filter ref offset: %8.4f baro GPS offset: %8.4f", (double)_filter_ref_offset,
		 (double)_baro_gps_offset);
	PX4_INFO("dvel: %8.6f %8.6f %8.6f accel: %8.6f %8.6f %8.6f", (double)_ekf->dVelIMU.x, (double)_ekf->dVelIMU.y,
		 (double)_ekf->dVelIMU.z, (double)_ekf->accel.x, (double)_ekf->accel.y, (double)_ekf->accel.z);
	PX4_INFO("dang: %8.4f %8.4f %8.4f dang corr: %8.4f %8.4f %8.4f" , (double)_ekf->dAngIMU.x, (double)_ekf->dAngIMU.y,
		 (double)_ekf->dAngIMU.z, (double)_ekf->correctedDelAng.x, (double)_ekf->correctedDelAng.y,
		 (double)_ekf->correctedDelAng.z);

	PX4_INFO("states (quat)        [0-3]: %8.4f, %8.4f, %8.4f, %8.4f", (double)_ekf->states[0], (double)_ekf->states[1],
		 (double)_ekf->states[2], (double)_ekf->states[3]);
	PX4_INFO("states (vel m/s)     [4-6]: %8.4f, %8.4f, %8.4f", (double)_ekf->states[4], (double)_ekf->states[5],
		 (double)_ekf->states[6]);
	PX4_INFO("states (pos m)      [7-9]: %8.4f, %8.4f, %8.4f", (double)_ekf->states[7], (double)_ekf->states[8],
		 (double)_ekf->states[9]);
	PX4_INFO("states (delta ang) [10-12]: %8.4f, %8.4f, %8.4f", (double)_ekf->states[10], (double)_ekf->states[11],
		 (double)_ekf->states[12]);

	if (EKF_STATE_ESTIMATES == 23) {
		PX4_INFO("states (accel offs)   [13]: %8.4f", (double)_ekf->states[13]);
		PX4_INFO("states (wind)      [14-15]: %8.4f, %8.4f", (double)_ekf->states[14], (double)_ekf->states[15]);
		PX4_INFO("states (earth mag) [16-18]: %8.4f, %8.4f, %8.4f", (double)_ekf->states[16], (double)_ekf->states[17],
			 (double)_ekf->states[18]);
		PX4_INFO("states (body mag)  [19-21]: %8.4f, %8.4f, %8.4f", (double)_ekf->states[19], (double)_ekf->states[20],
			 (double)_ekf->states[21]);
		PX4_INFO("states (terrain)      [22]: %8.4f", (double)_ekf->states[22]);

	} else {
		PX4_INFO("states (accel offs)   [13]: %8.4f", (double)_ekf->states[13]);
		PX4_INFO("states (wind)      [14-15]: %8.4f, %8.4f", (double)_ekf->states[14], (double)_ekf->states[15]);
		PX4_INFO("states (earth mag) [16-18]: %8.4f, %8.4f, %8.4f", (double)_ekf->states[16], (double)_ekf->states[17],
			 (double)_ekf->states[18]);
		PX4_INFO("states (mag bias)  [19-21]: %8.4f, %8.4f, %8.4f", (double)_ekf->states[19], (double)_ekf->states[20],
			 (double)_ekf->states[21]);
	}

	PX4_INFO("states: %s %s %s %s %s %s %s %s %s %s",
		 (_ekf->statesInitialised) ? "INITIALIZED" : "NON_INIT",
		 (_vehicle_land_detected.landed) ? "ON_GROUND" : "AIRBORNE",
		 (_ekf->fuseVelData) ? "FUSE_VEL" : "INH_VEL",
		 (_ekf->fusePosData) ? "FUSE_POS" : "INH_POS",
		 (_ekf->fuseHgtData) ? "FUSE_HGT" : "INH_HGT",
		 (_ekf->fuseMagData) ? "FUSE_MAG" : "INH_MAG",
		 (_ekf->fuseVtasData) ? "FUSE_VTAS" : "INH_VTAS",
		 (_ekf->useAirspeed) ? "USE_AIRSPD" : "IGN_AIRSPD",
		 (_ekf->useCompass) ? "USE_COMPASS" : "IGN_COMPASS",
		 (_ekf->staticMode) ? "STATIC_MODE" : "DYNAMIC_MODE");

	PX4_INFO("gyro status:");
	_voter_gyro.print();
	PX4_INFO("accel status:");
	_voter_accel.print();
	PX4_INFO("mag status:");
	_voter_mag.print();
}

void AttitudePositionEstimatorEKF::pollData()
{
	//Update arming status
	bool armedUpdate;
	orb_check(_armedSub, &armedUpdate);

	if (armedUpdate) {
		orb_copy(ORB_ID(actuator_armed), _armedSub, &_armed);
	}

	orb_copy(ORB_ID(sensor_combined), _sensor_combined_sub, &_sensor_combined);

	/* set time fields */
	IMUusec = _sensor_combined.timestamp;
	float deltaT = (_sensor_combined.timestamp - _last_sensor_timestamp) / 1e6f;

	/* guard against too large deltaT's */
	if (!PX4_ISFINITE(deltaT) || deltaT > 1.0f || deltaT < 0.0001f) {

		if (PX4_ISFINITE(_ekf->dtIMUfilt) && _ekf->dtIMUfilt < 0.5f && _ekf->dtIMUfilt > 0.0001f) {
			deltaT = _ekf->dtIMUfilt;

		} else {
			deltaT = 0.01f;
		}
	}

	/* fill in last data set */
	_ekf->dtIMU = deltaT;

	// Feed validator with recent sensor data

	for (unsigned i = 0; i < (sizeof(_sensor_combined.gyro_timestamp) / sizeof(_sensor_combined.gyro_timestamp[0])); i++) {
		_voter_gyro.put(i, _sensor_combined.gyro_timestamp[i], &_sensor_combined.gyro_rad_s[i * 3],
				_sensor_combined.gyro_errcount[i], _sensor_combined.gyro_priority[i]);
		_voter_accel.put(i, _sensor_combined.accelerometer_timestamp[i], &_sensor_combined.accelerometer_m_s2[i * 3],
				 _sensor_combined.accelerometer_errcount[i], _sensor_combined.accelerometer_priority[i]);
		_voter_mag.put(i, _sensor_combined.magnetometer_timestamp[i], &_sensor_combined.magnetometer_ga[i * 3],
			       _sensor_combined.magnetometer_errcount[i], _sensor_combined.magnetometer_priority[i]);
	}

	// Get best measurement values
	hrt_abstime curr_time = hrt_absolute_time();
	(void)_voter_gyro.get_best(curr_time, &_gyro_main);

	if (_gyro_main >= 0) {

		// Use pre-integrated values if possible
		if (_sensor_combined.gyro_integral_dt[_gyro_main] > 0) {
			_ekf->dAngIMU.x = _sensor_combined.gyro_integral_rad[_gyro_main * 3 + 0];
			_ekf->dAngIMU.y = _sensor_combined.gyro_integral_rad[_gyro_main * 3 + 1];
			_ekf->dAngIMU.z = _sensor_combined.gyro_integral_rad[_gyro_main * 3 + 2];

		} else {
			float dt_gyro = _sensor_combined.gyro_integral_dt[_gyro_main] / 1e6f;

			if (PX4_ISFINITE(dt_gyro) && (dt_gyro < 0.5f) && (dt_gyro > 0.00001f)) {
				deltaT = dt_gyro;
				_ekf->dtIMU = deltaT;
			}

			_ekf->dAngIMU.x = 0.5f * (_ekf->angRate.x + _sensor_combined.gyro_rad_s[_gyro_main * 3 + 0]) * _ekf->dtIMU;
			_ekf->dAngIMU.y = 0.5f * (_ekf->angRate.y + _sensor_combined.gyro_rad_s[_gyro_main * 3 + 1]) * _ekf->dtIMU;
			_ekf->dAngIMU.z = 0.5f * (_ekf->angRate.z + _sensor_combined.gyro_rad_s[_gyro_main * 3 + 2]) * _ekf->dtIMU;
		}

		_ekf->angRate.x = _sensor_combined.gyro_rad_s[_gyro_main * 3 + 0];
		_ekf->angRate.y = _sensor_combined.gyro_rad_s[_gyro_main * 3 + 1];
		_ekf->angRate.z = _sensor_combined.gyro_rad_s[_gyro_main * 3 + 2];
		perf_count(_perf_gyro);
	}

	(void)_voter_accel.get_best(curr_time, &_accel_main);

	if (_accel_main >= 0 && (_last_accel != _sensor_combined.accelerometer_timestamp[_accel_main])) {

		// Use pre-integrated values if possible
		if (_sensor_combined.accelerometer_integral_dt[_accel_main] > 0) {
			_ekf->dVelIMU.x = _sensor_combined.accelerometer_integral_m_s[_accel_main * 3 + 0];
			_ekf->dVelIMU.y = _sensor_combined.accelerometer_integral_m_s[_accel_main * 3 + 1];
			_ekf->dVelIMU.z = _sensor_combined.accelerometer_integral_m_s[_accel_main * 3 + 2];

		} else {
			_ekf->dVelIMU.x = 0.5f * (_ekf->accel.x + _sensor_combined.accelerometer_m_s2[_accel_main * 3 + 0]) * _ekf->dtIMU;
			_ekf->dVelIMU.y = 0.5f * (_ekf->accel.y + _sensor_combined.accelerometer_m_s2[_accel_main * 3 + 1]) * _ekf->dtIMU;
			_ekf->dVelIMU.z = 0.5f * (_ekf->accel.z + _sensor_combined.accelerometer_m_s2[_accel_main * 3 + 2]) * _ekf->dtIMU;
		}

		_ekf->accel.x = _sensor_combined.accelerometer_m_s2[_accel_main * 3 + 0];
		_ekf->accel.y = _sensor_combined.accelerometer_m_s2[_accel_main * 3 + 1];
		_ekf->accel.z = _sensor_combined.accelerometer_m_s2[_accel_main * 3 + 2];
		_last_accel = _sensor_combined.accelerometer_timestamp[_accel_main];
	}

	(void)_voter_mag.get_best(curr_time, &_mag_main);

	if (_mag_main >= 0) {
		Vector3f mag(_sensor_combined.magnetometer_ga[_mag_main * 3 + 0], _sensor_combined.magnetometer_ga[_mag_main * 3 + 1],
			     _sensor_combined.magnetometer_ga[_mag_main * 3 + 2]);

		/* fail over to the 2nd mag if we know the first is down */
		if (mag.length() > 0.1f && (_last_mag != _sensor_combined.magnetometer_timestamp[_mag_main])) {
			_ekf->magData.x = mag.x;
			_ekf->magData.y = mag.y;
			_ekf->magData.z = mag.z;
			_newDataMag = true;
			_last_mag = _sensor_combined.magnetometer_timestamp[_mag_main];
			perf_count(_perf_mag);
		}
	}

	if (!_failsafe && (_voter_gyro.failover_count() > 0 ||
			   _voter_accel.failover_count() > 0 ||
			   _voter_mag.failover_count() > 0)) {

		_failsafe = true;
		mavlink_and_console_log_emergency(&_mavlink_log_pub, "SENSOR FAILSAFE! RETURN TO LAND IMMEDIATELY");
	}

	if (!_vibration_warning && (_voter_gyro.get_vibration_factor(curr_time) > _vibration_warning_threshold ||
				    _voter_accel.get_vibration_factor(curr_time) > _vibration_warning_threshold ||
				    _voter_mag.get_vibration_factor(curr_time) > _vibration_warning_threshold)) {

		if (_vibration_warning_timestamp == 0) {
			_vibration_warning_timestamp = curr_time;

		} else if (hrt_elapsed_time(&_vibration_warning_timestamp) > 10000000) {
			_vibration_warning = true;
<<<<<<< HEAD
			mavlink_and_console_log_critical(&_mavlink_log_pub, "HIGH VIBRATION! g: %d a: %d m: %d",
							 (int)(100 * _voter_gyro.get_vibration_factor(curr_time)),
							 (int)(100 * _voter_accel.get_vibration_factor(curr_time)),
							 (int)(100 * _voter_mag.get_vibration_factor(curr_time)));
=======
			// mavlink_and_console_log_critical(&_mavlink_log_pub, "HIGH VIBRATION! g: %d a: %d m: %d",
			// 				 (int)(100 * _voter_gyro.get_vibration_factor(curr_time)),
			// 				 (int)(100 * _voter_accel.get_vibration_factor(curr_time)),
			// 				 (int)(100 * _voter_mag.get_vibration_factor(curr_time)));
>>>>>>> 18176ea7
		}

	} else {
		_vibration_warning_timestamp = 0;
	}

	_last_sensor_timestamp = _sensor_combined.timestamp;

	// XXX this is for assessing the filter performance
	// leave this in as long as larger improvements are still being made.
#if 0

	float deltaTIntegral = (_sensor_combined.gyro_integral_dt[0]) / 1e6f;
	float deltaTIntAcc = (_sensor_combined.accelerometer_integral_dt[0]) / 1e6f;

	static unsigned dtoverflow5 = 0;
	static unsigned dtoverflow10 = 0;
	static hrt_abstime lastprint = 0;

	if (hrt_elapsed_time(&lastprint) > 1000000 || _sensor_combined.gyro_rad_s[0] > 4.0f) {
		PX4_WARN("dt: %8.6f, dtg: %8.6f, dta: %8.6f, dt > 5 ms: %u, dt > 10 ms: %u",
			 (double)deltaT, (double)deltaTIntegral, (double)deltaTIntAcc,
			 dtoverflow5, dtoverflow10);

		PX4_WARN("EKF: dang: %8.4f %8.4f dvel: %8.4f %8.4f %8.4f",
			 (double)_ekf->dAngIMU.x, (double)_ekf->dAngIMU.z,
			 (double)_ekf->dVelIMU.x, (double)_ekf->dVelIMU.y, (double)_ekf->dVelIMU.z);

		PX4_WARN("INT: dang: %8.4f %8.4f dvel: %8.4f %8.4f %8.4f",
			 (double)(_sensor_combined.gyro_integral_rad[0]), (double)(_sensor_combined.gyro_integral_rad[2]),
			 (double)(_sensor_combined.accelerometer_integral_m_s[0]),
			 (double)(_sensor_combined.accelerometer_integral_m_s[1]),
			 (double)(_sensor_combined.accelerometer_integral_m_s[2]));

		PX4_WARN("DRV: dang: %8.4f %8.4f dvel: %8.4f %8.4f %8.4f",
			 (double)(_sensor_combined.gyro_rad_s[0] * deltaT), (double)(_sensor_combined.gyro_rad_s[2] * deltaT),
			 (double)(_sensor_combined.accelerometer_m_s2[0] * deltaT),
			 (double)(_sensor_combined.accelerometer_m_s2[1] * deltaT),
			 (double)(_sensor_combined.accelerometer_m_s2[2] * deltaT));

		PX4_WARN("EKF rate: %8.4f, %8.4f, %8.4f",
			 (double)_att.rollspeed, (double)_att.pitchspeed, (double)_att.yawspeed);

		PX4_WARN("DRV rate: %8.4f, %8.4f, %8.4f",
			 (double)_sensor_combined.gyro_rad_s[0],
			 (double)_sensor_combined.gyro_rad_s[1],
			 (double)_sensor_combined.gyro_rad_s[2]);

		lastprint = hrt_absolute_time();
	}

	if (deltaT > 0.005f) {
		dtoverflow5++;
	}

	if (deltaT > 0.01f) {
		dtoverflow10++;
	}

#endif

	_data_good = true;

	//PX4_INFO("dang: %8.4f %8.4f dvel: %8.4f %8.4f", _ekf->dAngIMU.x, _ekf->dAngIMU.z, _ekf->dVelIMU.x, _ekf->dVelIMU.z);

	//Update AirSpeed
	orb_check(_airspeed_sub, &_newAdsData);

	if (_newAdsData) {
		orb_copy(ORB_ID(airspeed), _airspeed_sub, &_airspeed);
		perf_count(_perf_airspeed);

		_ekf->VtasMeas = _airspeed.true_airspeed_unfiltered_m_s;
	}

	bool gps_update;
	orb_check(_gps_sub, &gps_update);

	if (gps_update) {
		orb_copy(ORB_ID(vehicle_gps_position), _gps_sub, &_gps);
		perf_count(_perf_gps);

		//We are more strict for our first fix
		float requiredAccuracy = _parameters.pos_stddev_threshold;

		if (_gpsIsGood) {
			requiredAccuracy = _parameters.pos_stddev_threshold * 2.0f;
		}

		//Check if the GPS fix is good enough for us to use
		if ((_gps.fix_type >= 3) && (_gps.eph < requiredAccuracy) && (_gps.epv < requiredAccuracy)) {
			_gpsIsGood = true;

		} else {
			_gpsIsGood = false;
		}

		if (_gpsIsGood) {

			//Calculate time since last good GPS fix
			const float dtLastGoodGPS = static_cast<float>(_gps.timestamp_position - _previousGPSTimestamp) / 1e6f;

			//Stop dead-reckoning mode
			if (_global_pos.dead_reckoning) {
				mavlink_log_info(&_mavlink_log_pub, "[ekf] stop dead-reckoning");
			}

			_global_pos.dead_reckoning = false;

			//Fetch new GPS data
			_ekf->GPSstatus = _gps.fix_type;
			_ekf->velNED[0] = _gps.vel_n_m_s;
			_ekf->velNED[1] = _gps.vel_e_m_s;
			_ekf->velNED[2] = _gps.vel_d_m_s;

			_ekf->gpsLat = math::radians(_gps.lat / (double)1e7);
			_ekf->gpsLon = math::radians(_gps.lon / (double)1e7) - M_PI;
			_ekf->gpsHgt = _gps.alt / 1e3f;

			if (_previousGPSTimestamp != 0) {
				//Calculate average time between GPS updates
				_ekf->updateDtGpsFilt(math::constrain(dtLastGoodGPS, 0.01f, POS_RESET_THRESHOLD));

				// update LPF
				float filter_step = (dtLastGoodGPS / (rc + dtLastGoodGPS)) * (_ekf->gpsHgt - _gps_alt_filt);

				if (PX4_ISFINITE(filter_step)) {
					_gps_alt_filt += filter_step;
				}
			}

			//check if we had a GPS outage for a long time
			if (_gps_initialized) {

				//Convert from global frame to local frame
				map_projection_project(&_pos_ref, (_gps.lat / 1.0e7), (_gps.lon / 1.0e7), &_ekf->posNE[0], &_ekf->posNE[1]);

				if (dtLastGoodGPS > POS_RESET_THRESHOLD) {
					_ekf->ResetPosition();
					_ekf->ResetVelocity();
				}
			}

			//PX4_INFO("gps alt: %6.1f, interval: %6.3f", (double)_ekf->gpsHgt, (double)dtGoodGPS);

			// if (_gps.s_variance_m_s > 0.25f && _gps.s_variance_m_s < 100.0f * 100.0f) {
			//	_ekf->vneSigma = sqrtf(_gps.s_variance_m_s);
			// } else {
			//	_ekf->vneSigma = _parameters.velne_noise;
			// }

			// if (_gps.p_variance_m > 0.25f && _gps.p_variance_m < 100.0f * 100.0f) {
			//	_ekf->posNeSigma = sqrtf(_gps.p_variance_m);
			// } else {
			//	_ekf->posNeSigma = _parameters.posne_noise;
			// }

			// PX4_INFO("vel: %8.4f pos: %8.4f", _gps.s_variance_m_s, _gps.p_variance_m);

			_previousGPSTimestamp = _gps.timestamp_position;

		}
	}

	// If it has gone more than POS_RESET_THRESHOLD amount of seconds since we received a GPS update,
	// then something is very wrong with the GPS (possibly a hardware failure or comlink error)
	const float dtLastGoodGPS = static_cast<float>(hrt_absolute_time() - _previousGPSTimestamp) / 1e6f;

	if (dtLastGoodGPS >= POS_RESET_THRESHOLD) {

		if (_global_pos.dead_reckoning) {
			mavlink_log_info(&_mavlink_log_pub, "[ekf] gave up dead-reckoning after long timeout");
		}

		_gpsIsGood = false;
		_global_pos.dead_reckoning = false;
	}

	//If we have no good GPS fix for half a second, then enable dead-reckoning mode while armed (for up to POS_RESET_THRESHOLD seconds)
	else if (dtLastGoodGPS >= 0.5f) {
		if (_armed.armed) {
			if (!_global_pos.dead_reckoning) {
				mavlink_log_info(&_mavlink_log_pub, "[ekf] dead-reckoning enabled");
			}

			_global_pos.dead_reckoning = true;

		} else {
			_global_pos.dead_reckoning = false;
		}
	}

	//Update barometer
	orb_check(_baro_sub, &_newHgtData);

	if (_newHgtData) {
		static hrt_abstime baro_last = 0;

		orb_copy(ORB_ID(sensor_baro), _baro_sub, &_baro);

		// init lowpass filters for baro and gps altitude
		float baro_elapsed;

		if (baro_last == 0) {
			baro_elapsed = 0.0f;

		} else {
			baro_elapsed = (_baro.timestamp - baro_last) / 1e6f;
		}

		baro_last = _baro.timestamp;

		if (!_baro_init) {
			_baro_init = true;
			_baro_alt_filt = _baro.altitude;
		}

		_ekf->updateDtHgtFilt(math::constrain(baro_elapsed, 0.001f, 0.1f));

		_ekf->baroHgt = _baro.altitude;
		float filter_step = (baro_elapsed / (rc + baro_elapsed)) * (_baro.altitude - _baro_alt_filt);

		if (PX4_ISFINITE(filter_step)) {
			_baro_alt_filt += filter_step;
		}

		perf_count(_perf_baro);
	}

	//Update range data
	orb_check(_distance_sub, &_newRangeData);

	if (_newRangeData) {
		orb_copy(ORB_ID(distance_sensor), _distance_sub, &_distance);

		if ((_distance.current_distance > _distance.min_distance)
		    && (_distance.current_distance < _distance.max_distance)) {
			_ekf->rngMea = _distance.current_distance;
			_distance_last_valid = _distance.timestamp;

		} else {
			_newRangeData = false;
		}
	}
}

int AttitudePositionEstimatorEKF::trip_nan()
{

	int ret = 0;

	// If system is not armed, inject a NaN value into the filter
	if (_armed.armed) {
		PX4_INFO("ACTUATORS ARMED! NOT TRIPPING SYSTEM");
		ret = 1;

	} else {

		float nan_val = 0.0f / 0.0f;

		PX4_INFO("system not armed, tripping state vector with NaN");
		_ekf->states[5] = nan_val;
		usleep(100000);

		PX4_INFO("tripping covariance #1 with NaN");
		_ekf->KH[2][2] = nan_val; //  intermediate result used for covariance updates
		usleep(100000);

		PX4_INFO("tripping covariance #2 with NaN");
		_ekf->KHP[5][5] = nan_val; // intermediate result used for covariance updates
		usleep(100000);

		PX4_INFO("tripping covariance #3 with NaN");
		_ekf->P[3][3] = nan_val; // covariance matrix
		usleep(100000);

		PX4_INFO("tripping Kalman gains with NaN");
		_ekf->Kfusion[0] = nan_val; // Kalman gains
		usleep(100000);

		PX4_INFO("tripping stored states[0] with NaN");
		_ekf->storedStates[0][0] = nan_val;
		usleep(100000);

		PX4_INFO("tripping states[9] with NaN");
		_ekf->states[9] = nan_val;
		usleep(100000);

		PX4_INFO("DONE - FILTER STATE:");
		print_status();
	}

	return ret;
}

int ekf_att_pos_estimator_main(int argc, char *argv[])
{
	if (argc < 2) {
		PX4_ERR("usage: ekf_att_pos_estimator {start|stop|status|logging}");
		return 1;
	}

	if (!strcmp(argv[1], "start")) {

		if (estimator::g_estimator != nullptr) {
			PX4_ERR("already running");
			return 1;
		}

		estimator::g_estimator = new AttitudePositionEstimatorEKF();

		if (estimator::g_estimator == nullptr) {
			PX4_ERR("alloc failed");
			return 1;
		}

		if (OK != estimator::g_estimator->start()) {
			delete estimator::g_estimator;
			estimator::g_estimator = nullptr;
			PX4_ERR("start failed");
			return 1;
		}

		/* avoid memory fragmentation by not exiting start handler until the task has fully started */
		while (estimator::g_estimator == nullptr || !estimator::g_estimator->task_running()) {
			usleep(50000);
			PX4_INFO(".");
		}

		return 0;
	}

	if (estimator::g_estimator == nullptr) {
		PX4_ERR("not running");
		return 1;
	}

	if (!strcmp(argv[1], "stop")) {

		delete estimator::g_estimator;
		estimator::g_estimator = nullptr;
		return 0;
	}

	if (!strcmp(argv[1], "status")) {
		estimator::g_estimator->print_status();

		return 0;
	}

	if (!strcmp(argv[1], "trip")) {
		int ret = estimator::g_estimator->trip_nan();

		return ret;
	}

	if (!strcmp(argv[1], "logging")) {
		int ret = estimator::g_estimator->enable_logging(true);

		return ret;
	}

	if (!strcmp(argv[1], "debug")) {
		int debug = strtoul(argv[2], NULL, 10);
		int ret = estimator::g_estimator->set_debuglevel(debug);

		return ret;
	}

	PX4_ERR("unrecognized command");
	return 1;
}<|MERGE_RESOLUTION|>--- conflicted
+++ resolved
@@ -1461,17 +1461,10 @@
 
 		} else if (hrt_elapsed_time(&_vibration_warning_timestamp) > 10000000) {
 			_vibration_warning = true;
-<<<<<<< HEAD
-			mavlink_and_console_log_critical(&_mavlink_log_pub, "HIGH VIBRATION! g: %d a: %d m: %d",
-							 (int)(100 * _voter_gyro.get_vibration_factor(curr_time)),
-							 (int)(100 * _voter_accel.get_vibration_factor(curr_time)),
-							 (int)(100 * _voter_mag.get_vibration_factor(curr_time)));
-=======
 			// mavlink_and_console_log_critical(&_mavlink_log_pub, "HIGH VIBRATION! g: %d a: %d m: %d",
 			// 				 (int)(100 * _voter_gyro.get_vibration_factor(curr_time)),
 			// 				 (int)(100 * _voter_accel.get_vibration_factor(curr_time)),
 			// 				 (int)(100 * _voter_mag.get_vibration_factor(curr_time)));
->>>>>>> 18176ea7
 		}
 
 	} else {
