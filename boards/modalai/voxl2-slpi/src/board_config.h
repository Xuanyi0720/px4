/****************************************************************************
 *
 *   Copyright (c) 2022 ModalAI, Inc. All rights reserved.
 *
 * Redistribution and use in source and binary forms, with or without
 * modification, are permitted provided that the following conditions
 * are met:
 *
 * 1. Redistributions of source code must retain the above copyright
 *    notice, this list of conditions and the following disclaimer.
 * 2. Redistributions in binary form must reproduce the above copyright
 *    notice, this list of conditions and the following disclaimer in
 *    the documentation and/or other materials provided with the
 *    distribution.
 * 3. Neither the name PX4 nor the names of its contributors may be
 *    used to endorse or promote products derived from this software
 *    without specific prior written permission.
 *
 * THIS SOFTWARE IS PROVIDED BY THE COPYRIGHT HOLDERS AND CONTRIBUTORS
 * "AS IS" AND ANY EXPRESS OR IMPLIED WARRANTIES, INCLUDING, BUT NOT
 * LIMITED TO, THE IMPLIED WARRANTIES OF MERCHANTABILITY AND FITNESS
 * FOR A PARTICULAR PURPOSE ARE DISCLAIMED. IN NO EVENT SHALL THE
 * COPYRIGHT OWNER OR CONTRIBUTORS BE LIABLE FOR ANY DIRECT, INDIRECT,
 * INCIDENTAL, SPECIAL, EXEMPLARY, OR CONSEQUENTIAL DAMAGES (INCLUDING,
 * BUT NOT LIMITED TO, PROCUREMENT OF SUBSTITUTE GOODS OR SERVICES; LOSS
 * OF USE, DATA, OR PROFITS; OR BUSINESS INTERRUPTION) HOWEVER CAUSED
 * AND ON ANY THEORY OF LIABILITY, WHETHER IN CONTRACT, STRICT
 * LIABILITY, OR TORT (INCLUDING NEGLIGENCE OR OTHERWISE) ARISING IN
 * ANY WAY OUT OF THE USE OF THIS SOFTWARE, EVEN IF ADVISED OF THE
 * POSSIBILITY OF SUCH DAMAGE.
 *
 ****************************************************************************/

/**
 * @file board_config.h
 *
 * VOXL2 internal definitions
 */

#pragma once

#define BOARD_HAS_NO_RESET
#define BOARD_HAS_NO_BOOTLOADER
/*
 * I2C buses
 */
#define CONFIG_I2C 1
#define PX4_NUMBER_I2C_BUSES    4

/*
 * SPI buses
 */
#define CONFIG_SPI 1
#define BOARD_SPI_BUS_MAX_BUS_ITEMS 1

/*
 * Include these last to make use of the definitions above
 */
#include <system_config.h>
#include <px4_platform_common/board_common.h>

/*
 *  Default port for the ESC
 */
#define MODAL_IO_DEFAULT_PORT 	"2"

/*
<<<<<<< HEAD
 * Default port for M0065
*/
#define MODAL_PWM_DEFAULT_PORT 	"7"


/*
 * M0065 PWM 
 */
#define DIRECT_PWM_OUTPUT_CHANNELS 4
#define MAX_IO_TIMERS 3
=======
 *  Default port for the GHST RC
 */
#define GHST_RC_DEFAULT_PORT 	"7"
>>>>>>> 31fb3409
<|MERGE_RESOLUTION|>--- conflicted
+++ resolved
@@ -65,7 +65,11 @@
 #define MODAL_IO_DEFAULT_PORT 	"2"
 
 /*
-<<<<<<< HEAD
+ *  Default port for the GHST RC
+ */
+#define GHST_RC_DEFAULT_PORT 	"7"
+
+/*
  * Default port for M0065
 */
 #define MODAL_PWM_DEFAULT_PORT 	"7"
@@ -75,9 +79,4 @@
  * M0065 PWM 
  */
 #define DIRECT_PWM_OUTPUT_CHANNELS 4
-#define MAX_IO_TIMERS 3
-=======
- *  Default port for the GHST RC
- */
-#define GHST_RC_DEFAULT_PORT 	"7"
->>>>>>> 31fb3409
+#define MAX_IO_TIMERS 3