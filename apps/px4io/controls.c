/****************************************************************************
 *
 *   Copyright (C) 2012 PX4 Development Team. All rights reserved.
 *
 * Redistribution and use in source and binary forms, with or without
 * modification, are permitted provided that the following conditions
 * are met:
 *
 * 1. Redistributions of source code must retain the above copyright
 *    notice, this list of conditions and the following disclaimer.
 * 2. Redistributions in binary form must reproduce the above copyright
 *    notice, this list of conditions and the following disclaimer in
 *    the documentation and/or other materials provided with the
 *    distribution.
 * 3. Neither the name PX4 nor the names of its contributors may be
 *    used to endorse or promote products derived from this software
 *    without specific prior written permission.
 *
 * THIS SOFTWARE IS PROVIDED BY THE COPYRIGHT HOLDERS AND CONTRIBUTORS
 * "AS IS" AND ANY EXPRESS OR IMPLIED WARRANTIES, INCLUDING, BUT NOT
 * LIMITED TO, THE IMPLIED WARRANTIES OF MERCHANTABILITY AND FITNESS
 * FOR A PARTICULAR PURPOSE ARE DISCLAIMED. IN NO EVENT SHALL THE
 * COPYRIGHT OWNER OR CONTRIBUTORS BE LIABLE FOR ANY DIRECT, INDIRECT,
 * INCIDENTAL, SPECIAL, EXEMPLARY, OR CONSEQUENTIAL DAMAGES (INCLUDING,
 * BUT NOT LIMITED TO, PROCUREMENT OF SUBSTITUTE GOODS OR SERVICES; LOSS
 * OF USE, DATA, OR PROFITS; OR BUSINESS INTERRUPTION) HOWEVER CAUSED
 * AND ON ANY THEORY OF LIABILITY, WHETHER IN CONTRACT, STRICT
 * LIABILITY, OR TORT (INCLUDING NEGLIGENCE OR OTHERWISE) ARISING IN
 * ANY WAY OUT OF THE USE OF THIS SOFTWARE, EVEN IF ADVISED OF THE
 * POSSIBILITY OF SUCH DAMAGE.
 *
 ****************************************************************************/

/**
 * @file controls.c
 *
 * R/C inputs and servo outputs.
 */


#include <nuttx/config.h>
#include <stdio.h>
#include <stdbool.h>
#include <fcntl.h>
#include <unistd.h>
#include <debug.h>
#include <stdlib.h>
#include <errno.h>
#include <termios.h>
#include <string.h>
#include <poll.h>

#include <nuttx/clock.h>

#include <drivers/drv_hrt.h>
#include <systemlib/hx_stream.h>
#include <systemlib/perf_counter.h>
#include <systemlib/ppm_decode.h>

#define DEBUG
#include "px4io.h"

#define RC_FAILSAFE_TIMEOUT		2000000		/**< two seconds failsafe timeout */
#define RC_CHANNEL_HIGH_THRESH		1700
#define RC_CHANNEL_LOW_THRESH		1300

static void	ppm_input(void);

void
controls_main(void)
{
	struct pollfd fds[2];

	/* DSM input */
	fds[0].fd = dsm_init("/dev/ttyS0");
	fds[0].events = POLLIN;

	/* S.bus input */
	fds[1].fd = sbus_init("/dev/ttyS2");
	fds[1].events = POLLIN;

	for (;;) {
		/* run this loop at ~100Hz */
		poll(fds, 2, 10);

		/*
		 * Gather R/C control inputs from supported sources.
		 *
		 * Note that if you're silly enough to connect more than
		 * one control input source, they're going to fight each
		 * other.  Don't do that.
		 */
		bool locked = false;

		/*
		 * Store RC channel count to detect switch to RC loss sooner
		 * than just by timeout
		 */
		unsigned rc_channels = system_state.rc_channels;

		if (fds[0].revents & POLLIN)
			locked |= dsm_input();

		if (fds[1].revents & POLLIN)
			locked |= sbus_input();

		/*
		 * If we don't have lock from one of the serial receivers,
		 * look for PPM. It shares an input with S.bus, so there's
		 * a possibility it will mis-parse an S.bus frame.
		 *
		 * XXX each S.bus frame will cause a PPM decoder interrupt
		 * storm (lots of edges).  It might be sensible to actually
		 * disable the PPM decoder completely if we have an alternate
		 * receiver lock.
		 */
		if (!locked)
			ppm_input();

		/* check for manual override status */
		if (system_state.rc_channel_data[4] > RC_CHANNEL_HIGH_THRESH) {
			/* force manual input override */
			system_state.mixer_manual_override = true;
<<<<<<< HEAD
=======

>>>>>>> 58ea9fbf
		} else {
			/* override not engaged, use FMU */
			system_state.mixer_manual_override = false;
		}

		/*
		 * If we haven't seen any new control data in 200ms, assume we
		 * have lost input and tell FMU.
		 */
		if ((hrt_absolute_time() - system_state.rc_channels_timestamp) > 200000) {

			if (system_state.rc_channels > 0) {
				/*
				 * If the RC signal status (lost / present) has
				 * just changed, request an update immediately.
				 */
				system_state.fmu_report_due = true;
			}
<<<<<<< HEAD
			
=======

>>>>>>> 58ea9fbf
			/* set the number of channels to zero - no inputs */
			system_state.rc_channels = 0;
		}

		/*
		 * PWM output updates are performed in addition on each comm update.
		 * the updates here are required to ensure operation if FMU is not started
		 * or stopped responding.
		 */
		mixer_tick();
	}
}

static void
ppm_input(void)
{
	/*
	 * Look for new PPM input.
	 */
	if (ppm_last_valid_decode != 0) {

		/* avoid racing with PPM updates */
		irqstate_t state = irqsave();

		/* PPM data exists, copy it */
		system_state.rc_channels = ppm_decoded_channels;

		for (unsigned i = 0; i < ppm_decoded_channels; i++) {
			system_state.rc_channel_data[i] = ppm_buffer[i];
		}

		/* copy the timestamp and clear it */
		system_state.rc_channels_timestamp = ppm_last_valid_decode;
		ppm_last_valid_decode = 0;

		irqrestore(state);

		/* trigger an immediate report to the FMU */
		system_state.fmu_report_due = true;
	}
}<|MERGE_RESOLUTION|>--- conflicted
+++ resolved
@@ -121,10 +121,7 @@
 		if (system_state.rc_channel_data[4] > RC_CHANNEL_HIGH_THRESH) {
 			/* force manual input override */
 			system_state.mixer_manual_override = true;
-<<<<<<< HEAD
-=======
 
->>>>>>> 58ea9fbf
 		} else {
 			/* override not engaged, use FMU */
 			system_state.mixer_manual_override = false;
@@ -143,11 +140,7 @@
 				 */
 				system_state.fmu_report_due = true;
 			}
-<<<<<<< HEAD
-			
-=======
 
->>>>>>> 58ea9fbf
 			/* set the number of channels to zero - no inputs */
 			system_state.rc_channels = 0;
 		}
