/****************************************************************************
 *
 *   Copyright (C) 2012 PX4 Development Team. All rights reserved.
 *
 * Redistribution and use in source and binary forms, with or without
 * modification, are permitted provided that the following conditions
 * are met:
 *
 * 1. Redistributions of source code must retain the above copyright
 *    notice, this list of conditions and the following disclaimer.
 * 2. Redistributions in binary form must reproduce the above copyright
 *    notice, this list of conditions and the following disclaimer in
 *    the documentation and/or other materials provided with the
 *    distribution.
 * 3. Neither the name PX4 nor the names of its contributors may be
 *    used to endorse or promote products derived from this software
 *    without specific prior written permission.
 *
 * THIS SOFTWARE IS PROVIDED BY THE COPYRIGHT HOLDERS AND CONTRIBUTORS
 * "AS IS" AND ANY EXPRESS OR IMPLIED WARRANTIES, INCLUDING, BUT NOT
 * LIMITED TO, THE IMPLIED WARRANTIES OF MERCHANTABILITY AND FITNESS
 * FOR A PARTICULAR PURPOSE ARE DISCLAIMED. IN NO EVENT SHALL THE
 * COPYRIGHT OWNER OR CONTRIBUTORS BE LIABLE FOR ANY DIRECT, INDIRECT,
 * INCIDENTAL, SPECIAL, EXEMPLARY, OR CONSEQUENTIAL DAMAGES (INCLUDING,
 * BUT NOT LIMITED TO, PROCUREMENT OF SUBSTITUTE GOODS OR SERVICES; LOSS
 * OF USE, DATA, OR PROFITS; OR BUSINESS INTERRUPTION) HOWEVER CAUSED
 * AND ON ANY THEORY OF LIABILITY, WHETHER IN CONTRACT, STRICT
 * LIABILITY, OR TORT (INCLUDING NEGLIGENCE OR OTHERWISE) ARISING IN
 * ANY WAY OUT OF THE USE OF THIS SOFTWARE, EVEN IF ADVISED OF THE
 * POSSIBILITY OF SUCH DAMAGE.
 *
 ****************************************************************************/

/**
 * @file Safety button logic.
 */

#include <nuttx/config.h>
#include <stdio.h>
#include <stdbool.h>
#include <fcntl.h>
#include <unistd.h>
#include <debug.h>
#include <stdlib.h>
#include <errno.h>

#include <nuttx/clock.h>

#include <drivers/drv_hrt.h>

#include "px4io.h"

static struct hrt_call arming_call;
static struct hrt_call heartbeat_call;
static struct hrt_call failsafe_call;

/*
 * Count the number of times in a row that we see the arming button
 * held down.
 */
static unsigned counter = 0;

/*
 * Define the various LED flash sequences for each system state.
 */
#define LED_PATTERN_SAFE 			0xffff		/**< always on 				*/
#define LED_PATTERN_VECTOR_FLIGHT_MODE_OK 	0xFFFE		/**< always on with short break 	*/
#define LED_PATTERN_FMU_ARMED 			0x4444		/**< slow blinking			*/
#define LED_PATTERN_IO_ARMED 			0x5555		/**< fast blinking 			*/
#define LED_PATTERN_IO_FMU_ARMED 		0x5050		/**< long off then double blink 	*/

static unsigned blink_counter = 0;

/*
 * IMPORTANT: The arming state machine critically
 * 	      depends on using the same threshold
 *            for arming and disarming. Since disarming
 *            is quite deadly for the system, a similar
 *            length can be justified.
 */
#define ARM_COUNTER_THRESHOLD	10

static bool safety_button_pressed;

static void safety_check_button(void *arg);
static void heartbeat_blink(void *arg);
static void failsafe_blink(void *arg);

void
safety_init(void)
{
	/* arrange for the button handler to be called at 10Hz */
	hrt_call_every(&arming_call, 1000, 100000, safety_check_button, NULL);

	/* arrange for the heartbeat handler to be called at 4Hz */
	hrt_call_every(&heartbeat_call, 1000, 250000, heartbeat_blink, NULL);

	/* arrange for the failsafe blinker to be called at 8Hz */
	hrt_call_every(&failsafe_call, 1000, 125000, failsafe_blink, NULL);
}

static void
safety_check_button(void *arg)
{
	/*
	 * Debounce the safety button, change state if it has been held for long enough.
	 *
	 */
	safety_button_pressed = BUTTON_SAFETY;

	/*
	 * Keep pressed for a while to arm.
	 *
	 * Note that the counting sequence has to be same length
	 * for arming / disarming in order to end up as proper
	 * state machine, keep ARM_COUNTER_THRESHOLD the same
	 * length in all cases of the if/else struct below.
	 */
	if (safety_button_pressed && !system_state.armed) {

		if (counter < ARM_COUNTER_THRESHOLD) {
			counter++;

		} else if (counter == ARM_COUNTER_THRESHOLD) {
			/* change to armed state and notify the FMU */
			system_state.armed = true;
			counter++;
			system_state.fmu_report_due = true;
		}

		/* Disarm quickly */

	} else if (safety_button_pressed && system_state.armed) {

		if (counter < ARM_COUNTER_THRESHOLD) {
			counter++;

		} else if (counter == ARM_COUNTER_THRESHOLD) {
			/* change to disarmed state and notify the FMU */
			system_state.armed = false;
			counter++;
			system_state.fmu_report_due = true;
		}

	} else {
		counter = 0;
	}

	/* Select the appropriate LED flash pattern depending on the current IO/FMU arm state */
	uint16_t pattern = LED_PATTERN_SAFE;

	if (system_state.armed) {
		if (system_state.arm_ok) {
			pattern = LED_PATTERN_IO_FMU_ARMED;

		} else {
			pattern = LED_PATTERN_IO_ARMED;
		}

	} else if (system_state.arm_ok) {
		pattern = LED_PATTERN_FMU_ARMED;
<<<<<<< HEAD
=======

>>>>>>> 58ea9fbf
	} else if (system_state.vector_flight_mode_ok) {
		pattern = LED_PATTERN_VECTOR_FLIGHT_MODE_OK;
	}

	/* Turn the LED on if we have a 1 at the current bit position */
	LED_SAFETY(pattern & (1 << blink_counter++));

	if (blink_counter > 15) {
		blink_counter = 0;
	}
}

static void
heartbeat_blink(void *arg)
{
	static bool heartbeat = false;

	/* XXX add flags here that need to be frobbed by various loops */

	LED_BLUE(heartbeat = !heartbeat);
}

static void
failsafe_blink(void *arg)
{
	static bool failsafe = false;

	/* blink the failsafe LED if we don't have FMU input */
	if (!system_state.mixer_fmu_available) {
		failsafe = !failsafe;

	} else {
		failsafe = false;
	}

	LED_AMBER(failsafe);
}<|MERGE_RESOLUTION|>--- conflicted
+++ resolved
@@ -159,10 +159,7 @@
 
 	} else if (system_state.arm_ok) {
 		pattern = LED_PATTERN_FMU_ARMED;
-<<<<<<< HEAD
-=======
 
->>>>>>> 58ea9fbf
 	} else if (system_state.vector_flight_mode_ok) {
 		pattern = LED_PATTERN_VECTOR_FLIGHT_MODE_OK;
 	}
