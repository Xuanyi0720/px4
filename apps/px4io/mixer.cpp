/****************************************************************************
 *
 *   Copyright (C) 2012 PX4 Development Team. All rights reserved.
 *
 * Redistribution and use in source and binary forms, with or without
 * modification, are permitted provided that the following conditions
 * are met:
 *
 * 1. Redistributions of source code must retain the above copyright
 *    notice, this list of conditions and the following disclaimer.
 * 2. Redistributions in binary form must reproduce the above copyright
 *    notice, this list of conditions and the following disclaimer in
 *    the documentation and/or other materials provided with the
 *    distribution.
 * 3. Neither the name PX4 nor the names of its contributors may be
 *    used to endorse or promote products derived from this software
 *    without specific prior written permission.
 *
 * THIS SOFTWARE IS PROVIDED BY THE COPYRIGHT HOLDERS AND CONTRIBUTORS
 * "AS IS" AND ANY EXPRESS OR IMPLIED WARRANTIES, INCLUDING, BUT NOT
 * LIMITED TO, THE IMPLIED WARRANTIES OF MERCHANTABILITY AND FITNESS
 * FOR A PARTICULAR PURPOSE ARE DISCLAIMED. IN NO EVENT SHALL THE
 * COPYRIGHT OWNER OR CONTRIBUTORS BE LIABLE FOR ANY DIRECT, INDIRECT,
 * INCIDENTAL, SPECIAL, EXEMPLARY, OR CONSEQUENTIAL DAMAGES (INCLUDING,
 * BUT NOT LIMITED TO, PROCUREMENT OF SUBSTITUTE GOODS OR SERVICES; LOSS
 * OF USE, DATA, OR PROFITS; OR BUSINESS INTERRUPTION) HOWEVER CAUSED
 * AND ON ANY THEORY OF LIABILITY, WHETHER IN CONTRACT, STRICT
 * LIABILITY, OR TORT (INCLUDING NEGLIGENCE OR OTHERWISE) ARISING IN
 * ANY WAY OUT OF THE USE OF THIS SOFTWARE, EVEN IF ADVISED OF THE
 * POSSIBILITY OF SUCH DAMAGE.
 *
 ****************************************************************************/

/**
 * @file mixer.cpp
 *
 * Control channel input/output mixer and failsafe.
 */

#include <nuttx/config.h>
#include <nuttx/arch.h>

#include <sys/types.h>
#include <stdbool.h>
#include <string.h>
#include <assert.h>
#include <errno.h>
#include <unistd.h>
#include <fcntl.h>
#include <sched.h>

#include <debug.h>

#include <drivers/drv_pwm_output.h>
#include <drivers/drv_hrt.h>
#include <drivers/device/device.h>

#include <systemlib/mixer/mixer.h>

extern "C" {
//#define DEBUG
#include "px4io.h"
}

/*
 * Maximum interval in us before FMU signal is considered lost
 */
#define FMU_INPUT_DROP_LIMIT_US		200000

/* XXX need to move the RC_CHANNEL_FUNCTION out of rc_channels.h and into systemlib */
#define ROLL     0
#define PITCH    1
#define YAW      2
#define THROTTLE 3
<<<<<<< HEAD
=======
#define OVERRIDE 4
>>>>>>> 58ea9fbf

/* current servo arm/disarm state */
bool mixer_servos_armed = false;

/* selected control values and count for mixing */
static uint16_t *control_values;
static int control_count;

static uint16_t rc_channel_data[PX4IO_INPUT_CHANNELS];

static int	mixer_callback(uintptr_t handle,
			       uint8_t control_group,
			       uint8_t control_index,
			       float &control);

static MixerGroup mixer_group(mixer_callback, 0);

void
mixer_tick(void)
{
	bool should_arm;

	/* check that we are receiving fresh data from the FMU */
	if ((hrt_absolute_time() - system_state.fmu_data_received_time) > FMU_INPUT_DROP_LIMIT_US) {
		/* too many frames without FMU input, time to go to failsafe */
		system_state.mixer_manual_override = true;
		system_state.mixer_fmu_available = false;
		lib_lowprintf("RX timeout\n");
	}

	/*
	 * Decide which set of inputs we're using.
	 */
	 
	/* this is for planes, where manual override makes sense */
	if (system_state.manual_override_ok) {
		/* if everything is ok */
		if (!system_state.mixer_manual_override && system_state.mixer_fmu_available) {
			/* we have recent control data from the FMU */
			control_count = PX4IO_CONTROL_CHANNELS;
			control_values = &system_state.fmu_channel_data[0];

		} else if (system_state.rc_channels > 0) {
			/* when override is on or the fmu is not available, but RC is present */
			control_count = system_state.rc_channels;

			sched_lock();

			/* remap roll, pitch, yaw and throttle from RC specific to internal ordering */
			rc_channel_data[ROLL]     = system_state.rc_channel_data[system_state.rc_map[ROLL] - 1];
			rc_channel_data[PITCH]    = system_state.rc_channel_data[system_state.rc_map[PITCH] - 1];
			rc_channel_data[YAW]      = system_state.rc_channel_data[system_state.rc_map[YAW] - 1];
			rc_channel_data[THROTTLE] = system_state.rc_channel_data[system_state.rc_map[THROTTLE] - 1];
<<<<<<< HEAD
=======
			//rc_channel_data[OVERRIDE] = system_state.rc_channel_data[system_state.rc_map[OVERRIDE] - 1];
>>>>>>> 58ea9fbf

			/* get the remaining channels, no remapping needed */
			for (unsigned i = 4; i < system_state.rc_channels; i++) {
				rc_channel_data[i] = system_state.rc_channel_data[i];
			}

			/* scale the control inputs */ 
			rc_channel_data[THROTTLE] = ((float)(rc_channel_data[THROTTLE] - system_state.rc_min[THROTTLE]) / 
				(float)(system_state.rc_max[THROTTLE] - system_state.rc_min[THROTTLE])) * 1000.0f + 1000;

			if (rc_channel_data[THROTTLE] > 2000) {
				rc_channel_data[THROTTLE] = 2000;
			}

			if (rc_channel_data[THROTTLE] < 1000) {
				rc_channel_data[THROTTLE] = 1000;
			}
			
			// lib_lowprintf("Tmin: %d Ttrim: %d Tmax: %d T: %d \n",
			// 	(int)(system_state.rc_min[THROTTLE]), (int)(system_state.rc_trim[THROTTLE]),
			// 	(int)(system_state.rc_max[THROTTLE]), (int)(rc_channel_data[THROTTLE]));

			control_values = &rc_channel_data[0];
			sched_unlock();
		} else {
			/* we have no control input (no FMU, no RC) */

			// XXX builtin failsafe would activate here
			control_count = 0;
		}
		//lib_lowprintf("R: %d P: %d Y: %d T: %d \n", control_values[0], control_values[1], control_values[2], control_values[3]);

	/* this is for multicopters, etc. where manual override does not make sense */
	} else {
		/* if the fmu is available whe are good */
		if (system_state.mixer_fmu_available) {
			control_count = PX4IO_CONTROL_CHANNELS;
			control_values = &system_state.fmu_channel_data[0];
		/* we better shut everything off */
		} else {
			control_count = 0;
		}
	}

	/*
	 * Run the mixers if we have any control data at all.
	 */
	if (control_count > 0) {
		float	outputs[IO_SERVO_COUNT];
		unsigned mixed;

		/* mix */
		mixed = mixer_group.mix(&outputs[0], IO_SERVO_COUNT);

		/* scale to PWM and update the servo outputs as required */
		for (unsigned i = 0; i < IO_SERVO_COUNT; i++) {
			if (i < mixed) {
				/* scale to servo output */
				system_state.servos[i] = (outputs[i] * 500.0f) + 1500;

			} else {
				/* set to zero to inhibit PWM pulse output */
				system_state.servos[i] = 0;
			}

			/*
			 * If we are armed, update the servo output.
			 */
			if (system_state.armed && system_state.arm_ok) {
				up_pwm_servo_set(i, system_state.servos[i]);
			}
		}
	}

	/*
	 * Decide whether the servos should be armed right now.
	 * A sufficient reason is armed state and either FMU or RC control inputs
	 */

	should_arm = system_state.armed && system_state.arm_ok && (control_count > 0);

	if (should_arm && !mixer_servos_armed) {
		/* need to arm, but not armed */
		up_pwm_servo_arm(true);
		mixer_servos_armed = true;

	} else if (!should_arm && mixer_servos_armed) {
		/* armed but need to disarm */
		up_pwm_servo_arm(false);
		mixer_servos_armed = false;
	}
}

static int
mixer_callback(uintptr_t handle,
	       uint8_t control_group,
	       uint8_t control_index,
	       float &control)
{
	/* if the control index refers to an input that's not valid, we can't return it */
	if (control_index >= control_count)
		return -1;

	/* scale from current PWM units (1000-2000) to mixer input values */
	if (system_state.manual_override_ok && system_state.mixer_manual_override && control_index == 3) {
		control = ((float)control_values[control_index] - 1000.0f) / 1000.0f;
	} else {
		control = ((float)control_values[control_index] - 1500.0f) / 500.0f;
	}

	return 0;
}

static char mixer_text[256];
static unsigned mixer_text_length = 0;

void
mixer_handle_text(const void *buffer, size_t length)
{

	px4io_mixdata	*msg = (px4io_mixdata *)buffer;

	debug("mixer text %u", length);

	if (length < sizeof(px4io_mixdata))
		return;

	unsigned	text_length = length - sizeof(px4io_mixdata);

	switch (msg->action) {
	case F2I_MIXER_ACTION_RESET:
		debug("reset");
		mixer_group.reset();
		mixer_text_length = 0;

		/* FALLTHROUGH */
	case F2I_MIXER_ACTION_APPEND:
		debug("append %d", length);

		/* check for overflow - this is really fatal */
		if ((mixer_text_length + text_length + 1) > sizeof(mixer_text))
			return;

		/* append mixer text and nul-terminate */
		memcpy(&mixer_text[mixer_text_length], msg->text, text_length);
		mixer_text_length += text_length;
		mixer_text[mixer_text_length] = '\0';
		debug("buflen %u", mixer_text_length);

		/* process the text buffer, adding new mixers as their descriptions can be parsed */
		unsigned resid = mixer_text_length;
		mixer_group.load_from_buf(&mixer_text[0], resid);

		/* if anything was parsed */
		if (resid != mixer_text_length) {
			debug("used %u", mixer_text_length - resid);

			/* copy any leftover text to the base of the buffer for re-use */
			if (resid > 0)
				memcpy(&mixer_text[0], &mixer_text[mixer_text_length - resid], resid);

			mixer_text_length = resid;
		}

		break;
	}
}<|MERGE_RESOLUTION|>--- conflicted
+++ resolved
@@ -72,10 +72,7 @@
 #define PITCH    1
 #define YAW      2
 #define THROTTLE 3
-<<<<<<< HEAD
-=======
 #define OVERRIDE 4
->>>>>>> 58ea9fbf
 
 /* current servo arm/disarm state */
 bool mixer_servos_armed = false;
@@ -129,10 +126,7 @@
 			rc_channel_data[PITCH]    = system_state.rc_channel_data[system_state.rc_map[PITCH] - 1];
 			rc_channel_data[YAW]      = system_state.rc_channel_data[system_state.rc_map[YAW] - 1];
 			rc_channel_data[THROTTLE] = system_state.rc_channel_data[system_state.rc_map[THROTTLE] - 1];
-<<<<<<< HEAD
-=======
 			//rc_channel_data[OVERRIDE] = system_state.rc_channel_data[system_state.rc_map[OVERRIDE] - 1];
->>>>>>> 58ea9fbf
 
 			/* get the remaining channels, no remapping needed */
 			for (unsigned i = 4; i < system_state.rc_channels; i++) {
