/****************************************************************************
 *
 *   Copyright (C) 2012 PX4 Development Team. All rights reserved.
 *   Author: 	@author Thomas Gubler <thomasgubler@student.ethz.ch>
 *   			@author Doug Weibel <douglas.weibel@colorado.edu>
 *
 * Redistribution and use in source and binary forms, with or without
 * modification, are permitted provided that the following conditions
 * are met:
 *
 * 1. Redistributions of source code must retain the above copyright
 *    notice, this list of conditions and the following disclaimer.
 * 2. Redistributions in binary form must reproduce the above copyright
 *    notice, this list of conditions and the following disclaimer in
 *    the documentation and/or other materials provided with the
 *    distribution.
 * 3. Neither the name PX4 nor the names of its contributors may be
 *    used to endorse or promote products derived from this software
 *    without specific prior written permission.
 *
 * THIS SOFTWARE IS PROVIDED BY THE COPYRIGHT HOLDERS AND CONTRIBUTORS
 * "AS IS" AND ANY EXPRESS OR IMPLIED WARRANTIES, INCLUDING, BUT NOT
 * LIMITED TO, THE IMPLIED WARRANTIES OF MERCHANTABILITY AND FITNESS
 * FOR A PARTICULAR PURPOSE ARE DISCLAIMED. IN NO EVENT SHALL THE
 * COPYRIGHT OWNER OR CONTRIBUTORS BE LIABLE FOR ANY DIRECT, INDIRECT,
 * INCIDENTAL, SPECIAL, EXEMPLARY, OR CONSEQUENTIAL DAMAGES (INCLUDING,
 * BUT NOT LIMITED TO, PROCUREMENT OF SUBSTITUTE GOODS OR SERVICES; LOSS
 * OF USE, DATA, OR PROFITS; OR BUSINESS INTERRUPTION) HOWEVER CAUSED
 * AND ON ANY THEORY OF LIABILITY, WHETHER IN CONTRACT, STRICT
 * LIABILITY, OR TORT (INCLUDING NEGLIGENCE OR OTHERWISE) ARISING IN
 * ANY WAY OUT OF THE USE OF THIS SOFTWARE, EVEN IF ADVISED OF THE
 * POSSIBILITY OF SUCH DAMAGE.
 *
 ****************************************************************************/
/**
 * @file fixedwing_att_control.c
 * Implementation of a fixed wing attitude controller.
 */

#include <nuttx/config.h>
#include <stdio.h>
#include <stdlib.h>
#include <string.h>
#include <unistd.h>
#include <fcntl.h>
#include <errno.h>
#include <math.h>
#include <poll.h>
#include <time.h>
#include <drivers/drv_hrt.h>
#include <arch/board/board.h>
#include <uORB/uORB.h>
#include <uORB/topics/vehicle_global_position.h>
#include <uORB/topics/vehicle_global_position_setpoint.h>
#include <uORB/topics/vehicle_attitude.h>
#include <uORB/topics/vehicle_status.h>
#include <uORB/topics/vehicle_attitude_setpoint.h>
#include <uORB/topics/manual_control_setpoint.h>
#include <uORB/topics/actuator_controls.h>
#include <uORB/topics/vehicle_rates_setpoint.h>
#include <uORB/topics/vehicle_global_position.h>
#include <uORB/topics/debug_key_value.h>
#include <systemlib/param/param.h>
#include <systemlib/pid/pid.h>
#include <systemlib/geo/geo.h>
#include <systemlib/perf_counter.h>
#include <systemlib/systemlib.h>
#include <fixedwing_att_control_rate.h>
#include <fixedwing_att_control_att.h>

/* Prototypes */
/**
 * Deamon management function.
 */
__EXPORT int fixedwing_att_control_main(int argc, char *argv[]);

/**
 * Mainloop of deamon.
 */
int fixedwing_att_control_thread_main(int argc, char *argv[]);

/**
 * Print the correct usage.
 */
static void usage(const char *reason);

/* Variables */
static bool thread_should_exit = false;		/**< Deamon exit flag */
static bool thread_running = false;		/**< Deamon status flag */
static int deamon_task;				/**< Handle of deamon task / thread */

/* Main Thread */
int fixedwing_att_control_thread_main(int argc, char *argv[])
{
	/* read arguments */
		bool verbose = false;

		for (int i = 1; i < argc; i++) {
			if (strcmp(argv[i], "-v") == 0 || strcmp(argv[i], "--verbose") == 0) {
				verbose = true;
			}
		}

		/* welcome user */
		printf("[fixedwing att control] started\n");

		/* declare and safely initialize all structs */
		struct vehicle_attitude_s att;
		memset(&att, 0, sizeof(att));
		struct vehicle_attitude_setpoint_s att_sp;
		memset(&att_sp, 0, sizeof(att_sp));
		struct vehicle_rates_setpoint_s rates_sp;
		memset(&rates_sp, 0, sizeof(rates_sp));
		struct vehicle_global_position_s global_pos;
		memset(&global_pos, 0, sizeof(global_pos));
		struct manual_control_setpoint_s manual_sp;
		memset(&manual_sp, 0, sizeof(manual_sp));
		struct vehicle_status_s vstatus;
		memset(&vstatus, 0, sizeof(vstatus));

		/* output structs */
		struct actuator_controls_s actuators;
		memset(&actuators, 0, sizeof(actuators));


		/* publish actuator controls */
		for (unsigned i = 0; i < NUM_ACTUATOR_CONTROLS; i++) {
			actuators.control[i] = 0.0f;
		}
		orb_advert_t actuator_pub = orb_advertise(ORB_ID_VEHICLE_ATTITUDE_CONTROLS, &actuators);
		orb_advert_t rates_pub = orb_advertise(ORB_ID(vehicle_rates_setpoint), &rates_sp);

		/* subscribe */
		int att_sub = orb_subscribe(ORB_ID(vehicle_attitude));
		int att_sp_sub = orb_subscribe(ORB_ID(vehicle_attitude_setpoint));
		int global_pos_sub = orb_subscribe(ORB_ID(vehicle_global_position));
		int manual_sp_sub = orb_subscribe(ORB_ID(manual_control_setpoint));
		int vstatus_sub = orb_subscribe(ORB_ID(vehicle_status));

		/* Setup of loop */
		float gyro[3] = {0.0f, 0.0f, 0.0f};
		float speed_body[3] = {0.0f, 0.0f, 0.0f};
		struct pollfd fds = { .fd = att_sub, .events = POLLIN };

		while(!thread_should_exit)
		{
			/* wait for a sensor update, check for exit condition every 500 ms */
			poll(&fds, 1, 500);

			/* Check if there is a new position measurement or  attitude setpoint */
			bool pos_updated;
			orb_check(global_pos_sub, &pos_updated);
			bool att_sp_updated;
			orb_check(att_sp_sub, &att_sp_updated);

			/* get a local copy of attitude */
			orb_copy(ORB_ID(vehicle_attitude), att_sub, &att);
			if(att_sp_updated)
				orb_copy(ORB_ID(vehicle_attitude_setpoint), att_sp_sub, &att_sp);
			if(pos_updated)
			{
				orb_copy(ORB_ID(vehicle_global_position), global_pos_sub, &global_pos);
				if(att.R_valid)
				{
					speed_body[0] = att.R[0][0] * global_pos.vx + att.R[0][1] * global_pos.vy + att.R[0][2] * global_pos.vz;
					speed_body[1] = att.R[1][0] * global_pos.vx + att.R[1][1] * global_pos.vy + att.R[1][2] * global_pos.vz;
					speed_body[2] = att.R[2][0] * global_pos.vx + att.R[2][1] * global_pos.vy + att.R[2][2] * global_pos.vz;
				}
				else
				{
					speed_body[0] = 0;
					speed_body[1] = 0;
					speed_body[2] = 0;

					printf("FW ATT CONTROL: Did not get a valid R\n");
				}
			}

			orb_copy(ORB_ID(manual_control_setpoint), manual_sp_sub, &manual_sp);
			orb_copy(ORB_ID(vehicle_status), vstatus_sub, &vstatus);

			gyro[0] = att.rollspeed;
			gyro[1] = att.pitchspeed;
			gyro[2] = att.yawspeed;

<<<<<<< HEAD
			/* Control */
			if (vstatus.state_machine == SYSTEM_STATE_AUTO) {

				/* attitude control */
				fixedwing_att_control_attitude(&att_sp, &att, speed_body, &rates_sp);
				/* publish rate setpoint */
				orb_publish(ORB_ID(vehicle_rates_setpoint), rates_pub, &rates_sp);
=======
			/* control */

			if (vstatus.state_machine == SYSTEM_STATE_AUTO) {
				/* attitude control */
				fixedwing_att_control_attitude(&att_sp, &att, speed_body, &rates_sp);
				/* publish rate setpoint */
				orb_publish(ORB_ID(vehicle_rates_setpoint), rates_pub, &rates_sp);

				/* angular rate control */
				fixedwing_att_control_rates(&rates_sp, gyro, &actuators);

				/* pass through throttle */
				actuators.control[3] = att_sp.thrust;

			} else if (vstatus.state_machine == SYSTEM_STATE_STABILIZED) {

				/* if the RC signal is lost, try to stay level and go slowly back down to ground */
				if(vstatus.rc_signal_lost) {
					
					// XXX define failsafe throttle param
					//param_get(failsafe_throttle_handle, &failsafe_throttle);
					att_sp.roll_body = 0.3f;
					att_sp.pitch_body = 0.0f;
					att_sp.thrust = 0.5f;

					// XXX disable yaw control, loiter

				} else {
					
					att_sp.roll_body = manual_sp.roll;
					att_sp.pitch_body = manual_sp.pitch;
					att_sp.yaw_body = 0;
					att_sp.thrust = manual_sp.throttle;
					att_sp.timestamp = hrt_absolute_time();
				}

				fixedwing_att_control_attitude(&att_sp, &att, speed_body, &rates_sp);
>>>>>>> 03076a72

				/* angular rate control */
				fixedwing_att_control_rates(&rates_sp, gyro, &actuators);

				/* pass through throttle */
				actuators.control[3] = att_sp.thrust;

			} else if (vstatus.state_machine == SYSTEM_STATE_STABILIZED) {

				/* if the RC signal is lost, try to stay level and go slowly back down to ground */
				if(vstatus.rc_signal_lost) {
					
					// XXX define failsafe throttle param
					//param_get(failsafe_throttle_handle, &failsafe_throttle);
					att_sp.roll_body = 0.3f;
					att_sp.pitch_body = 0.0f;
					att_sp.thrust = 0.5f;

					// XXX disable yaw control, loiter

				} else {
					
					att_sp.roll_body = manual_sp.roll;
					att_sp.pitch_body = manual_sp.pitch;
					att_sp.yaw_body = 0;
					att_sp.thrust = manual_sp.throttle;
					att_sp.timestamp = hrt_absolute_time();
				}

				fixedwing_att_control_attitude(&att_sp, &att, speed_body, &rates_sp);

				/* publish rate setpoint */
				orb_publish(ORB_ID(vehicle_rates_setpoint), rates_pub, &rates_sp);

				/* angular rate control */
				fixedwing_att_control_rates(&rates_sp, gyro, &actuators);

				/* pass through throttle */
				actuators.control[3] = att_sp.thrust;

			} else if (vstatus.state_machine == SYSTEM_STATE_MANUAL) {
				/* directly pass through values */
				actuators.control[0] = manual_sp.roll;
				/* positive pitch means negative actuator -> pull up */
				actuators.control[1] = manual_sp.pitch;
				actuators.control[2] = manual_sp.yaw;
				actuators.control[3] = manual_sp.throttle;
			}

			/* publish rates */
			orb_publish(ORB_ID(vehicle_rates_setpoint), rates_pub, &rates_sp);

<<<<<<< HEAD
			/* publish actuator outputs */
			orb_publish(ORB_ID_VEHICLE_ATTITUDE_CONTROLS, actuator_pub, &actuators);
=======
			/* sanity check and publish actuator outputs */
			if (isfinite(actuators.control[0]) &&
			    isfinite(actuators.control[1]) &&
			    isfinite(actuators.control[2]) &&
			    isfinite(actuators.control[3]))
			{
				orb_publish(ORB_ID_VEHICLE_ATTITUDE_CONTROLS, actuator_pub, &actuators);
			}
>>>>>>> 03076a72
		}

		printf("[fixedwing_att_control] exiting, stopping all motors.\n");
		thread_running = false;

		/* kill all outputs */
		for (unsigned i = 0; i < NUM_ACTUATOR_CONTROLS; i++)
			actuators.control[i] = 0.0f;

		orb_publish(ORB_ID_VEHICLE_ATTITUDE_CONTROLS, actuator_pub, &actuators);



		close(att_sub);
		close(actuator_pub);
		close(rates_pub);

		fflush(stdout);
		exit(0);

		return 0;

}

/* Startup Functions */

static void
usage(const char *reason)
{
	if (reason)
		fprintf(stderr, "%s\n", reason);
	fprintf(stderr, "usage: fixedwing_att_control {start|stop|status}\n\n");
	exit(1);
}

/**
 * The deamon app only briefly exists to start
 * the background job. The stack size assigned in the
 * Makefile does only apply to this management task.
 *
 * The actual stack size should be set in the call
 * to task_create().
 */
int fixedwing_att_control_main(int argc, char *argv[])
{
	if (argc < 1)
		usage("missing command");

	if (!strcmp(argv[1], "start")) {

		if (thread_running) {
			printf("fixedwing_att_control already running\n");
			/* this is not an error */
			exit(0);
		}

		thread_should_exit = false;
		deamon_task = task_spawn("fixedwing_att_control",
					 SCHED_DEFAULT,
					 SCHED_PRIORITY_MAX - 20,
					 2048,
					 fixedwing_att_control_thread_main,
					 (argv) ? (const char **)&argv[2] : (const char **)NULL);
		thread_running = true;
		exit(0);
	}

	if (!strcmp(argv[1], "stop")) {
		thread_should_exit = true;
		exit(0);
	}

	if (!strcmp(argv[1], "status")) {
		if (thread_running) {
			printf("\tfixedwing_att_control is running\n");
		} else {
			printf("\tfixedwing_att_control not started\n");
		}
		exit(0);
	}

	usage("unrecognized command");
	exit(1);
}


<|MERGE_RESOLUTION|>--- conflicted
+++ resolved
@@ -183,22 +183,11 @@
 			gyro[1] = att.pitchspeed;
 			gyro[2] = att.yawspeed;
 
-<<<<<<< HEAD
-			/* Control */
-			if (vstatus.state_machine == SYSTEM_STATE_AUTO) {
-
-				/* attitude control */
-				fixedwing_att_control_attitude(&att_sp, &att, speed_body, &rates_sp);
-				/* publish rate setpoint */
-				orb_publish(ORB_ID(vehicle_rates_setpoint), rates_pub, &rates_sp);
-=======
 			/* control */
 
 			if (vstatus.state_machine == SYSTEM_STATE_AUTO) {
 				/* attitude control */
 				fixedwing_att_control_attitude(&att_sp, &att, speed_body, &rates_sp);
-				/* publish rate setpoint */
-				orb_publish(ORB_ID(vehicle_rates_setpoint), rates_pub, &rates_sp);
 
 				/* angular rate control */
 				fixedwing_att_control_rates(&rates_sp, gyro, &actuators);
@@ -228,41 +217,8 @@
 					att_sp.timestamp = hrt_absolute_time();
 				}
 
+				/* attitude control */
 				fixedwing_att_control_attitude(&att_sp, &att, speed_body, &rates_sp);
->>>>>>> 03076a72
-
-				/* angular rate control */
-				fixedwing_att_control_rates(&rates_sp, gyro, &actuators);
-
-				/* pass through throttle */
-				actuators.control[3] = att_sp.thrust;
-
-			} else if (vstatus.state_machine == SYSTEM_STATE_STABILIZED) {
-
-				/* if the RC signal is lost, try to stay level and go slowly back down to ground */
-				if(vstatus.rc_signal_lost) {
-					
-					// XXX define failsafe throttle param
-					//param_get(failsafe_throttle_handle, &failsafe_throttle);
-					att_sp.roll_body = 0.3f;
-					att_sp.pitch_body = 0.0f;
-					att_sp.thrust = 0.5f;
-
-					// XXX disable yaw control, loiter
-
-				} else {
-					
-					att_sp.roll_body = manual_sp.roll;
-					att_sp.pitch_body = manual_sp.pitch;
-					att_sp.yaw_body = 0;
-					att_sp.thrust = manual_sp.throttle;
-					att_sp.timestamp = hrt_absolute_time();
-				}
-
-				fixedwing_att_control_attitude(&att_sp, &att, speed_body, &rates_sp);
-
-				/* publish rate setpoint */
-				orb_publish(ORB_ID(vehicle_rates_setpoint), rates_pub, &rates_sp);
 
 				/* angular rate control */
 				fixedwing_att_control_rates(&rates_sp, gyro, &actuators);
@@ -282,10 +238,6 @@
 			/* publish rates */
 			orb_publish(ORB_ID(vehicle_rates_setpoint), rates_pub, &rates_sp);
 
-<<<<<<< HEAD
-			/* publish actuator outputs */
-			orb_publish(ORB_ID_VEHICLE_ATTITUDE_CONTROLS, actuator_pub, &actuators);
-=======
 			/* sanity check and publish actuator outputs */
 			if (isfinite(actuators.control[0]) &&
 			    isfinite(actuators.control[1]) &&
@@ -294,7 +246,6 @@
 			{
 				orb_publish(ORB_ID_VEHICLE_ATTITUDE_CONTROLS, actuator_pub, &actuators);
 			}
->>>>>>> 03076a72
 		}
 
 		printf("[fixedwing_att_control] exiting, stopping all motors.\n");
