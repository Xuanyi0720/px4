--- conflicted
+++ resolved
@@ -404,7 +404,6 @@
 				for (unsigned i = 0; i < _max_actuators; i++)
 					_outputs.output[i] = 1500 + (600 * _controls.control[i]);
 
-<<<<<<< HEAD
 					// XXX output actual limited values
 					memcpy(&_controls_effective, &_controls, sizeof(_controls_effective));
 
@@ -418,10 +417,6 @@
 					/* and flag for update */
 					_send_needed = true;
 				}
-=======
-				/* and flag for update */
-				_send_needed = true;
->>>>>>> 659543f8
 			}
 
 			/* if we have an arming state update, handle it */
@@ -594,12 +589,7 @@
 		cmd.output_control[i] = _outputs.output[i];
 
 	/* publish as we send */
-<<<<<<< HEAD
 	orb_publish(_primary_pwm_device ? ORB_ID_VEHICLE_CONTROLS : ORB_ID(actuator_outputs_1), _t_outputs, &_outputs);
-=======
-	/* XXX needs to be based off post-mix values from the IO side */
-	orb_publish(ORB_ID_VEHICLE_CONTROLS, _t_outputs, &_outputs);
->>>>>>> 659543f8
 
 	/* update relays */
 	for (unsigned i = 0; i < PX4IO_RELAY_CHANNELS; i++)
