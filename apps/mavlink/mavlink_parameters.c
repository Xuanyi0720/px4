--- conflicted
+++ resolved
@@ -147,10 +147,7 @@
 	 */
 
 	int ret;
-<<<<<<< HEAD
-=======
-
->>>>>>> 58ea9fbf
+
 	if ((ret = param_get(param, &val_buf)) != OK) {
 		return ret;
 	}
