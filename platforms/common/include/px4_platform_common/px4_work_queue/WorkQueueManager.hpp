--- conflicted
+++ resolved
@@ -69,11 +69,7 @@
 
 static constexpr wq_config_t hp_default{"wq:hp_default", 1900, -14};
 
-<<<<<<< HEAD
 static constexpr wq_config_t uavcan{"wq:uavcan", 3000, -15};
-=======
-static constexpr wq_config_t uavcan{"wq:uavcan", 2800, -15};
->>>>>>> da383064
 
 static constexpr wq_config_t UART0{"wq:UART0", 1400, -16};
 static constexpr wq_config_t UART1{"wq:UART1", 1400, -17};
