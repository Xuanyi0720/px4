/****************************************************************************
 *
 *   Copyright (C) 2015-2022 PX4 Development Team. All rights reserved.
 *
 * Redistribution and use in source and binary forms, with or without
 * modification, are permitted provided that the following conditions
 * are met:
 *
 * 1. Redistributions of source code must retain the above copyright
 *    notice, this list of conditions and the following disclaimer.
 * 2. Redistributions in binary form must reproduce the above copyright
 *    notice, this list of conditions and the following disclaimer in
 *    the documentation and/or other materials provided with the
 *    distribution.
 * 3. Neither the name PX4 nor the names of its contributors may be
 *    used to endorse or promote products derived from this software
 *    without specific prior written permission.
 *
 * THIS SOFTWARE IS PROVIDED BY THE COPYRIGHT HOLDERS AND CONTRIBUTORS
 * "AS IS" AND ANY EXPRESS OR IMPLIED WARRANTIES, INCLUDING, BUT NOT
 * LIMITED TO, THE IMPLIED WARRANTIES OF MERCHANTABILITY AND FITNESS
 * FOR A PARTICULAR PURPOSE ARE DISCLAIMED. IN NO EVENT SHALL THE
 * COPYRIGHT OWNER OR CONTRIBUTORS BE LIABLE FOR ANY DIRECT, INDIRECT,
 * INCIDENTAL, SPECIAL, EXEMPLARY, OR CONSEQUENTIAL DAMAGES (INCLUDING,
 * BUT NOT LIMITED TO, PROCUREMENT OF SUBSTITUTE GOODS OR SERVICES; LOSS
 * OF USE, DATA, OR PROFITS; OR BUSINESS INTERRUPTION) HOWEVER CAUSED
 * AND ON ANY THEORY OF LIABILITY, WHETHER IN CONTRACT, STRICT
 * LIABILITY, OR TORT (INCLUDING NEGLIGENCE OR OTHERWISE) ARISING IN
 * ANY WAY OUT OF THE USE OF THIS SOFTWARE, EVEN IF ADVISED OF THE
 * POSSIBILITY OF SUCH DAMAGE.
 *
 ****************************************************************************/
/**
 * @file main.cpp
 *
 * This is the main() of PX4 for POSIX.
 *
 * The application is designed as a daemon/server app with multiple clients.
 * Both, the server and the client is started using this main() function.
 *
 * If the executable is called with its usual name 'px4', it will start the
 * server. However, if it is started with an executable name (symlink) starting
 * with 'px4-' such as 'px4-navigator', it will start as a client and try to
 * connect to the server.
 *
 * The symlinks for all modules are created using the build system.
 *
 * @author Mark Charlebois <charlebm@gmail.com>
 * @author Roman Bapst <bapstroman@gmail.com>
 * @author Julian Oes <julian@oes.ch>
 * @author Beat Küng <beat-kueng@gmx.net>
 */

#include <string>
#include <algorithm>
#include <fstream>
#include <signal.h>
#include <stdio.h>
#include <errno.h>
#include <fcntl.h>
#include <sys/stat.h>
#include <sys/file.h>
#include <stdlib.h>
#include <string.h>
#include <unistd.h>
#if (_POSIX_MEMLOCK > 0)
#include <sys/mman.h>
#endif

#include <px4_platform_common/time.h>
#include <px4_platform_common/log.h>
#include <px4_platform_common/init.h>
#include <px4_platform_common/getopt.h>
#include <px4_platform_common/tasks.h>
#include <px4_platform_common/posix.h>

#include "apps.h"
#include "px4_daemon/client.h"
#include "px4_daemon/server.h"
#include "px4_daemon/pxh.h"

#define MODULE_NAME "px4"

static const char *LOCK_FILE_PATH = "/tmp/px4_lock";

#ifndef PATH_MAX
#define PATH_MAX 1024
#endif


static volatile bool _exit_requested = false;


namespace px4
{
void init_once();
}

static void sig_int_handler(int sig_num);

static void register_sig_handler();
static void set_cpu_scaling();
static int create_symlinks_if_needed(std::string &data_path);
static int create_dirs();
static int run_startup_script(const std::string &commands_file, const std::string &absolute_binary_path, int instance);
static std::string get_absolute_binary_path(const std::string &argv0);
static void wait_to_exit();
<<<<<<< HEAD
static bool is_server_running(int instance);
static bool set_server_running(int instance);
=======
static int get_server_running(int instance, bool *is_running);
static int set_server_running(int instance);
>>>>>>> d45aeae1
static void print_usage();
static bool dir_exists(const std::string &path);
static bool file_exists(const std::string &name);
static std::string file_basename(std::string const &pathname);
static std::string pwd();
static int change_directory(const std::string &directory);


#ifdef __PX4_SITL_MAIN_OVERRIDE
int SITL_MAIN(int argc, char **argv);

int SITL_MAIN(int argc, char **argv)
#else
int main(int argc, char **argv)
#endif
{
	bool is_client = false;
	bool pxh_off = false;
	bool server_is_running = false;

	/* Symlinks point to all commands that can be used as a client with a prefix. */
	const char prefix[] = PX4_SHELL_COMMAND_PREFIX;
	int path_length = 0;

	std::string absolute_binary_path; // full path to the px4 binary being executed

	int ret = PX4_OK;
	int instance = 0;

	if (argc > 0) {
		/* The executed binary name could start with a path, so strip it away */
		const std::string full_binary_name = argv[0];
		const std::string binary_name = file_basename(full_binary_name);

		if (binary_name.compare(0, strlen(prefix), prefix) == 0) {
			is_client = true;
		}

		path_length = full_binary_name.length() - binary_name.length();

		absolute_binary_path = get_absolute_binary_path(full_binary_name);
	}

	if (is_client) {
		if (argc >= 3 && strcmp(argv[1], "--instance") == 0) {
			instance = strtoul(argv[2], nullptr, 10);
			/* update argv so that "--instance <instance>" is not visible anymore */
			argc -= 2;

			for (int i = 1; i < argc; ++i) {
				argv[i] = argv[i + 2];
			}
		}

		PX4_DEBUG("instance: %i", instance);

<<<<<<< HEAD
		if (!is_server_running(instance)) {
			if (errno) {
				PX4_ERR("Failed to communicate with daemon: %s", strerror(errno));
=======
		ret = get_server_running(instance, &server_is_running);
>>>>>>> d45aeae1

		if (ret != PX4_OK) {
			PX4_ERR("PX4 client failed to get server status");
			return ret;
		}

		if (!server_is_running) {
			PX4_ERR("PX4 server not running");
			return PX4_ERROR;
		}

		/* Remove the path and prefix. */
		argv[0] += path_length + strlen(prefix);

		px4_daemon::Client client(instance);
		return client.process_args(argc, (const char **)argv);

	} else {
#if (_POSIX_MEMLOCK > 0) && !defined(ENABLE_LOCKSTEP_SCHEDULER)

		// try to lock address space into RAM, to avoid page swap delay
		// TODO: Check CAP_IPC_LOCK instead of euid
		if (geteuid() == 0) {   // root user
			if (mlockall(MCL_CURRENT | MCL_FUTURE)) {	// check if both works
				PX4_ERR("mlockall() failed! errno: %d (%s)", errno, strerror(errno));
				munlockall();	// avoid mlock limitation caused alloc failure in future

			} else {
				PX4_INFO("mlockall() enabled. PX4's virtual address space is locked into RAM.");
			}
		}

#endif // (_POSIX_MEMLOCK > 0) && !ENABLE_LOCKSTEP_SCHEDULER

		/* Server/daemon apps need to parse the command line arguments. */
		std::string data_path{};
		std::string working_directory{};
		std::string test_data_path{};
		std::string commands_file{};

		bool working_directory_default = false;

		bool instance_provided = false;

		int myoptind = 1;
		int ch;
		const char *myoptarg = nullptr;

		while ((ch = px4_getopt(argc, argv, "hdt:s:i:w:", &myoptind, &myoptarg)) != EOF) {
			switch (ch) {
			case 'h':
				print_usage();
				return 0;

			case 'd':
				pxh_off = true;
				break;

			case 't':
				test_data_path = myoptarg;
				break;

			case 's':
				commands_file = myoptarg;
				break;

			case 'i':
				instance = strtoul(myoptarg, nullptr, 10);
				instance_provided = true;
				break;

			case 'w':
				working_directory = myoptarg;
				break;

			default:
				PX4_ERR("unrecognized flag");
				print_usage();
				return -1;
			}
		}

		if (myoptind < argc) {
			std::string optional_arg = argv[myoptind];

			if (optional_arg.compare(0, 2, "__") != 0 || optional_arg.find(":=") == std::string::npos) {
				data_path = optional_arg;
			} // else: ROS argument (in the form __<name>:=<value>)
		}

		if (instance_provided) {
			PX4_INFO("instance: %i", instance);
		}

#if defined(PX4_BINARY_DIR)

		// data_path & working_directory: if no commands specified or in current working directory),
		//  rootfs, or working directory specified then default to build directory (if it still exists)
		if (commands_file.empty() && data_path.empty() && working_directory.empty()
		    && dir_exists(PX4_BINARY_DIR"/etc")
		   ) {
			data_path = PX4_BINARY_DIR"/etc";
			working_directory = PX4_BINARY_DIR"/rootfs";

			working_directory_default = true;
		}

#endif // PX4_BINARY_DIR

#if defined(PX4_SOURCE_DIR)

		// test_data_path: default to build source test_data directory (if it exists)
		if (test_data_path.empty() && dir_exists(PX4_SOURCE_DIR"/test_data")) {
			test_data_path = PX4_SOURCE_DIR"/test_data";
		}

#endif // PX4_SOURCE_DIR

		if (commands_file.empty()) {
			commands_file = "etc/init.d-posix/rcS";
		}

		// change the CWD befre setting up links and other directories
		if (!working_directory.empty()) {

			// if instance specified, but
			if (instance_provided && working_directory_default) {
				working_directory += "/" + std::to_string(instance);
				PX4_INFO("working directory %s", working_directory.c_str());
			}

			ret = change_directory(working_directory);

			if (ret != PX4_OK) {
				return ret;
			}
		}

<<<<<<< HEAD
		if (is_server_running(instance)) {
=======
		ret = get_server_running(instance, &server_is_running);

		if (ret != PX4_OK) {
			PX4_ERR("Failed to get server status");
			return ret;
		}

		if (server_is_running) {
>>>>>>> d45aeae1
			// allow running multiple instances, but the server is only started for the first
			PX4_INFO("PX4 server already running for instance %i", instance);
			return PX4_ERROR;
		}

		ret = create_symlinks_if_needed(data_path);

		if (ret != PX4_OK) {
			return ret;
		}

		if (test_data_path != "") {
			const std::string required_test_data_path = "./test_data";

			if (!dir_exists(required_test_data_path)) {
				ret = symlink(test_data_path.c_str(), required_test_data_path.c_str());

				if (ret != PX4_OK) {
					return ret;
				}
			}
		}

		if (!file_exists(commands_file)) {
			PX4_ERR("Error opening startup file, does not exist: %s", commands_file.c_str());
			return -1;
		}

		register_sig_handler();
		set_cpu_scaling();

		px4_daemon::Server server(instance);
		server.start();

		ret = create_dirs();

		if (ret != PX4_OK) {
			return ret;
		}

		px4::init_once();
		px4::init(argc, argv, "px4");

		// Don't set this up until PX4 is up and running
<<<<<<< HEAD
		if (!set_server_running(instance)) {
			return -1;
=======
		ret = set_server_running(instance);

		if (ret != PX4_OK) {
			return ret;
>>>>>>> d45aeae1
		}

		ret = run_startup_script(commands_file, absolute_binary_path, instance);

		if (ret == 0) {
			// We now block here until we need to exit.
			if (pxh_off) {
				wait_to_exit();

			} else {
				px4_daemon::Pxh pxh;
				pxh.run_pxh();
			}
		}

		// delete lock
		const std::string file_lock_path = std::string(LOCK_FILE_PATH) + '-' + std::to_string(instance);
		int fd_flock = open(file_lock_path.c_str(), O_RDWR, 0666);

		if (fd_flock >= 0) {
			unlink(file_lock_path.c_str());
			flock(fd_flock, LOCK_UN);
			close(fd_flock);
		}

		if (ret != 0) {
			return PX4_ERROR;
		}

		std::string cmd("shutdown");
		px4_daemon::Pxh::process_line(cmd, true);
	}

	return PX4_OK;
}

int create_symlinks_if_needed(std::string &data_path)
{
	std::string current_path = pwd();

	if (data_path.empty()) {
		// No data path given, we'll just try to use the current working dir.
		data_path = current_path;
		PX4_INFO("assuming working directory is rootfs, no symlinks needed.");
		return PX4_OK;
	}

	if (data_path == current_path) {
		// We are already running in the data path, so no need to symlink
		PX4_INFO("working directory seems to be rootfs, no symlinks needed");
		return PX4_OK;
	}

	const std::string path_sym_link = "etc";

	PX4_DEBUG("path sym link: %s", path_sym_link.c_str());

	std::string src_path = data_path;
	std::string dest_path = current_path + "/" + path_sym_link;

	struct stat info;

	if (lstat(dest_path.c_str(), &info) == 0) {
		if (S_ISLNK(info.st_mode)) {
			// recreate the symlink, as it might point to some other location than what we want now
			unlink(dest_path.c_str());

		} else if (S_ISDIR(info.st_mode)) {
			return PX4_OK;
		}

	}

	PX4_DEBUG("Creating symlink %s -> %s\n", src_path.c_str(), dest_path.c_str());

	// create sym-link
	int ret = symlink(src_path.c_str(), dest_path.c_str());

	if (ret != 0) {
		PX4_ERR("Error creating symlink %s -> %s", src_path.c_str(), dest_path.c_str());
		return ret;

	} else {
		PX4_DEBUG("Successfully created symlink %s -> %s", src_path.c_str(), dest_path.c_str());
	}

	return PX4_OK;
}

int create_dirs()
{
	std::string current_path = pwd();

	std::vector<std::string> dirs{"log", "eeprom"};

	for (const auto &dir : dirs) {
		PX4_DEBUG("mkdir: %s", dir.c_str());;
		std::string dir_path = current_path + "/" + dir;

		if (dir_exists(dir_path)) {
			continue;
		}

		// create dirs
		int ret = mkdir(dir_path.c_str(), S_IRWXU | S_IRWXG | S_IRWXO);

		if (ret != OK) {
			PX4_WARN("failed creating new dir: %s", dir_path.c_str());
			return ret;

		} else {
			PX4_DEBUG("Successfully created dir %s", dir_path.c_str());
		}
	}

	return PX4_OK;
}

void register_sig_handler()
{
	// SIGINT
	struct sigaction sig_int {};
	sig_int.sa_handler = sig_int_handler;
	sig_int.sa_flags = 0; // not SA_RESTART!

	// SIGPIPE
	// We want to ignore if a PIPE has been closed.
	struct sigaction sig_pipe {};
	sig_pipe.sa_handler = SIG_IGN;

#ifdef __PX4_CYGWIN
	// Do not catch SIGINT on Cygwin such that the process gets killed
	// TODO: All threads should exit gracefully see https://github.com/PX4/Firmware/issues/11027
	(void)sig_int; // this variable is unused
#else
	sigaction(SIGINT, &sig_int, nullptr);
#endif

	sigaction(SIGTERM, &sig_int, nullptr);
	sigaction(SIGPIPE, &sig_pipe, nullptr);
}

void sig_int_handler(int sig_num)
{
	fflush(stdout);
	printf("\nPX4 Exiting...\n");
	fflush(stdout);
	px4_daemon::Pxh::stop();
	_exit_requested = true;
}

void set_cpu_scaling()
{
#if 0
	system("echo performance > /sys/devices/system/cpu/cpu0/cpufreq/scaling_governor");
	system("echo performance > /sys/devices/system/cpu/cpu3/cpufreq/scaling_governor");

	// Alternatively we could also raise the minimum frequency to save some power,
	// unfortunately this still lead to some drops.
	//system("echo 1190400 > /sys/devices/system/cpu/cpu0/cpufreq/scaling_min_freq");
#endif
}

std::string get_absolute_binary_path(const std::string &argv0)
{
	// On Linux we could also use readlink("/proc/self/exe", buf, bufsize) to get the absolute path

	std::size_t last_slash = argv0.find_last_of('/');

	if (last_slash == std::string::npos) {
		// either relative path or in PATH (PATH is ignored here)
		return pwd();
	}

	std::string base = argv0.substr(0, last_slash);

	if (base.length() > 0 && base[0] == '/') {
		// absolute path
		return base;
	}

	// relative path
	return pwd() + "/" + base;
}

int run_startup_script(const std::string &commands_file, const std::string &absolute_binary_path,
		       int instance)
{
	std::string shell_command("/bin/sh ");

	shell_command += commands_file + ' ' + std::to_string(instance);

	// Update the PATH variable to include the absolute_binary_path
	// (required for the px4-alias.sh script and px4-* commands).
	// They must be within the same directory as the px4 binary
	const char *path_variable = "PATH";
	std::string updated_path = absolute_binary_path;
	const char *path = getenv(path_variable);

	if (path) {
		std::string spath = path;

		// Check if absolute_binary_path already in PATH
		bool already_in_path = false;
		std::size_t current, previous = 0;
		current = spath.find(':');

		while (current != std::string::npos) {
			if (spath.substr(previous, current - previous) == absolute_binary_path) {
				already_in_path = true;
			}

			previous = current + 1;
			current = spath.find(':', previous);
		}

		if (spath.substr(previous, current - previous) == absolute_binary_path) {
			already_in_path = true;
		}

		if (!already_in_path) {
			// Prepend to path to prioritize PX4 commands over potentially already installed PX4 commands.
			updated_path = updated_path + ":" + path;
			setenv(path_variable, updated_path.c_str(), 1);
		}
	}


	PX4_INFO("startup script: %s", shell_command.c_str());

	int ret = 0;

	if (!shell_command.empty()) {
		ret = system(shell_command.c_str());

		if (ret == 0) {
			PX4_INFO("Startup script returned successfully");

		} else {
			PX4_ERR("Startup script returned with return value: %d", ret);
		}

	} else {
		PX4_INFO("Startup script empty");
	}

	return ret;
}

void wait_to_exit()
{
	while (!_exit_requested) {
		// needs to be a regular sleep not dependent on lockstep (not px4_usleep)
		usleep(100000);
	}
}

void print_usage()
{
	printf("Usage for Server/daemon process: \n");
	printf("\n");
	printf("    px4 [-h|-d] [-s <startup_file>] [-t <test_data_directory>] [<rootfs_directory>] [-i <instance>] [-w <working_directory>]\n");
	printf("\n");
	printf("    -s <startup_file>      shell script to be used as startup (default=etc/init.d-posix/rcS)\n");
	printf("    <rootfs_directory>     directory where startup files and mixers are located,\n");
	printf("                           (if not given, CWD is used)\n");
	printf("    -i <instance>          px4 instance id to run multiple instances [0...N], default=0\n");
	printf("    -w <working_directory> directory to change to\n");
	printf("    -h                     help/usage information\n");
	printf("    -d                     daemon mode, don't start pxh shell\n");
	printf("\n");
	printf("Usage for client: \n");
	printf("\n");
	printf("    px4-MODULE [--instance <instance>] command using symlink.\n");
	printf("        e.g.: px4-commander status\n");
}

<<<<<<< HEAD
bool set_server_running(int instance)
=======
int get_server_running(int instance, bool *is_server_running)
>>>>>>> d45aeae1
{
	const std::string file_lock_path = std::string(LOCK_FILE_PATH) + '-' + std::to_string(instance);
	int fd = open(file_lock_path.c_str(), O_RDWR | O_CREAT, 0666);

	if (fd < 0) {
		PX4_ERR("%s: failed to create lock file: %s, reason=%s", __func__, file_lock_path.c_str(), strerror(errno));
<<<<<<< HEAD
		return false;
	}

	bool locked = true;

	struct flock lock;
	memset(&lock, 0, sizeof(struct flock));

	// Exclusive lock, cover the entire file (regardless of size).
	lock.l_type = F_WRLCK;
	lock.l_whence = SEEK_SET;

	if (fcntl(fd, F_SETLK, &lock) < 0) {
		PX4_ERR("%s: failed to set lock on file: %s, reason=%s", __func__, file_lock_path.c_str(), strerror(errno));
		locked = false;
=======
		return PX4_ERROR;
	}

	int status = PX4_OK;
	struct flock lock;
	memset(&lock, 0, sizeof(struct flock));

	// Exclusive write lock, cover the entire file (regardless of size)
	lock.l_type = F_WRLCK;
	lock.l_whence = SEEK_SET;

	if (fcntl(fd, F_GETLK, &lock) < 0) {
		PX4_ERR("%s: failed to get check for lock on file: %s, reason=%s", __func__, file_lock_path.c_str(), strerror(errno));
		status = PX4_ERROR;

	} else {
		// F_GETLK will set l_type to F_UNLCK if no one had a lock on the file. Otherwise,
		// it means that the server is running and has a lock on the file
		if (lock.l_type != F_UNLCK) {
			*is_server_running = true;

		} else {
			*is_server_running = false;
		}
	}

	close(fd);

	return status;
}

int set_server_running(int instance)
{
	const std::string file_lock_path = std::string(LOCK_FILE_PATH) + '-' + std::to_string(instance);
	int fd = open(file_lock_path.c_str(), O_RDWR | O_CREAT, 0666);

	if (fd < 0) {
		PX4_ERR("%s: failed to create lock file: %s, reason=%s", __func__, file_lock_path.c_str(), strerror(errno));
		return PX4_ERROR;
	}

	int status = PX4_OK;

	struct flock lock;
	memset(&lock, 0, sizeof(struct flock));

	// Exclusive lock, cover the entire file (regardless of size).
	lock.l_type = F_WRLCK;
	lock.l_whence = SEEK_SET;

	if (fcntl(fd, F_SETLK, &lock) < 0) {
		PX4_ERR("%s: failed to set lock on file: %s, reason=%s", __func__, file_lock_path.c_str(), strerror(errno));
		status = PX4_ERROR;
>>>>>>> d45aeae1
		close(fd);
	}

	// note: server leaks the file handle, on purpose, in order to keep the lock on the file until the process terminates.
	// In this case we return false so the server code path continues now that we have the lock.

<<<<<<< HEAD
	return locked;
}

bool is_server_running(int instance)
{
	const std::string file_lock_path = std::string(LOCK_FILE_PATH) + '-' + std::to_string(instance);
	int fd = open(file_lock_path.c_str(), O_RDWR | O_CREAT, 0666);

	if (fd < 0) {
		PX4_ERR("%s: failed to create lock file: %s, reason=%s", __func__, file_lock_path.c_str(), strerror(errno));
		return false;
	}

	bool server_running = false;
	struct flock lock;
	memset(&lock, 0, sizeof(struct flock));

	// Exclusive write lock, cover the entire file (regardless of size)
	lock.l_type = F_WRLCK;
	lock.l_whence = SEEK_SET;

	if (fcntl(fd, F_GETLK, &lock) < 0) {
		PX4_ERR("%s: failed to get check for lock on file: %s, reason=%s", __func__, file_lock_path.c_str(), strerror(errno));
	} else {
		// F_GETLK will set l_type to F_UNLCK if no one had a lock on the file. Otherwise,
		// it means that the server is running and has a lock on the file
		if (lock.l_type != F_UNLCK) {
			server_running = true;
		}
	}

	close(fd);

	return server_running;
=======
	return status;
>>>>>>> d45aeae1
}

bool file_exists(const std::string &name)
{
	struct stat buffer;
	return (stat(name.c_str(), &buffer) == 0);
}

static std::string file_basename(std::string const &pathname)
{
	struct MatchPathSeparator {
		bool operator()(char ch) const
		{
			return ch == '/';
		}
	};
	return std::string(std::find_if(pathname.rbegin(), pathname.rend(),
					MatchPathSeparator()).base(), pathname.end());
}

bool dir_exists(const std::string &path)
{
	struct stat info;

	if (stat(path.c_str(), &info) != 0) {
		return false;

	} else if (info.st_mode & S_IFDIR) {
		return true;

	}

	return false;
}

std::string pwd()
{
	char temp[PATH_MAX];
	return (getcwd(temp, PATH_MAX) ? std::string(temp) : std::string(""));
}

int change_directory(const std::string &directory)
{
	// create directory
	if (!dir_exists(directory)) {
		int ret = mkdir(directory.c_str(), S_IRWXU | S_IRWXG | S_IRWXO);

		if (ret == -1) {
			PX4_ERR("Error creating directory: %s (%s)", directory.c_str(), strerror(errno));
			return -1;
		}
	}

	// change directory
	int ret = chdir(directory.c_str());

	if (ret == -1) {
		PX4_ERR("Error changing current path to: %s (%s)", directory.c_str(), strerror(errno));
		return -1;
	}

	return PX4_OK;
}<|MERGE_RESOLUTION|>--- conflicted
+++ resolved
@@ -105,13 +105,8 @@
 static int run_startup_script(const std::string &commands_file, const std::string &absolute_binary_path, int instance);
 static std::string get_absolute_binary_path(const std::string &argv0);
 static void wait_to_exit();
-<<<<<<< HEAD
-static bool is_server_running(int instance);
-static bool set_server_running(int instance);
-=======
 static int get_server_running(int instance, bool *is_running);
 static int set_server_running(int instance);
->>>>>>> d45aeae1
 static void print_usage();
 static bool dir_exists(const std::string &path);
 static bool file_exists(const std::string &name);
@@ -168,13 +163,7 @@
 
 		PX4_DEBUG("instance: %i", instance);
 
-<<<<<<< HEAD
-		if (!is_server_running(instance)) {
-			if (errno) {
-				PX4_ERR("Failed to communicate with daemon: %s", strerror(errno));
-=======
 		ret = get_server_running(instance, &server_is_running);
->>>>>>> d45aeae1
 
 		if (ret != PX4_OK) {
 			PX4_ERR("PX4 client failed to get server status");
@@ -313,9 +302,6 @@
 			}
 		}
 
-<<<<<<< HEAD
-		if (is_server_running(instance)) {
-=======
 		ret = get_server_running(instance, &server_is_running);
 
 		if (ret != PX4_OK) {
@@ -324,7 +310,6 @@
 		}
 
 		if (server_is_running) {
->>>>>>> d45aeae1
 			// allow running multiple instances, but the server is only started for the first
 			PX4_INFO("PX4 server already running for instance %i", instance);
 			return PX4_ERROR;
@@ -369,15 +354,10 @@
 		px4::init(argc, argv, "px4");
 
 		// Don't set this up until PX4 is up and running
-<<<<<<< HEAD
-		if (!set_server_running(instance)) {
-			return -1;
-=======
 		ret = set_server_running(instance);
 
 		if (ret != PX4_OK) {
 			return ret;
->>>>>>> d45aeae1
 		}
 
 		ret = run_startup_script(commands_file, absolute_binary_path, instance);
@@ -655,34 +635,13 @@
 	printf("        e.g.: px4-commander status\n");
 }
 
-<<<<<<< HEAD
-bool set_server_running(int instance)
-=======
 int get_server_running(int instance, bool *is_server_running)
->>>>>>> d45aeae1
 {
 	const std::string file_lock_path = std::string(LOCK_FILE_PATH) + '-' + std::to_string(instance);
 	int fd = open(file_lock_path.c_str(), O_RDWR | O_CREAT, 0666);
 
 	if (fd < 0) {
 		PX4_ERR("%s: failed to create lock file: %s, reason=%s", __func__, file_lock_path.c_str(), strerror(errno));
-<<<<<<< HEAD
-		return false;
-	}
-
-	bool locked = true;
-
-	struct flock lock;
-	memset(&lock, 0, sizeof(struct flock));
-
-	// Exclusive lock, cover the entire file (regardless of size).
-	lock.l_type = F_WRLCK;
-	lock.l_whence = SEEK_SET;
-
-	if (fcntl(fd, F_SETLK, &lock) < 0) {
-		PX4_ERR("%s: failed to set lock on file: %s, reason=%s", __func__, file_lock_path.c_str(), strerror(errno));
-		locked = false;
-=======
 		return PX4_ERROR;
 	}
 
@@ -736,51 +695,13 @@
 	if (fcntl(fd, F_SETLK, &lock) < 0) {
 		PX4_ERR("%s: failed to set lock on file: %s, reason=%s", __func__, file_lock_path.c_str(), strerror(errno));
 		status = PX4_ERROR;
->>>>>>> d45aeae1
 		close(fd);
 	}
 
 	// note: server leaks the file handle, on purpose, in order to keep the lock on the file until the process terminates.
 	// In this case we return false so the server code path continues now that we have the lock.
 
-<<<<<<< HEAD
-	return locked;
-}
-
-bool is_server_running(int instance)
-{
-	const std::string file_lock_path = std::string(LOCK_FILE_PATH) + '-' + std::to_string(instance);
-	int fd = open(file_lock_path.c_str(), O_RDWR | O_CREAT, 0666);
-
-	if (fd < 0) {
-		PX4_ERR("%s: failed to create lock file: %s, reason=%s", __func__, file_lock_path.c_str(), strerror(errno));
-		return false;
-	}
-
-	bool server_running = false;
-	struct flock lock;
-	memset(&lock, 0, sizeof(struct flock));
-
-	// Exclusive write lock, cover the entire file (regardless of size)
-	lock.l_type = F_WRLCK;
-	lock.l_whence = SEEK_SET;
-
-	if (fcntl(fd, F_GETLK, &lock) < 0) {
-		PX4_ERR("%s: failed to get check for lock on file: %s, reason=%s", __func__, file_lock_path.c_str(), strerror(errno));
-	} else {
-		// F_GETLK will set l_type to F_UNLCK if no one had a lock on the file. Otherwise,
-		// it means that the server is running and has a lock on the file
-		if (lock.l_type != F_UNLCK) {
-			server_running = true;
-		}
-	}
-
-	close(fd);
-
-	return server_running;
-=======
 	return status;
->>>>>>> d45aeae1
 }
 
 bool file_exists(const std::string &name)
