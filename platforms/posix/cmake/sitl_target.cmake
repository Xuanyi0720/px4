--- conflicted
+++ resolved
@@ -121,11 +121,8 @@
 	none
 	jmavsim
 	gazebo
-<<<<<<< HEAD
+	ignition
 	rotors
-=======
-	ignition
->>>>>>> a397004b
 )
 
 set(debuggers
@@ -215,13 +212,10 @@
 						add_dependencies(${_targ_name} px4 sitl_gazebo)
 					elseif(viewer STREQUAL "jmavsim")
 						add_dependencies(${_targ_name} px4 git_jmavsim)
-<<<<<<< HEAD
+					elseif(viewer STREQUAL "ignition")
+						add_dependencies(${_targ_name} px4 simulation-ignition)
 					elseif(viewer STREQUAL "rotors")
 						add_dependencies(${_targ_name} px4 rotors_simulator)
-=======
-					elseif(viewer STREQUAL "ignition")
-						add_dependencies(${_targ_name} px4 simulation-ignition)
->>>>>>> a397004b
 					endif()
 				else()
 					if(viewer STREQUAL "gazebo")
