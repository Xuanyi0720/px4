rtps:
  - msg: actuator_armed
    id: 0
  - msg: actuator_controls
    id: 1
  - msg: actuator_outputs
    id: 3
  - msg: adc_report
    id: 4
  - msg: airspeed
    id: 5
  - msg: battery_status
    id: 6
  - msg: camera_capture
    id: 7
  - msg: camera_trigger
    id: 8
  - msg: collision_report
    id: 9
  - msg: commander_state
    id: 10
  - msg: cpuload
    id: 11
  - msg: debug_array
    id: 12
    receive: true
  - msg: debug_key_value
    id: 13
    receive: true
  - msg: debug_value
    id: 14
    receive: true
  - msg: debug_vect
    id: 15
    receive: true
  - msg: differential_pressure
    id: 16
  - msg: distance_sensor
    id: 17
  - msg: estimator_innovations
    id: 18
  - msg: ekf2_timestamps
    id: 19
  - msg: ekf_gps_drift
    id: 20
  - msg: sensor_gps
    id: 21
  - msg: esc_report
    id: 22
  - msg: esc_status
    id: 23
  - msg: estimator_status
    id: 24
  - msg: follow_target
    id: 25
  - msg: geofence_result
    id: 26
  - msg: gps_dump
    id: 27
  - msg: gps_inject_data
    id: 28
  - msg: home_position
    id: 29
  - msg: input_rc
    id: 30
  - msg: iridiumsbd_status
    id: 31
  - msg: irlock_report
    id: 32
  - msg: landing_target_innovations
    id: 33
  - msg: landing_target_pose
    id: 34
  - msg: led_control
    id: 35
  - msg: log_message
    id: 36
  - msg: manual_control_setpoint
    id: 37
  - msg: mavlink_log
    id: 38
  - msg: mission
    id: 39
  - msg: mission_result
    id: 40
  - msg: mount_orientation
    id: 41
  - msg: multirotor_motor_limits
    id: 42
  - msg: obstacle_distance
    id: 43
  - msg: offboard_control_mode
    id: 44
  - msg: optical_flow
    id: 45
    receive: true
  - msg: parameter_update
    id: 46
  - msg: ping
    id: 47
  - msg: position_controller_landing_status
    id: 48
  - msg: position_controller_status
    id: 49
  - msg: position_setpoint
    id: 50
    receive: true
  - msg: position_setpoint_triplet
    id: 51
    receive: true
  - msg: power_button_state
    id: 52
  - msg: pwm_input
    id: 53
  - msg: qshell_req
    id: 54
  - msg: qshell_retval
    id: 55
  - msg: radio_status
    id: 56
  - msg: rate_ctrl_status
    id: 57
  - msg: rc_channels
    id: 58
  - msg: rc_parameter_map
    id: 59
  - msg: safety
    id: 60
  - msg: satellite_info
    id: 61
    send: true
  - msg: sensor_accel
    id: 62
  - msg: sensor_baro
    id: 63
  - msg: estimator_sensor_bias
    id: 64
  - msg: sensor_combined
    id: 65
    send: true
  - msg: sensor_correction
    id: 66
  - msg: sensor_gyro
    id: 67
  - msg: sensor_mag
    id: 68
  - msg: sensors_status_imu
    id: 69
  - msg: sensor_selection
    id: 70
  - msg: px4io_status
    id: 71
  - msg: subsystem_info
    id: 72
  - msg: system_power
    id: 73
  - msg: task_stack_info
    id: 74
  - msg: tecs_status
    id: 75
  - msg: telemetry_status
    id: 76
  - msg: test_motor
    id: 77
  - msg: timesync
    id: 78
    receive: true
    send: true
  - msg: trajectory_waypoint
    id: 79
    receive: true
  - msg: transponder_report
    id: 80
  - msg: tune_control
    id: 81
  - msg: uavcan_parameter_request
    id: 82
  - msg: uavcan_parameter_value
    id: 83
  - msg: ulog_stream
    id: 84
  - msg: ulog_stream_ack
    id: 85
  - msg: vehicle_air_data
    id: 86
  - msg: vehicle_attitude
    id: 87
  - msg: vehicle_attitude_setpoint
    id: 88
  - msg: vehicle_command
    id: 89
  - msg: vehicle_command_ack
    id: 90
  - msg: vehicle_constraints
    id: 91
  - msg: vehicle_control_mode
    id: 92
  - msg: vehicle_global_position
    id: 93
  - msg: vehicle_gps_position
    id: 94
  - msg: vehicle_land_detected
    id: 95
  - msg: vehicle_local_position
    id: 96
  - msg: vehicle_local_position_setpoint
    id: 97
  - msg: vehicle_magnetometer
    id: 98
  - msg: vehicle_odometry
    id: 99
    send: true
  - msg: vehicle_rates_setpoint
    id: 100
  - msg: vehicle_roi
    id: 101
  - msg: vehicle_status
    id: 102
  - msg: vehicle_status_flags
    id: 103
  - msg: vehicle_trajectory_waypoint
    id: 104
    receive: true
  - msg: vtol_vehicle_status
    id: 105
  - msg: wind_estimate
    id: 106
  - msg: collision_constraints
    id: 107
    send: true
  - msg: orbit_status
    id: 108
  - msg: power_monitor
    id: 109
  - msg: landing_gear
    id: 110
  - msg: wheel_encoders
    id: 111
  - msg: vehicle_angular_velocity
    id: 112
  - msg: vehicle_acceleration
    id: 113
  - msg: airspeed_validated
    id: 115
  - msg: onboard_computer_status
    id: 116
    receive: true
  - msg: cellular_status
    id: 117
  - msg: sensor_accel_fifo
    id: 118
  - msg: sensor_gyro_fifo
    id: 119
  - msg: vehicle_imu
    id: 120
  - msg: vehicle_imu_status
    id: 121
  - msg: vehicle_angular_acceleration
    id: 122
  - msg: logger_status
    id: 123
  - msg: rpm
    id: 124
  - msg: hover_thrust_estimate
    id: 125
  - msg: trajectory_bezier
    id: 126
  - msg: vehicle_trajectory_bezier
    id: 127
  - msg: timesync_status
    id: 128
  - msg: orb_test
    id: 129
  - msg: orb_test_medium
    id: 130
  - msg: orb_test_large
    id: 131
  - msg: yaw_estimator_status
    id: 132
  - msg: sensor_preflight_mag
    id: 133
  - msg: estimator_states
    id: 134
  - msg: generator_status
    id: 135
  - msg: sensor_gyro_fft
<<<<<<< HEAD
    id: 136
  - msg: sensor_gyro_fft_axis
    id: 137
=======
    id: 137
  - msg: navigator_mission_item
    id: 138
>>>>>>> d71ca370
  ########## multi topics: begin ##########
  - msg: actuator_controls_0
    id: 150
    alias: actuator_controls
  - msg: actuator_controls_1
    id: 151
    alias: actuator_controls
  - msg: actuator_controls_2
    id: 152
    alias: actuator_controls
  - msg: actuator_controls_3
    id: 153
    alias: actuator_controls
  - msg: actuator_controls_virtual_fw
    id: 154
    alias: actuator_controls
  - msg: actuator_controls_virtual_mc
    id: 155
    alias: actuator_controls
  - msg: mc_virtual_attitude_setpoint
    id: 156
    alias: vehicle_attitude_setpoint
  - msg: fw_virtual_attitude_setpoint
    id: 157
    alias: vehicle_attitude_setpoint
  - msg: vehicle_attitude_groundtruth
    id: 158
    alias: vehicle_attitude
  - msg: vehicle_global_position_groundtruth
    id: 159
    alias: vehicle_global_position
  - msg: vehicle_local_position_groundtruth
    id: 160
    alias: vehicle_local_position
  - msg: vehicle_mocap_odometry
    alias: vehicle_odometry
    id: 161
    receive: true
  - msg: vehicle_visual_odometry
    id: 162
    alias: vehicle_odometry
    receive: true
  - msg: vehicle_trajectory_waypoint_desired
    id: 163
    alias: vehicle_trajectory_waypoint
  - msg: obstacle_distance_fused
    id: 164
    alias: obstacle_distance
  - msg: vehicle_vision_attitude
    id: 165
    alias: vehicle_attitude
  - msg: trajectory_setpoint
    id: 166
    alias: vehicle_local_position_setpoint
  - msg: camera_trigger_secondary
    id: 167
    alias: camera_trigger
  - msg: vehicle_angular_velocity_groundtruth
    id: 168
    alias: vehicle_angular_velocity
  - msg: vehicle_visual_odometry_aligned
    id: 169
    alias: vehicle_odometry
  - msg: estimator_innovation_variances
    id: 170
    alias: estimator_innovations
  - msg: estimator_innovation_test_ratios
    id: 171
    alias: estimator_innovations
  - msg: orb_multitest
    id: 172
    alias: orb_test
  - msg: orb_test_medium_multi
    id: 173
    alias: orb_test_medium
  - msg: orb_test_medium_queue
    id: 174
    alias: orb_test_medium
  - msg: orb_test_medium_queue_poll
    id: 175
    alias: orb_test_medium
  ########## multi topics: end ##########<|MERGE_RESOLUTION|>--- conflicted
+++ resolved
@@ -284,15 +284,9 @@
   - msg: generator_status
     id: 135
   - msg: sensor_gyro_fft
-<<<<<<< HEAD
     id: 136
-  - msg: sensor_gyro_fft_axis
+  - msg: navigator_mission_item
     id: 137
-=======
-    id: 137
-  - msg: navigator_mission_item
-    id: 138
->>>>>>> d71ca370
   ########## multi topics: begin ##########
   - msg: actuator_controls_0
     id: 150
