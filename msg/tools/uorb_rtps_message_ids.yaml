--- conflicted
+++ resolved
@@ -285,15 +285,12 @@
     id: 135
   - msg: generator_status
     id: 136
-<<<<<<< HEAD
-  - msg: estimator_selector_status
-    id: 137
-=======
   - msg: sensor_gyro_fft
     id: 137
   - msg: sensor_gyro_fft_axis
     id: 138
->>>>>>> 016ee6ea
+  - msg: estimator_selector_status
+    id: 139
   ########## multi topics: begin ##########
   - msg: actuator_controls_0
     id: 150
