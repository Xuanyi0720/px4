rtps:
  - msg: actuator_armed
    id: 0
  - msg: actuator_controls
    id: 1
  - msg: actuator_outputs
    id: 3
  - msg: adc_report
    id: 4
  - msg: airspeed
    id: 5
  - msg: battery_status
    id: 6
  - msg: camera_capture
    id: 7
  - msg: camera_trigger
    id: 8
  - msg: collision_report
    id: 9
  - msg: commander_state
    id: 10
  - msg: cpuload
    id: 11
  - msg: debug_array
    id: 12
    receive: true
  - msg: debug_key_value
    id: 13
    receive: true
  - msg: debug_value
    id: 14
    receive: true
  - msg: debug_vect
    id: 15
    receive: true
  - msg: differential_pressure
    id: 16
  - msg: distance_sensor
    id: 17
  - msg: estimator_innovations
    id: 18
  - msg: ekf2_timestamps
    id: 19
  - msg: ekf_gps_drift
    id: 20
  - msg: sensor_gps
    id: 21
  - msg: esc_report
    id: 22
  - msg: esc_status
    id: 23
  - msg: estimator_status
    id: 24
  - msg: follow_target
    id: 25
  - msg: geofence_result
    id: 26
  - msg: gps_dump
    id: 27
  - msg: gps_inject_data
    id: 28
  - msg: home_position
    id: 29
  - msg: input_rc
    id: 30
    send: true
  - msg: iridiumsbd_status
    id: 31
  - msg: irlock_report
    id: 32
  - msg: landing_target_innovations
    id: 33
  - msg: landing_target_pose
    id: 34
  - msg: led_control
    id: 35
  - msg: log_message
    id: 36
  - msg: manual_control_setpoint
    id: 37
  - msg: mavlink_log
    id: 38
  - msg: mission
    id: 39
  - msg: mission_result
    id: 40
  - msg: mount_orientation
    id: 41
  - msg: multirotor_motor_limits
    id: 42
  - msg: obstacle_distance
    id: 43
  - msg: offboard_control_mode
    id: 44
    receive: true
  - msg: optical_flow
    id: 45
    receive: true
  - msg: parameter_update
    id: 46
  - msg: ping
    id: 47
  - msg: position_controller_landing_status
    id: 48
  - msg: position_controller_status
    id: 49
  - msg: position_setpoint
    id: 50
    receive: true
  - msg: position_setpoint_triplet
    id: 51
    receive: true
  - msg: power_button_state
    id: 52
  - msg: pwm_input
    id: 53
  - msg: qshell_req
    id: 54
  - msg: qshell_retval
    id: 55
  - msg: radio_status
    id: 56
  - msg: rate_ctrl_status
    id: 57
  - msg: rc_channels
    id: 58
  - msg: rc_parameter_map
    id: 59
  - msg: safety
    id: 60
  - msg: satellite_info
    id: 61
    send: true
  - msg: sensor_accel
    id: 62
  - msg: sensor_baro
    id: 63
  - msg: estimator_sensor_bias
    id: 64
  - msg: sensor_combined
    id: 65
    send: true
  - msg: sensor_correction
    id: 66
  - msg: sensor_gyro
    id: 67
  - msg: sensor_mag
    id: 68
  - msg: sensors_status_imu
    id: 69
  - msg: sensor_selection
    id: 70
  - msg: px4io_status
    id: 71
  - msg: system_power
    id: 73
  - msg: task_stack_info
    id: 74
  - msg: tecs_status
    id: 75
  - msg: telemetry_status
    id: 76
    receive: true
  - msg: test_motor
    id: 77
  - msg: timesync
    id: 78
    receive: true
    send: true
  - msg: trajectory_waypoint
    id: 79
    send: true
  - msg: transponder_report
    id: 80
  - msg: tune_control
    id: 81
  - msg: uavcan_parameter_request
    id: 82
  - msg: uavcan_parameter_value
    id: 83
  - msg: ulog_stream
    id: 84
  - msg: ulog_stream_ack
    id: 85
  - msg: vehicle_air_data
    id: 86
  - msg: vehicle_attitude
    id: 87
    send: true
  - msg: vehicle_attitude_setpoint
    id: 88
  - msg: vehicle_command
    id: 89
    receive: true
  - msg: vehicle_command_ack
    id: 90
  - msg: vehicle_constraints
    id: 91
  - msg: vehicle_control_mode
    id: 92
    send: true
  - msg: vehicle_global_position
    id: 93
  - msg: vehicle_gps_position
    id: 94
  - msg: vehicle_land_detected
    id: 95
  - msg: vehicle_local_position
    id: 96
    send: true
  - msg: vehicle_local_position_setpoint
    id: 97
    receive: true
  - msg: vehicle_magnetometer
    id: 98
  - msg: vehicle_odometry
    id: 99
    send: true
  - msg: vehicle_rates_setpoint
    id: 100
  - msg: vehicle_roi
    id: 101
  - msg: vehicle_status
    id: 102
    send: true
  - msg: vehicle_status_flags
    id: 103
  - msg: vehicle_trajectory_waypoint
    id: 104
    receive: true
  - msg: vtol_vehicle_status
    id: 105
  - msg: wind
    id: 106
  - msg: collision_constraints
    id: 107
    send: true
  - msg: orbit_status
    id: 108
  - msg: power_monitor
    id: 109
  - msg: landing_gear
    id: 110
  - msg: wheel_encoders
    id: 111
  - msg: vehicle_angular_velocity
    id: 112
    send: true
  - msg: vehicle_acceleration
    id: 113
  - msg: airspeed_validated
    id: 115
  - msg: onboard_computer_status
    id: 116
    receive: true
  - msg: cellular_status
    id: 117
  - msg: sensor_accel_fifo
    id: 118
  - msg: sensor_gyro_fifo
    id: 119
  - msg: vehicle_imu
    id: 120
  - msg: vehicle_imu_status
    id: 121
  - msg: vehicle_angular_acceleration
    id: 122
  - msg: logger_status
    id: 123
  - msg: rpm
    id: 124
  - msg: hover_thrust_estimate
    id: 125
  - msg: trajectory_bezier
    id: 126
    receive: true
  - msg: vehicle_trajectory_bezier
    id: 127
    receive: true
  - msg: timesync_status
    id: 128
  - msg: orb_test
    id: 129
  - msg: orb_test_medium
    id: 130
  - msg: orb_test_large
    id: 131
  - msg: yaw_estimator_status
    id: 132
  - msg: sensor_preflight_mag
    id: 133
  - msg: estimator_states
    id: 134
  - msg: generator_status
    id: 135
  - msg: sensor_gyro_fft
    id: 136
  - msg: navigator_mission_item
    id: 137
  - msg: estimator_optical_flow_vel
    id: 138
  - msg: estimator_selector_status
    id: 139
  - msg: manual_control_switches
    id: 140
  - msg: estimator_status_flags
    id: 141
  - msg: rtl_flight_time
    id: 142
  - msg: vehicle_angular_acceleration_setpoint
    id: 143
  - msg: vehicle_torque_setpoint
    id: 144
  - msg: vehicle_thrust_setpoint
    id: 145
  - msg: vehicle_actuator_setpoint
    id: 146
  - msg: control_allocator_status
    id: 147
  - msg: mag_worker_data
    id: 148
  - msg: takeoff_status
    id: 149
  - msg: heater_status
    id: 150
  - msg: gimbal_device_attitude_status
    id: 151
  - msg: gimbal_device_information
    id: 152
  - msg: gimbal_device_set_attitude
    id: 153
  - msg: gimbal_manager_information
    id: 154
  - msg: gimbal_manager_set_attitude
    id: 155
  - msg: gimbal_manager_status
    id: 156
  - msg: gimbal_manager_set_manual_control
    id: 157
  - msg: airspeed_wind
    id: 158
  - msg: estimator_event_flags
    id: 159
  - msg: event
    id: 160
  - msg: baro_bias_estimate
    id: 161
<<<<<<< HEAD
  - msg: camera_status
    id: 168
=======
  - msg: internal_combustion_engine_status
    id: 162
>>>>>>> 6379f2b0
  ########## multi topics: begin ##########
  - msg: actuator_controls_0
    id: 180
    alias: actuator_controls
  - msg: actuator_controls_1
    id: 181
    alias: actuator_controls
  - msg: actuator_controls_2
    id: 182
    alias: actuator_controls
  - msg: actuator_controls_3
    id: 183
    alias: actuator_controls
  - msg: actuator_controls_virtual_fw
    id: 184
    alias: actuator_controls
  - msg: actuator_controls_virtual_mc
    id: 185
    alias: actuator_controls
  - msg: mc_virtual_attitude_setpoint
    id: 186
    alias: vehicle_attitude_setpoint
  - msg: fw_virtual_attitude_setpoint
    id: 187
    alias: vehicle_attitude_setpoint
  - msg: vehicle_attitude_groundtruth
    id: 188
    alias: vehicle_attitude
  - msg: vehicle_global_position_groundtruth
    id: 189
    alias: vehicle_global_position
  - msg: vehicle_local_position_groundtruth
    id: 190
    alias: vehicle_local_position
  - msg: vehicle_mocap_odometry
    alias: vehicle_odometry
    id: 191
    receive: true
  - msg: vehicle_visual_odometry
    id: 192
    alias: vehicle_odometry
    receive: true
  - msg: vehicle_trajectory_waypoint_desired
    id: 193
    alias: vehicle_trajectory_waypoint
    send: true
  - msg: obstacle_distance_fused
    id: 194
    alias: obstacle_distance
  - msg: vehicle_vision_attitude
    id: 195
    alias: vehicle_attitude
  - msg: trajectory_setpoint
    id: 196
    alias: vehicle_local_position_setpoint
    receive: true
  - msg: camera_trigger_secondary
    id: 197
    alias: camera_trigger
  - msg: vehicle_angular_velocity_groundtruth
    id: 198
    alias: vehicle_angular_velocity
  - msg: estimator_visual_odometry_aligned
    id: 199
    alias: vehicle_odometry
  - msg: estimator_innovation_variances
    id: 200
    alias: estimator_innovations
  - msg: estimator_innovation_test_ratios
    id: 201
    alias: estimator_innovations
  - msg: orb_multitest
    id: 202
    alias: orb_test
  - msg: orb_test_medium_multi
    id: 203
    alias: orb_test_medium
  - msg: orb_test_medium_queue
    id: 204
    alias: orb_test_medium
  - msg: orb_test_medium_queue_poll
    id: 205
    alias: orb_test_medium
  - msg: orb_test_medium_wrap_around
    id: 206
    alias: orb_test_medium
  - msg: estimator_local_position
    id: 207
    alias: vehicle_local_position
  - msg: estimator_global_position
    id: 208
    alias: vehicle_global_position
  - msg: estimator_attitude
    id: 209
    alias: vehicle_attitude
  - msg: estimator_odometry
    id: 210
    alias: vehicle_odometry
  - msg: actuator_controls_4
    id: 211
    alias: actuator_controls
  - msg: actuator_controls_5
    id: 212
    alias: actuator_controls
  - msg: estimator_wind
    id: 213
    alias: wind
  ########## multi topics: end ##########<|MERGE_RESOLUTION|>--- conflicted
+++ resolved
@@ -345,13 +345,10 @@
     id: 160
   - msg: baro_bias_estimate
     id: 161
-<<<<<<< HEAD
-  - msg: camera_status
-    id: 168
-=======
   - msg: internal_combustion_engine_status
     id: 162
->>>>>>> 6379f2b0
+  - msg: camera_status
+    id: 163
   ########## multi topics: begin ##########
   - msg: actuator_controls_0
     id: 180
