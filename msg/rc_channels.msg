--- conflicted
+++ resolved
@@ -18,12 +18,9 @@
 uint8 RC_CHANNELS_FUNCTION_PARAM_1=16
 uint8 RC_CHANNELS_FUNCTION_PARAM_2=17
 uint8 RC_CHANNELS_FUNCTION_PARAM_3_5=18
-<<<<<<< HEAD
+uint8 RC_CHANNELS_FUNCTION_RATTITUDE=19
+
 # timestamp (uint64,  Timestamp in microseconds since boot time) will be generated automatically
-=======
-uint8 RC_CHANNELS_FUNCTION_RATTITUDE=19
-uint64 timestamp						# Timestamp in microseconds since boot time
->>>>>>> 1205665b
 uint64 timestamp_last_valid					# Timestamp of last valid RC signal
 float32[20] channels						# Scaled to -1..1 (throttle: 0..1)
 uint8 channel_count						# Number of valid channels
