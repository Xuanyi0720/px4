--- conflicted
+++ resolved
@@ -215,10 +215,6 @@
 # only start the simulator if not in replay mode, as both control the lockstep time
 if ! replay tryapplyparams
 then
-<<<<<<< HEAD
-
-=======
->>>>>>> f0857c9d
   if [ "$PX4_SIM_PROGRAM" = "sih" ]; then
     sih start
   else
