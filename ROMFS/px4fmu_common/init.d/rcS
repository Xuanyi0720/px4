#!nsh
#
# PX4FMU startup script.
#
#  NOTE: COMMENT LINES ARE REMOVED BEFORE STORED IN ROMFS.
#

#
# Start CDC/ACM serial driver
#
sercon

#
# Default to auto-start mode.
#
set MODE autostart

set TUNE_ERR ML<<CP4CP4CP4CP4CP4
set LOG_FILE /fs/microsd/bootlog.txt

#
# Try to mount the microSD card.
#
# REBOOTWORK this needs to start after the flight control loop
if mount -t vfat /dev/mmcsd0 /fs/microsd
then
	echo "[i] microSD mounted: /fs/microsd"
	# Start playing the startup tune
	tone_alarm start
else
	tone_alarm MBAGP
	if mkfatfs /dev/mmcsd0
	then
		if mount -t vfat /dev/mmcsd0 /fs/microsd
		then
			echo "[i] microSD card formatted"
		else
			echo "[i] format failed"
			tone_alarm MNBG
			set LOG_FILE /dev/null
		fi
	else
		set LOG_FILE /dev/null
	fi
fi

#
# Look for an init script on the microSD card.
# Disable autostart if the script found.
#
set FRC /fs/microsd/etc/rc.txt
if [ -f $FRC ]
then
	echo "[i] Executing script: $FRC"
	sh $FRC
	set MODE custom
fi
unset FRC

if [ $MODE == autostart ]
then

	#
	# Start the ORB (first app to start)
	#
	uorb start

	#
	# Load parameters
	#
	set PARAM_FILE /fs/microsd/params
	if mtd start
	then
		set PARAM_FILE /fs/mtd_params
	fi

	param select $PARAM_FILE
	if param load
	then
		echo "[param] Loaded: $PARAM_FILE"
	else
		echo "[param] FAILED loading $PARAM_FILE"
		if param reset
		then
		fi
	fi

	#
	# Start system state indicator
	#
	if rgbled start
	then
	else
		if blinkm start
		then
			blinkm systemstate
		fi
	fi

	# Currently unused, but might be useful down the road
	#if pca8574 start
	#then
	#fi

	#
	# Set AUTOCNF flag to use it in AUTOSTART scripts
	#
	if param compare SYS_AUTOCONFIG 1
	then
		# Wipe out params except RC*
		param reset_nostart RC*
		set AUTOCNF yes
	else
		set AUTOCNF no
	fi

	#
	# Set USE_IO flag
	#
	if param compare SYS_USE_IO 1
	then
		if ver hwcmp PX4FMU_V4
		then
			set USE_IO no
		else
			set USE_IO yes
		fi
	else
		set USE_IO no
	fi

	#
	# Set default values
	#
	set HIL no
	set VEHICLE_TYPE none
	set MIXER none
	set MIXER_AUX none
	set OUTPUT_MODE none
	set PWM_OUT none
	set PWM_RATE none
	set PWM_DISARMED none
	set PWM_MIN none
	set PWM_MAX none
	set PWM_AUX_OUT none
	set PWM_AUX_RATE none
	set PWM_ACHDIS none
	set PWM_AUX_DISARMED none
	set PWM_AUX_MIN none
	set PWM_AUX_MAX none
	set FAILSAFE_AUX none
	set MK_MODE none
	set FMU_MODE pwm
	set AUX_MODE pwm
	set MAVLINK_F default
	set EXIT_ON_END no
	set MAV_TYPE none
	set FAILSAFE none

	#
<<<<<<< HEAD
	# Set AUTOCNF flag to use it in AUTOSTART scripts
	#
	if param compare SYS_AUTOCONFIG 1
	then
		# Wipe out params except RC*
		param reset_nostart RC*
		set AUTOCNF yes
	else
		set AUTOCNF no
	fi

	#
	# Set USE_IO flag
	#
	if param compare SYS_USE_IO 1
	then
		if ver hwcmp PX4FMU_V4
		then
			set USE_IO no
		else
			if ver hwcmp MINDPX_V2
			then
				set USE_IO no
			else
				set USE_IO yes
			fi
		fi
	else
		set USE_IO no
	fi

	# should set to 0.8 for mindpx-v2 borad.
	if param compare INAV_LIDAR_ERR 0.5
	then
		if ver hwcmp MINDPX_V2
		then
			param set INAV_LIDAR_ERR 0.8
			param save
		fi
	fi

	#
=======
>>>>>>> bc39cae5
	# Set parameters and env variables for selected AUTOSTART
	#
	if param compare SYS_AUTOSTART 0
	then
		echo "[i] No autostart"
	else
		sh /etc/init.d/rc.autostart
	fi
	unset MODE

	#
	# Wipe incompatible settings for boards not having two outputs
	if ver hwcmp PX4FMU_V4
	then
		set MIXER_AUX none
	fi

	#
	# Override parameters from user configuration file
	#
	set FCONFIG /fs/microsd/etc/config.txt
	if [ -f $FCONFIG ]
	then
		echo "[i] Custom config: $FCONFIG"
		sh $FCONFIG
	fi
	unset FCONFIG

	#
	# If autoconfig parameter was set, reset it and save parameters
	#
	if [ $AUTOCNF == yes ]
	then
		param set SYS_AUTOCONFIG 0
		param save
	fi
	unset AUTOCNF

	set IO_PRESENT no

	if [ $USE_IO == yes ]
	then
		#
		# Check if PX4IO present and update firmware if needed
		#
		if [ -f /etc/extras/px4io-v2.bin ]
		then
			set IO_FILE /etc/extras/px4io-v2.bin
		else
			set IO_FILE /etc/extras/px4io-v1.bin
		fi

		if px4io checkcrc ${IO_FILE}
		then
			echo "PX4IO CRC OK" >> $LOG_FILE

			set IO_PRESENT yes
		else
			echo "PX4IO Trying to update" >> $LOG_FILE

			tone_alarm MLL32CP8MB

			if px4io start
			then
				# try to safe px4 io so motor outputs dont go crazy
				if px4io safety_on
				then
					# success! no-op
				else
					# px4io did not respond to the safety command
					px4io stop
				fi
			fi

			if px4io forceupdate 14662 ${IO_FILE}
			then
				usleep 500000
				if px4io checkcrc $IO_FILE
				then
					echo "PX4IO CRC OK after updating" >> $LOG_FILE
					tone_alarm MLL8CDE

					set IO_PRESENT yes
				else
					echo "ERROR: PX4IO update failed" >> $LOG_FILE
					tone_alarm $TUNE_ERR
				fi
			else
				echo "ERROR: PX4IO update failed" >> $LOG_FILE
				tone_alarm $TUNE_ERR
			fi
		fi
		unset IO_FILE

		if [ $IO_PRESENT == no ]
		then
			echo "[i] ERROR: PX4IO not found"
			echo "ERROR: PX4IO not found" >> $LOG_FILE
			tone_alarm $TUNE_ERR
		fi
	fi

	#
	# Set default output if not set
	#
	if [ $OUTPUT_MODE == none ]
	then
		if [ $USE_IO == yes ]
		then
			set OUTPUT_MODE io
		else
			set OUTPUT_MODE fmu
		fi
	fi

	if [ $OUTPUT_MODE == io -a $IO_PRESENT != yes ]
	then
		# Need IO for output but it not present, disable output
		set OUTPUT_MODE none
		echo "[i] ERROR: PX4IO not found, disabling output"

		# Avoid using ttyS0 for MAVLink on FMUv1
		if ver hwcmp PX4FMU_V1
		then
			set FMU_MODE serial
		fi
	fi

	if [ $OUTPUT_MODE == ardrone ]
	then
		set FMU_MODE gpio_serial
	fi

	if [ $HIL == yes ]
	then
		set OUTPUT_MODE hil
		if ver hwcmp PX4FMU_V1
		then
			set FMU_MODE serial
		fi
		unset HIL
	else
		unset HIL
		gps start
	fi

	# waypoint storage
	# REBOOTWORK this needs to start in parallel
	if dataman start
	then
	fi

	#
	# Sensors System (start before Commander so Preflight checks are properly run)
	#
	sh /etc/init.d/rc.sensors

	# Needs to be this early for in-air-restarts
	commander start

	#
	# Start primary output
	#
	set TTYS1_BUSY no

	#
	# Check if UAVCAN is enabled, default to it for ESCs
	#
	if param greater UAVCAN_ENABLE 2
	then
		set OUTPUT_MODE uavcan_esc
	fi

	# If OUTPUT_MODE == none then something is wrong with setup and we shouldn't try to enable output
	if [ $OUTPUT_MODE != none ]
	then
		if [ $OUTPUT_MODE == uavcan_esc ]
		then
			if param compare UAVCAN_ENABLE 0
			then
				echo "[i] OVERRIDING UAVCAN_ENABLE = 1"
				param set UAVCAN_ENABLE 1
			fi
		fi

		if [ $OUTPUT_MODE == io -o $OUTPUT_MODE == uavcan_esc ]
		then
			if px4io start
			then
				sh /etc/init.d/rc.io
			else
				echo "ERROR: PX4IO start failed" >> $LOG_FILE
				tone_alarm $TUNE_ERR
			fi
		fi

		if [ $OUTPUT_MODE == fmu -o $OUTPUT_MODE == ardrone ]
		then
			if fmu mode_$FMU_MODE
			then
				echo "[i] FMU mode_$FMU_MODE started"
			else
				echo "[i] ERROR: FMU mode_$FMU_MODE start failed"
				echo "ERROR: FMU start failed" >> $LOG_FILE
				tone_alarm $TUNE_ERR
			fi

			if ver hwcmp PX4FMU_V1
			then
				if [ $FMU_MODE == pwm -o $FMU_MODE == gpio ]
				then
					set TTYS1_BUSY yes
				fi
				if [ $FMU_MODE == pwm_gpio -o $OUTPUT_MODE == ardrone ]
				then
					set TTYS1_BUSY yes
				fi
			fi
		fi

		if [ $OUTPUT_MODE == mkblctrl ]
		then
			set MKBLCTRL_ARG ""
			if [ $MKBLCTRL_MODE == x ]
			then
				set MKBLCTRL_ARG "-mkmode x"
			fi
			if [ $MKBLCTRL_MODE == + ]
			then
				set MKBLCTRL_ARG "-mkmode +"
			fi

			if mkblctrl $MKBLCTRL_ARG
			then
				echo "[i] MK started"
			else
				echo "[i] ERROR: MK start failed"
				echo "ERROR: MK start failed" >> $LOG_FILE
				tone_alarm $TUNE_ERR
			fi
			unset MKBLCTRL_ARG
		fi
		unset MK_MODE

		if [ $OUTPUT_MODE == hil ]
		then
			if pwm_out_sim mode_port2_pwm8
			then
				echo "[i] PWM SIM output started"
			else
				echo "[i] ERROR: PWM SIM output start failed"
				echo "ERROR: PWM SIM output start failed" >> $LOG_FILE
				tone_alarm $TUNE_ERR
			fi
		fi

		#
		# Start IO or FMU for RC PPM input if needed
		#
		if [ $IO_PRESENT == yes ]
		then
			if [ $OUTPUT_MODE != io ]
			then
				if px4io start
				then
					echo "[i] PX4IO started"
					sh /etc/init.d/rc.io
				else
					echo "[i] ERROR: PX4IO start failed"
					echo "ERROR: PX4IO start failed" >> $LOG_FILE
					tone_alarm $TUNE_ERR
				fi
			fi
		else
			if [ $OUTPUT_MODE != fmu -a $OUTPUT_MODE != ardrone ]
			then
				if fmu mode_$FMU_MODE
				then
					echo "[i] FMU mode_$FMU_MODE started"
				else
					echo "[i] ERROR: FMU mode_$FMU_MODE start failed"
					echo "ERROR: FMU mode_$FMU_MODE start failed" >> $LOG_FILE
					tone_alarm $TUNE_ERR
				fi

				if ver hwcmp PX4FMU_V1
				then
					if [ $FMU_MODE == pwm -o $FMU_MODE == gpio ]
					then
						set TTYS1_BUSY yes
					fi
					if [ $FMU_MODE == pwm_gpio -o $OUTPUT_MODE == ardrone ]
					then
						set TTYS1_BUSY yes
					fi
				fi
			fi
		fi
	fi

	if [ $MAVLINK_F == default ]
	then
		# Normal mode, use baudrate 57600 (default) and data rate 1000 bytes/s
		if [ $TTYS1_BUSY == yes ]
		then
			# Start MAVLink on ttyS0, because FMU ttyS1 pins configured as something else
			set MAVLINK_F "-r 1200 -d /dev/ttyS0"

			# Exit from nsh to free port for mavlink
			set EXIT_ON_END yes
		else
			set MAVLINK_F "-r 1200"
			# Avoid using ttyS1 for MAVLink on FMUv4
			if ver hwcmp PX4FMU_V4
			then
				set MAVLINK_F "-r 1200 -d /dev/ttyS1"
				# Start MAVLink on Wifi (ESP8266 port)
				mavlink start -r 20000 -m config -b 921600 -d /dev/ttyS0
			fi
		fi
	fi

	mavlink start $MAVLINK_F
	unset MAVLINK_F

	#
	# MAVLink onboard / TELEM2
	#
	if ver hwcmp PX4FMU_V1
	then
	else
		# XXX We need a better way for runtime eval of shell variables,
		# but this works for now
		if param compare SYS_COMPANION 921600
		then
			mavlink start -d /dev/ttyS2 -b 921600 -m onboard -r 80000 -x
		fi
		if param compare SYS_COMPANION 57600
		then
			mavlink start -d /dev/ttyS2 -b 57600 -m onboard -r 5000 -x
		fi
		if param compare SYS_COMPANION 157600
		then
			mavlink start -d /dev/ttyS2 -b 57600 -m osd -r 1000
		fi
		if param compare SYS_COMPANION 257600
		then
			mavlink start -d /dev/ttyS2 -b 57600 -m magic -r 5000 -x
		fi
		if param compare SYS_COMPANION 357600
		then
			mavlink start -d /dev/ttyS2 -b 57600 -r 1000
		fi
		# Sensors on the PWM interface bank
		# clear pins 5 and 6
		if param compare SENS_EN_LL40LS 1
		then
			set AUX_MODE pwm4
		fi
		if param greater TRIG_MODE 0
		then
			# Get FMU driver out of the way
			set MIXER_AUX none
			set AUX_MODE none
			camera_trigger start
		fi
	fi

	# Transitional support: Disable safety on all Pixracer boards
	if ver hwcmp PX4FMU_V4
	then
		if param set CBRK_IO_SAFETY 22027
		then
		fi
	fi

	#
	# Starting stuff according to UAVCAN_ENABLE value
	#
	if param greater UAVCAN_ENABLE 0
	then
		if uavcan start
		then
		else
			tone_alarm $TUNE_ERR
		fi
	fi

	if param greater UAVCAN_ENABLE 1
	then
		if uavcan start fw
		then
		else
			tone_alarm $TUNE_ERR
		fi
	fi

	#
	# Logging
	#
	sh /etc/init.d/rc.logging

	#
	# Start up ARDrone Motor interface
	#
	if [ $OUTPUT_MODE == ardrone ]
	then
		ardrone_interface start -d /dev/ttyS1
	fi

	#
	# Fixed wing setup
	#
	if [ $VEHICLE_TYPE == fw ]
	then
		echo "[i] FIXED WING"

		if [ $MIXER == none ]
		then
			# Set default mixer for fixed wing if not defined
			set MIXER AERT
		fi

		if [ $MAV_TYPE == none ]
		then
			# Use MAV_TYPE = 1 (fixed wing) if not defined
			set MAV_TYPE 1
		fi

		param set MAV_TYPE $MAV_TYPE

		# Load mixer and configure outputs
		sh /etc/init.d/rc.interface

		# Start standard fixedwing apps
		sh /etc/init.d/rc.fw_apps
	fi

	#
	# Multicopters setup
	#
	if [ $VEHICLE_TYPE == mc ]
	then
		echo "[i] MULTICOPTER"

		if [ $MIXER == none ]
		then
			echo "Mixer undefined"
		fi

		if [ $MAV_TYPE == none ]
		then
			# Use mixer to detect vehicle type
			if [ $MIXER == quad_x -o $MIXER == quad_+ ]
			then
				set MAV_TYPE 2
			fi
			if [ $MIXER == quad_w -o $MIXER == sk450_deadcat ]
			then
				set MAV_TYPE 2
			fi
			if [ $MIXER == quad_h ]
			then
				set MAV_TYPE 2
			fi
			if [ $MIXER == tri_y_yaw- -o $MIXER == tri_y_yaw+ ]
			then
				set MAV_TYPE 15
			fi
			if [ $MIXER == hexa_x -o $MIXER == hexa_+ ]
			then
				set MAV_TYPE 13
			fi
			if [ $MIXER == hexa_cox ]
			then
				set MAV_TYPE 13
			fi
			if [ $MIXER == octo_x -o $MIXER == octo_+ ]
			then
				set MAV_TYPE 14
			fi
			if [ $MIXER == octo_cox -o $MIXER == octo_cox_w ]
			then
				set MAV_TYPE 14
			fi
		fi

		# Still no MAV_TYPE found
		if [ $MAV_TYPE == none ]
		then
			echo "Unknown MAV_TYPE"
			param set MAV_TYPE 2
		else
			param set MAV_TYPE $MAV_TYPE
		fi

		# Load mixer and configure outputs
		sh /etc/init.d/rc.interface

		# Start standard multicopter apps
		sh /etc/init.d/rc.mc_apps
	fi

	#
	# VTOL setup
	#
	if [ $VEHICLE_TYPE == vtol ]
	then
		echo "[init] Vehicle type: VTOL"

		if [ $MIXER == none ]
		then
			echo "Default mixer for vtol not defined"
		fi

		if [ $MAV_TYPE == none ]
		then
			# Use mixer to detect vehicle type
			if [ $MIXER == caipirinha_vtol ]
			then
				set MAV_TYPE 19
			fi
			if [ $MIXER == firefly6 ]
			then
				set MAV_TYPE 21
			fi
			if [ $MIXER == quad_x_pusher_vtol ]
			then
				set MAV_TYPE 22
			fi
		fi

		# Still no MAV_TYPE found
		if [ $MAV_TYPE == none ]
		then
			echo "Unknown MAV_TYPE"
			param set MAV_TYPE 19
		else
			param set MAV_TYPE $MAV_TYPE
		fi

		# Load mixer and configure outputs
		sh /etc/init.d/rc.interface

		# Start standard vtol apps
		sh /etc/init.d/rc.vtol_apps
	fi

	#
	# Rover setup
	#
	if [ $VEHICLE_TYPE == rover ]
	then
		# 10 is MAV_TYPE_GROUND_ROVER
		set MAV_TYPE 10

		# Load mixer and configure outputs
		sh /etc/init.d/rc.interface

		# Start standard rover apps
		sh /etc/init.d/rc.axialracing_ax10_apps

		param set MAV_TYPE 10
	fi

	#
	# For snapdragon, we need a passthrough mode
	# Do not run any mavlink instances since we need the serial port for
	# communication with Snapdragon.
	#
	if [ $VEHICLE_TYPE == passthrough ]
	then
		mavlink stop-all

		# Stop multicopter attitude controller if it is running, the controls come
		# from Snapdragon.
		if mc_att_control stop
		then
		fi

		# Start snapdragon interface on serial port.
		if ver hwcmp PX4FMU_V2
		then
			# On Pixfalcon use the standard telemetry port (Telem 1).
			snapdragon_rc_pwm start -d /dev/ttyS1
			px4io start
		fi

		if ver hwcmp PX4FMU_V4
		then
			# On Pixracer use Telem 2 port (TL2).
			snapdragon_rc_pwm start -d /dev/ttyS2
			fmu mode_pwm4
		fi

		# Arm straightaway.
		pwm arm
		# Use 400 Hz PWM on all channels.
		pwm rate -a -r 400
	fi

	unset MIXER
	unset MAV_TYPE
	unset OUTPUT_MODE

	#
	# Start the navigator
	#
	navigator start

	#
	# Generic setup (autostart ID not found)
	#
	if [ $VEHICLE_TYPE == none ]
	then
		echo "[i] No autostart ID found"

	fi

	# Start any custom addons
	set FEXTRAS /fs/microsd/etc/extras.txt
	if [ -f $FEXTRAS ]
	then
		echo "[i] Addons script: $FEXTRAS"
		sh $FEXTRAS
	fi
	unset FEXTRAS

	# Run no SD alarm
	if [ $LOG_FILE == /dev/null ]
	then
		echo "[i] No microSD card found"
		# Play SOS
		tone_alarm error
	fi

# End of autostart
fi

# There is no further script processing, so we can free some RAM
# XXX potentially unset all script variables.
unset TUNE_ERR

#if ver hwcmp MINDPX_V2
#then
#	start sonnar
#	hc_sr04 start
#fi

# Boot is complete, inform MAVLink app(s) that the system is now fully up and running
mavlink boot_complete

# Sensors on the PWM interface bank
if param compare SENS_EN_LL40LS 1
then
	if pwm_input start
	then
		if ll40ls start pwm
		then
		fi
	fi
fi

if ver hwcmp PX4FMU_V4
then
	frsky_telemetry start -d /dev/ttyS6
fi

if ver hwcmp PX4FMU_V2
then
	# Check for flow sensor - as it is a background task, launch it last
	px4flow start &
fi

if ver hwcmp MINDPX_V2
then
	#mindxp also need flow
	px4flow start &
fi

# Start USB shell if no microSD present, MAVLink else
if [ $LOG_FILE == /dev/null ]
then
	# Try to get an USB console
	nshterm /dev/ttyACM0 &
else
	mavlink start -r 800000 -d /dev/ttyACM0 -m config -x
fi


if [ $EXIT_ON_END == yes ]
then
	echo "Exit from nsh"
	exit
fi
unset EXIT_ON_END<|MERGE_RESOLUTION|>--- conflicted
+++ resolved
@@ -123,10 +123,25 @@
 		then
 			set USE_IO no
 		else
-			set USE_IO yes
+			if ver hwcmp MINDPX_V2
+			then
+				set USE_IO no
+			else
+				set USE_IO yes
+			fi
 		fi
 	else
 		set USE_IO no
+	fi
+
+	# should set to 0.8 for mindpx-v2 borad.
+	if param compare INAV_LIDAR_ERR 0.5
+	then
+		if ver hwcmp MINDPX_V2
+		then
+			param set INAV_LIDAR_ERR 0.8
+			param save
+		fi
 	fi
 
 	#
@@ -158,51 +173,7 @@
 	set FAILSAFE none
 
 	#
-<<<<<<< HEAD
-	# Set AUTOCNF flag to use it in AUTOSTART scripts
-	#
-	if param compare SYS_AUTOCONFIG 1
-	then
-		# Wipe out params except RC*
-		param reset_nostart RC*
-		set AUTOCNF yes
-	else
-		set AUTOCNF no
-	fi
-
-	#
-	# Set USE_IO flag
-	#
-	if param compare SYS_USE_IO 1
-	then
-		if ver hwcmp PX4FMU_V4
-		then
-			set USE_IO no
-		else
-			if ver hwcmp MINDPX_V2
-			then
-				set USE_IO no
-			else
-				set USE_IO yes
-			fi
-		fi
-	else
-		set USE_IO no
-	fi
-
-	# should set to 0.8 for mindpx-v2 borad.
-	if param compare INAV_LIDAR_ERR 0.5
-	then
-		if ver hwcmp MINDPX_V2
-		then
-			param set INAV_LIDAR_ERR 0.8
-			param save
-		fi
-	fi
-
-	#
-=======
->>>>>>> bc39cae5
+	#
 	# Set parameters and env variables for selected AUTOSTART
 	#
 	if param compare SYS_AUTOSTART 0
