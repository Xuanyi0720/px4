--- conflicted
+++ resolved
@@ -181,8 +181,6 @@
 	unset SLIP_I2C_ID
 fi
 
-<<<<<<< HEAD
-=======
 # Eagle Tree airspeed sensor external I2C
 if param compare -s SENS_EN_ETSASPD 1
 then
@@ -210,7 +208,6 @@
 then
 	ms5525_airspeed start -X
 fi
->>>>>>> 6fb1c79e
 
 # probe for optional external I2C devices
 if param compare SENS_EXT_I2C_PRB 1
