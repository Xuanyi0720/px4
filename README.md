--- conflicted
+++ resolved
@@ -8,11 +8,7 @@
 git submodule update --init --recursive
 bash ./Tools/setup/ubuntu.sh 
 make px4_sitl gazebo-classic 
-<<<<<<< HEAD
-```
-=======
 ```
 At this point, your simulation should run with the the default Iris quadcopter.
 
-Then you can proceed with the Astrobee setup.
->>>>>>> b852d0b1
+Then you can proceed with the Astrobee setup.