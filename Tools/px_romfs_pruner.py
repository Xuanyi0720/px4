#!/usr/bin/env python
############################################################################
#
#   Copyright (C) 2014-2015 PX4 Development Team. All rights reserved.

# Redistribution and use in source and binary forms, with or without
# modification, are permitted provided that the following conditions
# are met:
#
# 1. Redistributions of source code must retain the above copyright
#    notice, this list of conditions and the following disclaimer.
# 2. Redistributions in binary form must reproduce the above copyright
#    notice, this list of conditions and the following disclaimer in
#    the documentation and/or other materials provided with the
#    distribution.
# 3. Neither the name PX4 nor the names of its contributors may be
#    used to endorse or promote products derived from this software
#    without specific prior written permission.
#
# THIS SOFTWARE IS PROVIDED BY THE COPYRIGHT HOLDERS AND CONTRIBUTORS
# "AS IS" AND ANY EXPRESS OR IMPLIED WARRANTIES, INCLUDING, BUT NOT
# LIMITED TO, THE IMPLIED WARRANTIES OF MERCHANTABILITY AND FITNESS
# FOR A PARTICULAR PURPOSE ARE DISCLAIMED. IN NO EVENT SHALL THE
# COPYRIGHT OWNER OR CONTRIBUTORS BE LIABLE FOR ANY DIRECT, INDIRECT,
# INCIDENTAL, SPECIAL, EXEMPLARY, OR CONSEQUENTIAL DAMAGES (INCLUDING,
# BUT NOT LIMITED TO, PROCUREMENT OF SUBSTITUTE GOODS OR SERVICES; LOSS
# OF USE, DATA, OR PROFITS; OR BUSINESS INTERRUPTION) HOWEVER CAUSED
# AND ON ANY THEORY OF LIABILITY, WHETHER IN CONTRACT, STRICT
# LIABILITY, OR TORT (INCLUDING NEGLIGENCE OR OTHERWISE) ARISING IN
# ANY WAY OUT OF THE USE OF THIS SOFTWARE, EVEN IF ADVISED OF THE
# POSSIBILITY OF SUCH DAMAGE.
#
############################################################################


"""
px_romfs_pruner.py:
Delete all comments and newlines before ROMFS is converted to an image

@author: Julian Oes <julian@oes.ch>
"""

from __future__ import print_function
<<<<<<< HEAD
import argparse, re
=======
import argparse
import re
>>>>>>> 1a5040b9
import os


def main():
    # Parse commandline arguments
    parser = argparse.ArgumentParser(description="ROMFS pruner.")
    parser.add_argument('--folder', action="store",
                        help="ROMFS scratch folder.")
    args = parser.parse_args()

    #print("Pruning ROMFS files.")

    # go through
    for (root, dirs, files) in os.walk(args.folder):
        for file in files:
            # only prune text files
            if ".zip" in file or ".bin" in file or ".swp" in file \
                    or ".data" in file or ".DS_Store" in file \
                    or file.startswith("."):
                continue

<<<<<<< HEAD
                        # read file line by line
                        pruned_content = ""
                        with open(file_path, "rU") as f:
                                for line in f:

                                        # handle mixer files differently than startup files
                                        if file_path.endswith(".mix"):
                                                if line.startswith(("Z:", "M:", "R: ", "O:", "S:")):
                                                        pruned_content += line
                                        else:
                                                if not line.isspace() and not line.strip().startswith("#"):
                                                        pruned_content += line
                       # overwrite old scratch file
                        with open(file_path, "wb") as f:
                                pruned_content = re.sub("\r\n", "\n", pruned_content)
                                f.write(pruned_content.encode("ascii", errors='strict'))
=======
            file_path = os.path.join(root, file)

            # read file line by line
            pruned_content = ""
            with open(file_path, "rU") as f:
                for line in f:
                    # handle mixer files differently than startup files
                    if file_path.endswith(".mix"):
                        if line.startswith(("Z:", "M:", "R: ", "O:", "S:")):
                                            pruned_content += line
                    else:
                        if not line.isspace() \
                                and not line.strip().startswith("#"):
                            pruned_content += line
            # overwrite old scratch file
            with open(file_path, "wb") as f:
                pruned_content = re.sub("\r\n", "\n", pruned_content)
                f.write(pruned_content.encode("ascii", errors='strict'))
>>>>>>> 1a5040b9


if __name__ == '__main__':
    main()<|MERGE_RESOLUTION|>--- conflicted
+++ resolved
@@ -41,12 +41,8 @@
 """
 
 from __future__ import print_function
-<<<<<<< HEAD
-import argparse, re
-=======
 import argparse
 import re
->>>>>>> 1a5040b9
 import os
 
 
@@ -68,24 +64,6 @@
                     or file.startswith("."):
                 continue
 
-<<<<<<< HEAD
-                        # read file line by line
-                        pruned_content = ""
-                        with open(file_path, "rU") as f:
-                                for line in f:
-
-                                        # handle mixer files differently than startup files
-                                        if file_path.endswith(".mix"):
-                                                if line.startswith(("Z:", "M:", "R: ", "O:", "S:")):
-                                                        pruned_content += line
-                                        else:
-                                                if not line.isspace() and not line.strip().startswith("#"):
-                                                        pruned_content += line
-                       # overwrite old scratch file
-                        with open(file_path, "wb") as f:
-                                pruned_content = re.sub("\r\n", "\n", pruned_content)
-                                f.write(pruned_content.encode("ascii", errors='strict'))
-=======
             file_path = os.path.join(root, file)
 
             # read file line by line
@@ -104,7 +82,6 @@
             with open(file_path, "wb") as f:
                 pruned_content = re.sub("\r\n", "\n", pruned_content)
                 f.write(pruned_content.encode("ascii", errors='strict'))
->>>>>>> 1a5040b9
 
 
 if __name__ == '__main__':
