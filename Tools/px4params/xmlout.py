import xml.etree.ElementTree as ET
import codecs

def indent(elem, level=0):
    i = "\n" + level*"  "
    if len(elem):
        if not elem.text or not elem.text.strip():
            elem.text = i + "  "
        if not elem.tail or not elem.tail.strip():
            elem.tail = i
        for elem in elem:
            indent(elem, level+1)
        if not elem.tail or not elem.tail.strip():
            elem.tail = i
    else:
        if level and (not elem.tail or not elem.tail.strip()):
            elem.tail = i

class XMLOutput():

    def __init__(self, groups, board, inject_xml_file_name):
        xml_parameters = ET.Element("parameters")
        xml_version = ET.SubElement(xml_parameters, "version")
        xml_version.text = "3"
        xml_version = ET.SubElement(xml_parameters, "parameter_version_major")
        xml_version.text = "1"
        xml_version = ET.SubElement(xml_parameters, "parameter_version_minor")
<<<<<<< HEAD
        xml_version.text = "6"
=======
        xml_version.text = "9"
>>>>>>> 18176ea7
        importtree = ET.parse(inject_xml_file_name)
        injectgroups = importtree.getroot().findall("group")
        for igroup in injectgroups:
            xml_parameters.append(igroup)
        last_param_name = ""
        board_specific_param_set = False
        for group in groups:
            xml_group = ET.SubElement(xml_parameters, "group")
            xml_group.attrib["name"] = group.GetName()
            for param in group.GetParams():
                if (last_param_name == param.GetName() and not board_specific_param_set) or last_param_name != param.GetName():
                    xml_param = ET.SubElement(xml_group, "parameter")
                    xml_param.attrib["name"] = param.GetName()
                    xml_param.attrib["default"] = param.GetDefault()
                    xml_param.attrib["type"] = param.GetType()
                    last_param_name = param.GetName()
                    for code in param.GetFieldCodes():
                        value = param.GetFieldValue(code)
                        if code == "board":
                            if value == board:
                                board_specific_param_set = True
                                xml_field = ET.SubElement(xml_param, code)
                                xml_field.text = value
                            else:
                                xml_group.remove(xml_param)
                        else:
                            xml_field = ET.SubElement(xml_param, code)
                            xml_field.text = value
                if last_param_name != param.GetName():
                    board_specific_param_set = False
                
                if len(param.GetEnumCodes()) > 0:
                    xml_values = ET.SubElement(xml_param, "values")
                    for code in param.GetEnumCodes():
                        xml_value = ET.SubElement(xml_values, "value")
                        xml_value.attrib["code"] = code;
                        xml_value.text = param.GetEnumValue(code)
        indent(xml_parameters)
        self.xml_document = ET.ElementTree(xml_parameters)

    def Save(self, filename):
        self.xml_document.write(filename, encoding="UTF-8")<|MERGE_RESOLUTION|>--- conflicted
+++ resolved
@@ -25,11 +25,7 @@
         xml_version = ET.SubElement(xml_parameters, "parameter_version_major")
         xml_version.text = "1"
         xml_version = ET.SubElement(xml_parameters, "parameter_version_minor")
-<<<<<<< HEAD
-        xml_version.text = "6"
-=======
         xml_version.text = "9"
->>>>>>> 18176ea7
         importtree = ET.parse(inject_xml_file_name)
         injectgroups = importtree.getroot().findall("group")
         for igroup in injectgroups:
