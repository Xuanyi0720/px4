--- conflicted
+++ resolved
@@ -1,334 +1,3 @@
-<<<<<<< HEAD
-cmake_minimum_required(VERSION 2.8.3)
-project(px4)
-set(CMAKE_CXX_FLAGS "${CMAKE_CXX_FLAGS} -std=c++11")
-add_definitions(-D__PX4_ROS)
-add_definitions(-D__EXPORT=)
-add_definitions(-DMAVLINK_DIALECT=common)
-
-## Find catkin macros and libraries
-## if COMPONENTS list like find_package(catkin REQUIRED COMPONENTS xyz)
-## is used, also find other catkin packages
-find_package(catkin REQUIRED COMPONENTS
-  roscpp
-  rospy
-  std_msgs
-  geometry_msgs
-  message_generation
-  cmake_modules
-  gazebo_msgs
-  sensor_msgs
-  mav_msgs
-  libmavconn
-  tf
-)
-find_package(Eigen REQUIRED)
-
-## System dependencies are found with CMake's conventions
-# find_package(Boost REQUIRED COMPONENTS system)
-
-
-## Uncomment this if the package has a setup.py. This macro ensures
-## modules and global scripts declared therein get installed
-## See http://ros.org/doc/api/catkin/html/user_guide/setup_dot_py.html
-# catkin_python_setup()
-
-################################################
-## Declare ROS messages, services and actions ##
-################################################
-
-## To declare and build messages, services or actions from within this
-## package, follow these steps:
-## * Let MSG_DEP_SET be the set of packages whose message types you use in
-##   your messages/services/actions (e.g. std_msgs, actionlib_msgs, ...).
-## * In the file package.xml:
-##   * add a build_depend and a run_depend tag for each package in MSG_DEP_SET
-##   * If MSG_DEP_SET isn't empty the following dependencies might have been
-##     pulled in transitively but can be declared for certainty nonetheless:
-##     * add a build_depend tag for "message_generation"
-##     * add a run_depend tag for "message_runtime"
-## * In this file (CMakeLists.txt):
-##   * add "message_generation" and every package in MSG_DEP_SET to
-##     find_package(catkin REQUIRED COMPONENTS ...)
-##   * add "message_runtime" and every package in MSG_DEP_SET to
-##     catkin_package(CATKIN_DEPENDS ...)
-##   * uncomment the add_*_files sections below as needed
-##     and list every .msg/.srv/.action file to be processed
-##   * uncomment the generate_messages entry below
-##   * add every package in MSG_DEP_SET to generate_messages(DEPENDENCIES ...)
-
-## Generate messages in the 'msg' folder
-add_message_files(
-  FILES
-  rc_channels.msg
-  vehicle_attitude.msg
-  vehicle_attitude_setpoint.msg
-  manual_control_setpoint.msg
-  actuator_controls.msg
-  ros/actuator_controls_0.msg
-  ros/actuator_controls_virtual_mc.msg
-  vehicle_rates_setpoint.msg
-  mc_virtual_rates_setpoint.msg
-  vehicle_attitude.msg
-  vehicle_control_mode.msg
-  actuator_armed.msg
-  parameter_update.msg
-  vehicle_status.msg
-  vehicle_local_position.msg
-  position_setpoint.msg
-  position_setpoint_triplet.msg
-  vehicle_local_position_setpoint.msg
-  vehicle_global_velocity_setpoint.msg
-  offboard_control_mode.msg
-  vehicle_force_setpoint.msg
-  distance_sensor.msg
-)
-
-## Generate services in the 'srv' folder
-# add_service_files(
-#   FILES
-#   Service1.srv
-#   Service2.srv
-# )
-
-## Generate actions in the 'action' folder
-# add_action_files(
-#   FILES
-#   Action1.action
-#   Action2.action
-# )
-
-## Generate added messages and services with any dependencies listed here
-generate_messages(
-  DEPENDENCIES
-  std_msgs
-  gazebo_msgs
-)
-
-###################################
-## catkin specific configuration ##
-###################################
-## The catkin_package macro generates cmake config files for your package
-## Declare things to be passed to dependent projects
-## INCLUDE_DIRS: uncomment this if you package contains header files
-## LIBRARIES: libraries you create in this project that dependent projects also need
-## CATKIN_DEPENDS: catkin_packages dependent projects also need
-## DEPENDS: system dependencies of this project that dependent projects also need
-catkin_package(
-  INCLUDE_DIRS src/include
-  LIBRARIES px4
-  CATKIN_DEPENDS message_runtime roscpp rospy std_msgs libmavconn
-  DEPENDS system_lib
-)
-
-###########
-## Build ##
-###########
-
-## Specify additional locations of header files
-## Your package locations should be listed before other locations
-include_directories(
-  ${catkin_INCLUDE_DIRS}
-  src/platforms
-  src/platforms/ros/px4_messages
-  src/include
-  src/modules
-  src/
-  src/lib
-  ${EIGEN_INCLUDE_DIRS}
-  integrationtests
-)
-
-## generate multiplatform wrapper headers
-## note that the message header files are generated as in any ROS project with generate_messages()
-set(MULTIPLATFORM_HEADER_DIR ${CMAKE_CURRENT_SOURCE_DIR}/src/platforms/ros/px4_messages)
-set(MULTIPLATFORM_TEMPLATE_DIR ${CMAKE_CURRENT_SOURCE_DIR}/msg/templates/px4/ros)
-set(TOPICHEADER_TEMP_DIR ${CMAKE_BINARY_DIR}/topics_temporary)
-set(MULTIPLATFORM_PREFIX px4_)
-add_custom_target(multiplatform_message_headers ALL ${PYTHON_EXECUTABLE} ${CMAKE_CURRENT_SOURCE_DIR}/Tools/px_generate_uorb_topic_headers.py
-	-d ${CMAKE_CURRENT_SOURCE_DIR}/msg -o ${MULTIPLATFORM_HEADER_DIR} -e ${MULTIPLATFORM_TEMPLATE_DIR}
-	-t ${TOPICHEADER_TEMP_DIR} -p ${MULTIPLATFORM_PREFIX})
-
-## Declare a cpp library
-add_library(px4
-  src/platforms/ros/px4_ros_impl.cpp
-  src/platforms/ros/perf_counter.cpp
-  src/platforms/ros/geo.cpp
-  src/lib/mathlib/math/Limits.cpp
-  src/modules/systemlib/circuit_breaker.cpp
-)
-add_dependencies(px4 ${PROJECT_NAME}_generate_messages_cpp multiplatform_message_headers)
-
-target_link_libraries(px4
-  ${catkin_LIBRARIES}
-)
-
-## Declare a test publisher
-add_executable(publisher
-	src/examples/publisher/publisher_main.cpp
-	src/examples/publisher/publisher_example.cpp)
-add_dependencies(publisher ${PROJECT_NAME}_generate_messages_cpp multiplatform_message_headers)
-target_link_libraries(publisher
-  ${catkin_LIBRARIES}
-  px4
-)
-
-## Declare a test subscriber
-add_executable(subscriber
-	src/examples/subscriber/subscriber_main.cpp
-	src/examples/subscriber/subscriber_example.cpp)
-add_dependencies(subscriber ${PROJECT_NAME}_generate_messages_cpp multiplatform_message_headers)
-target_link_libraries(subscriber
-  ${catkin_LIBRARIES}
-  px4
-)
-
-## MC Attitude Control
-add_executable(mc_att_control
-	src/modules/mc_att_control_multiplatform/mc_att_control_main.cpp
-	src/modules/mc_att_control_multiplatform/mc_att_control.cpp
-	src/modules/mc_att_control_multiplatform/mc_att_control_base.cpp)
-add_dependencies(mc_att_control ${PROJECT_NAME}_generate_messages_cpp_cpp)
-target_link_libraries(mc_att_control
-  ${catkin_LIBRARIES}
-  px4
-)
-
-## MC Position Control
-add_executable(mc_pos_control
-	src/modules/mc_pos_control_multiplatform/mc_pos_control_main.cpp
-	src/modules/mc_pos_control_multiplatform/mc_pos_control.cpp)
-add_dependencies(mc_pos_control ${PROJECT_NAME}_generate_messages_cpp_cpp)
-target_link_libraries(mc_pos_control
-  ${catkin_LIBRARIES}
-  px4
-)
-
-## Attitude Estimator dummy
-add_executable(attitude_estimator
-	src/platforms/ros/nodes/attitude_estimator/attitude_estimator.cpp)
-add_dependencies(attitude_estimator ${PROJECT_NAME}_generate_messages_cpp_cpp)
-target_link_libraries(attitude_estimator
-  ${catkin_LIBRARIES}
-  px4
-)
-
-## Position Estimator dummy
-add_executable(position_estimator
-	src/platforms/ros/nodes/position_estimator/position_estimator.cpp)
-add_dependencies(position_estimator ${PROJECT_NAME}_generate_messages_cpp_cpp)
-target_link_libraries(position_estimator
-  ${catkin_LIBRARIES}
-  px4
-)
-
-## Manual input
-add_executable(manual_input
-	src/platforms/ros/nodes/manual_input/manual_input.cpp)
-add_dependencies(manual_input ${PROJECT_NAME}_generate_messages_cpp_cpp)
-target_link_libraries(manual_input
-  ${catkin_LIBRARIES}
-  px4
-)
-
-## Multicopter Mixer dummy
-add_executable(mc_mixer
-  src/platforms/ros/nodes/mc_mixer/mc_mixer.cpp)
-add_dependencies(mc_mixer ${PROJECT_NAME}_generate_messages_cpp_cpp)
-target_link_libraries(mc_mixer
-  ${catkin_LIBRARIES}
-  px4
-)
-
-## Commander dummy
-add_executable(commander
-	src/platforms/ros/nodes/commander/commander.cpp)
-add_dependencies(commander ${PROJECT_NAME}_generate_messages_cpp_cpp)
-target_link_libraries(commander
-  ${catkin_LIBRARIES}
-  px4
-)
-
-## Mavlink dummy
-add_executable(mavlink
-	src/platforms/ros/nodes/mavlink/mavlink.cpp)
-add_dependencies(mavlink ${PROJECT_NAME}_generate_messages_cpp_cpp)
-target_link_libraries(mavlink
-  ${catkin_LIBRARIES}
-  px4
-)
-
-## Offboard Position Setpoint Demo
-add_executable(demo_offboard_position_setpoints
-	src/platforms/ros/nodes/demo_offboard_position_setpoints/demo_offboard_position_setpoints.cpp)
-add_dependencies(demo_offboard_position_setpoints ${PROJECT_NAME}_generate_messages_cpp_cpp)
-target_link_libraries(demo_offboard_position_setpoints
-  ${catkin_LIBRARIES}
-  px4
-)
-
-## Offboard Attitude Setpoint Demo
-add_executable(demo_offboard_attitude_setpoints
-	src/platforms/ros/nodes/demo_offboard_attitude_setpoints/demo_offboard_attitude_setpoints.cpp)
-add_dependencies(demo_offboard_attitude_setpoints ${PROJECT_NAME}_generate_messages_cpp_cpp)
-target_link_libraries(demo_offboard_attitude_setpoints
-  ${catkin_LIBRARIES}
-  px4
-)
-
-#############
-## Install ##
-#############
-
-# all install targets should use catkin DESTINATION variables
-# See http://ros.org/doc/api/catkin/html/adv_user_guide/variables.html
-
-## Mark executable scripts (Python etc.) for installation
-## in contrast to setup.py, you can choose the destination
-# install(PROGRAMS
-#   scripts/my_python_script
-#   DESTINATION ${CATKIN_PACKAGE_BIN_DESTINATION}
-# )
-
-## Mark executables and/or libraries for installation
-install(TARGETS ${PROJECT_NAME}
-  ARCHIVE DESTINATION ${CATKIN_PACKAGE_LIB_DESTINATION}
-  LIBRARY DESTINATION ${CATKIN_PACKAGE_LIB_DESTINATION}
-  RUNTIME DESTINATION ${CATKIN_PACKAGE_BIN_DESTINATION}
-)
-
-## Mark cpp header files for installation
-# install(DIRECTORY include/${PROJECT_NAME}/
-#   DESTINATION ${CATKIN_PACKAGE_INCLUDE_DESTINATION}
-#   FILES_MATCHING PATTERN "*.h"
-#   PATTERN ".svn" EXCLUDE
-# )
-
-## Mark other files for installation (e.g. launch and bag files, etc.)
-# install(FILES
-#   # myfile1
-#   # myfile2
-#   DESTINATION ${CATKIN_PACKAGE_SHARE_DESTINATION}
-# )
-
-#############
-## Testing ##
-#############
-
-## Add gtest based cpp test target and link libraries
-# catkin_add_gtest(${PROJECT_NAME}-test test/test_px4test.cpp)
-# if(TARGET ${PROJECT_NAME}-test)
-#   target_link_libraries(${PROJECT_NAME}-test ${PROJECT_NAME})
-# endif()
-
-## Add folders to be run by python nosetests
-# catkin_add_nosetests(test)
-
-if(CATKIN_ENABLE_TESTING)
-  find_package(rostest REQUIRED)
-  add_rostest(integrationtests/demo_tests/direct_tests.launch)
-  add_rostest(integrationtests/demo_tests/mavros_tests.launch)
-=======
 ############################################################################
 #
 # Copyright (c) 2015 PX4 Development Team. All rights reserved.
@@ -653,7 +322,6 @@
 
 if (config_io_board)
 	add_subdirectory(src/modules/px4iofirmware)
->>>>>>> 1205665b
 endif()
 
 #=============================================================================
